--- conflicted
+++ resolved
@@ -1,10 +1,5 @@
 /**:
   ros__parameters:
-<<<<<<< HEAD
-    allow_unsupported_version: true # flag to load unsupported format_version anyway. If true, just prints warning.
-    center_line_resolution: 5.0         # [m]
-=======
-    center_line_resolution: 5.0                 # [m]
+    allow_unsupported_version: true             # flag to load unsupported format_version anyway. If true, just prints warning.
     use_waypoints: true                         # "centerline" in the Lanelet2 map will be used as a "waypoints" tag.
->>>>>>> 5c489334
     lanelet2_map_path: $(var lanelet2_map_path) # The lanelet2 map path