// Copyright 2022 The Autoware Contributors
//
// Licensed under the Apache License, Version 2.0 (the "License");
// you may not use this file except in compliance with the License.
// You may obtain a copy of the License at
//
//     http://www.apache.org/licenses/LICENSE-2.0
//
// Unless required by applicable law or agreed to in writing, software
// distributed under the License is distributed on an "AS IS" BASIS,
// WITHOUT WARRANTIES OR CONDITIONS OF ANY KIND, either express or implied.
// See the License for the specific language governing permissions and
// limitations under the License.

#include "differential_map_loader_module.hpp"

DifferentialMapLoaderModule::DifferentialMapLoaderModule(
  rclcpp::Node * node, const std::map<std::string, PCDFileMetadata> & pcd_file_metadata_dict)
: logger_(node->get_logger()), all_pcd_file_metadata_dict_(pcd_file_metadata_dict)
{
  load_differential_pcd_maps_service_ = node->create_service<GetDifferentialPointCloudMap>(
    "service/load_differential_pcd_map",
    std::bind(
      &DifferentialMapLoaderModule::onServiceGetDifferentialPointCloudMap, this,
      std::placeholders::_1, std::placeholders::_2));
}

void DifferentialMapLoaderModule::differentialAreaLoad(
  const autoware_map_msgs::msg::AreaInfo area, const std::vector<std::string> cached_ids,
  GetDifferentialPointCloudMap::Response::SharedPtr & response) const
{
  // iterate over all the available pcd map grids
  std::vector<bool> should_remove(int(cached_ids.size()), true);
  for (const auto & ele : all_pcd_file_metadata_dict_) {
    std::string path = ele.first;
    PCDFileMetadata metadata = ele.second;

    // assume that the map ID = map path (for now)
    std::string map_id = path;

    // skip if the pcd file is not within the queried area
    if (!isGridWithinQueriedArea(area, metadata)) continue;

    auto id_in_already_loaded_list = std::find(cached_ids.begin(), cached_ids.end(), map_id);
    if (id_in_already_loaded_list != cached_ids.end()) {
      int index = id_in_already_loaded_list - cached_ids.begin();
      should_remove[index] = false;
    } else {
<<<<<<< HEAD
      autoware_map_msgs::msg::PointCloudMapCellWithID pointcloud_map_cell_with_id = 
=======
      autoware_map_msgs::msg::PointCloudMapCellWithID pointcloud_cell_with_id =
>>>>>>> c265b64e
        loadPointCloudMapCellWithID(path, map_id, metadata.min, metadata.max);
      response->new_pointcloud_with_ids.push_back(pointcloud_map_cell_with_id);
    }
  }

  for (int i = 0; i < int(cached_ids.size()); ++i) {
    if (should_remove[i]) {
      response->ids_to_remove.push_back(cached_ids[i]);
    }
  }

  RCLCPP_INFO_STREAM(logger_, "Finished diff area loading");
}

bool DifferentialMapLoaderModule::onServiceGetDifferentialPointCloudMap(
  GetDifferentialPointCloudMap::Request::SharedPtr req,
  GetDifferentialPointCloudMap::Response::SharedPtr res)
{
  auto area = req->area;
  std::vector<std::string> cached_ids = req->cached_ids;
  differentialAreaLoad(area, cached_ids, res);
  return true;
}

autoware_map_msgs::msg::PointCloudMapCellWithID
DifferentialMapLoaderModule::loadPointCloudMapCellWithID(
  const std::string path, const std::string map_id, const pcl::PointXYZ min_point,
  const pcl::PointXYZ max_point) const
{
  sensor_msgs::msg::PointCloud2 pcd;
  if (pcl::io::loadPCDFile(path, pcd) == -1) {
    RCLCPP_ERROR_STREAM(logger_, "PCD load failed: " << path);
  }
  autoware_map_msgs::msg::PointCloudMapCellWithID pointcloud_map_cell_with_id;
  pointcloud_map_cell_with_id.pointcloud = pcd;
  pointcloud_map_cell_with_id.cell_id = map_id;
  pointcloud_map_cell_with_id.min_point.x = min_point.x;
  pointcloud_map_cell_with_id.min_point.y = min_point.y;
  pointcloud_map_cell_with_id.min_point.z = min_point.z;
  pointcloud_map_cell_with_id.max_point.x = max_point.x;
  pointcloud_map_cell_with_id.max_point.y = max_point.y;
  pointcloud_map_cell_with_id.max_point.z = max_point.z;
  return pointcloud_map_cell_with_id;
}<|MERGE_RESOLUTION|>--- conflicted
+++ resolved
@@ -46,11 +46,7 @@
       int index = id_in_already_loaded_list - cached_ids.begin();
       should_remove[index] = false;
     } else {
-<<<<<<< HEAD
       autoware_map_msgs::msg::PointCloudMapCellWithID pointcloud_map_cell_with_id = 
-=======
-      autoware_map_msgs::msg::PointCloudMapCellWithID pointcloud_cell_with_id =
->>>>>>> c265b64e
         loadPointCloudMapCellWithID(path, map_id, metadata.min, metadata.max);
       response->new_pointcloud_with_ids.push_back(pointcloud_map_cell_with_id);
     }
