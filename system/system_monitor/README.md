# System Monitor for Autoware

**Further improvement of system monitor functionality for Autoware.**

## Description

This package provides the following nodes for monitoring system:

- CPU Monitor
- HDD Monitor
- Memory Monitor
- Network Monitor
- NTP Monitor
- Process Monitor
- GPU Monitor

### Supported architecture

- x86_64
- arm64v8/aarch64

### Operation confirmed platform

- PC system intel core i7
- NVIDIA Jetson AGX Xavier
- Raspberry Pi4 Model B

## How to use

Use colcon build and launch in the same way as other packages.

```sh
colcon build
source install/setup.bash
ros2 launch system_monitor system_monitor.launch.xml
```

CPU and GPU monitoring method differs depending on platform.<br>
CMake automatically chooses source to be built according to build environment.<br>
If you build this package on intel platform, CPU monitor and GPU monitor which run on intel platform are built.

## ROS topics published by system monitor

Every topic is published in 1 minute interval.

- [CPU Monitor](docs/topics_cpu_monitor.md)
- [HDD Monitor](docs/topics_hdd_monitor.md)
- [Mem Monitor](docs/topics_mem_monitor.md)
- [Net Monitor](docs/topics_net_monitor.md)
- [NTP Monitor](docs/topics_ntp_monitor.md)
- [Process Monitor](docs/topics_process_monitor.md)
- [GPU Monitor](docs/topics_gpu_monitor.md)

[Usage] ✓：Supported, -：Not supported

| Node            | Message                      | Intel | arm64(tegra) | arm64(raspi) | Notes                                                                                                                                                                                           |
| --------------- | ---------------------------- | :---: | :----------: | :----------: | ----------------------------------------------------------------------------------------------------------------------------------------------------------------------------------------------- |
| CPU Monitor     | CPU Temperature              |   ✓   |      ✓       |      ✓       |                                                                                                                                                                                                 |
|                 | CPU Usage                    |   ✓   |      ✓       |      ✓       |                                                                                                                                                                                                 |
|                 | CPU Load Average             |   ✓   |      ✓       |      ✓       |                                                                                                                                                                                                 |
|                 | CPU Thermal Throttling       |   ✓   |      -       |      ✓       |                                                                                                                                                                                                 |
|                 | CPU Frequency                |   ✓   |      ✓       |      ✓       | Notification of frequency only, normally error not generated.                                                                                                                                   |
| HDD Monitor     | HDD Temperature              |   ✓   |      ✓       |      ✓       |                                                                                                                                                                                                 |
|                 | HDD PowerOnHours             |   ✓   |      ✓       |      ✓       |                                                                                                                                                                                                 |
|                 | HDD TotalDataWritten         |   ✓   |      ✓       |      ✓       |                                                                                                                                                                                                 |
|                 | HDD RecoveredError           |   ✓   |      ✓       |      ✓       |                                                                                                                                                                                                 |
|                 | HDD Usage                    |   ✓   |      ✓       |      ✓       |                                                                                                                                                                                                 |
|                 | HDD ReadDataRate             |   ✓   |      ✓       |      ✓       |                                                                                                                                                                                                 |
|                 | HDD WriteDataRate            |   ✓   |      ✓       |      ✓       |                                                                                                                                                                                                 |
|                 | HDD ReadIOPS                 |   ✓   |      ✓       |      ✓       |                                                                                                                                                                                                 |
|                 | HDD WriteIOPS                |   ✓   |      ✓       |      ✓       |                                                                                                                                                                                                 |
|                 | HDD Connection               |   ✓   |      ✓       |      ✓       |                                                                                                                                                                                                 |
| Memory Monitor  | Memory Usage                 |   ✓   |      ✓       |      ✓       |                                                                                                                                                                                                 |
| Net Monitor     | Network Usage                |   ✓   |      ✓       |      ✓       |                                                                                                                                                                                                 |
|                 | Network CRC Error            |   ✓   |      ✓       |      ✓       | Warning occurs when the number of CRC errors in the period reaches the threshold value. The number of CRC errors that occur is the same as the value that can be confirmed with the ip command. |
|                 | IP Packet Reassembles Failed |   ✓   |      ✓       |      ✓       |                                                                                                                                                                                                 |
| NTP Monitor     | NTP Offset                   |   ✓   |      ✓       |      ✓       |                                                                                                                                                                                                 |
| Process Monitor | Tasks Summary                |   ✓   |      ✓       |      ✓       |                                                                                                                                                                                                 |
|                 | High-load Proc[0-9]          |   ✓   |      ✓       |      ✓       |                                                                                                                                                                                                 |
|                 | High-mem Proc[0-9]           |   ✓   |      ✓       |      ✓       |                                                                                                                                                                                                 |
| GPU Monitor     | GPU Temperature              |   ✓   |      ✓       |      -       |                                                                                                                                                                                                 |
|                 | GPU Usage                    |   ✓   |      ✓       |      -       |                                                                                                                                                                                                 |
|                 | GPU Memory Usage             |   ✓   |      -       |      -       |                                                                                                                                                                                                 |
|                 | GPU Thermal Throttling       |   ✓   |      -       |      -       |                                                                                                                                                                                                 |
|                 | GPU Frequency                |   ✓   |      ✓       |      -       | For Intel platform, monitor whether current GPU clock is supported by the GPU.                                                                                                                  |
<<<<<<< HEAD
| Voltage Monitor | CMOS Battery Staus           |   ✓   |      -       |      -       | Battery Health for RTC and BIOS -                                                                                                                                                               |
=======
>>>>>>> f6b34351

## ROS parameters

See [ROS parameters](docs/ros_parameters.md).

## Notes

### <u>CPU monitor for intel platform</u>

Thermal throttling event can be monitored by reading contents of MSR(Model Specific Register), and accessing MSR is only allowed for root by default, so this package provides the following approach to minimize security risks as much as possible:<br>

- Provide a small program named 'msr_reader' which accesses MSR and sends thermal throttling status to CPU monitor by using socket programming.
- Run 'msr_reader' as a specific user instead of root.
- CPU monitor is able to know the status as an unprivileged user since thermal throttling status is sent by socket communication.

### Instructions before starting

1. Create a user to run 'msr_reader'.

   ```sh
   sudo adduser <username>
   ```

2. Load kernel module 'msr' into your target system.<br>
   The path '/dev/cpu/CPUNUM/msr' appears.

   ```sh
   sudo modprobe msr
   ```

3. Allow user to access MSR with read-only privilege using the Access Control List (ACL).

   ```sh
   sudo setfacl -m u:<username>:r /dev/cpu/*/msr
   ```

4. Assign capability to 'msr_reader' since msr kernel module requires rawio capability.

   ```sh
   sudo setcap cap_sys_rawio=ep install/system_monitor/lib/system_monitor/msr_reader
   ```

5. Run 'msr_reader' as the user you created, and run system_monitor as a generic user.

   ```sh
   su <username>
   install/system_monitor/lib/system_monitor/msr_reader
   ```

### See also

[msr_reader](docs/msr_reader.md)

## <u>HDD Monitor</u>

Generally, S.M.A.R.T. information is used to monitor HDD temperature and life of HDD, and normally accessing disk device node is allowed for root user or disk group.<br>
As with the CPU monitor, this package provides an approach to minimize security risks as much as possible:<br>

- Provide a small program named 'hdd_reader' which accesses S.M.A.R.T. information and sends some items of it to HDD monitor by using socket programming.
- Run 'hdd_reader' as a specific user.
- HDD monitor is able to know some items of S.M.A.R.T. information as an unprivileged user since those are sent by socket communication.

### Instructions before starting

1. Create a user to run 'hdd_reader'.

   ```sh
   sudo adduser <username>
   ```

2. Add user to the disk group.

   ```sh
   sudo usermod -a -G disk <username>
   ```

3. Assign capabilities to 'hdd_reader' since SCSI kernel module requires rawio capability to send ATA PASS-THROUGH (12) command and NVMe kernel module requires admin capability to send Admin Command.

   ```sh
   sudo setcap 'cap_sys_rawio=ep cap_sys_admin=ep' install/system_monitor/lib/system_monitor/hdd_reader
   ```

4. Run 'hdd_reader' as the user you created, and run system_monitor as a generic user.

   ```sh
   su <username>
   install/system_monitor/lib/system_monitor/hdd_reader
   ```

### See also

[hdd_reader](docs/hdd_reader.md)

## <u>GPU Monitor for intel platform</u>

Currently GPU monitor for intel platform only supports NVIDIA GPU whose information can be accessed by NVML API.

Also you need to install CUDA libraries.
For installation instructions for CUDA 10.0, see [NVIDIA CUDA Installation Guide for Linux](https://docs.nvidia.com/cuda/archive/10.0/cuda-installation-guide-linux/index.html).

## <u>Voltage monitor for CMOS Battery</u>

Some platforms have built-in batteries for the RTC and CMOS. This node determines the battery status from the result of executing cat /proc/driver/rtc.
Also, if lm-sensors is installed, it is possible to use the results.
However, the return value of sensors varies depending on the chipset, so it is necessary to set a string to extract the corresponding voltage.
It is also necessary to set the voltage for warning and error.
For example, if you want a warning when the voltage is less than 2.9V and an error when it is less than 2.7V.
The execution result of sensors on the chipset nct6106 is as follows, and "in7:" is the voltage of the CMOS battery.

```txt
$ sensors
pch_cannonlake-virtual-0
Adapter: Virtual device
temp1:        +42.0°C

nct6106-isa-0a10
Adapter: ISA adapter
in0:           728.00 mV (min =  +0.00 V, max =  +1.74 V)
in1:             1.01 V  (min =  +0.00 V, max =  +2.04 V)
in2:             3.34 V  (min =  +0.00 V, max =  +4.08 V)
in3:             3.34 V  (min =  +0.00 V, max =  +4.08 V)
in4:             1.07 V  (min =  +0.00 V, max =  +2.04 V)
in5:             1.05 V  (min =  +0.00 V, max =  +2.04 V)
in6:             1.67 V  (min =  +0.00 V, max =  +2.04 V)
in7:             3.06 V  (min =  +0.00 V, max =  +4.08 V)
in8:             2.10 V  (min =  +0.00 V, max =  +4.08 V)
fan1:          2789 RPM  (min =    0 RPM)
fan2:             0 RPM  (min =    0 RPM)
```

The setting value of voltage_monitor.param.yaml is as follows.

```yaml
/**:
  ros__parameters:
    cmos_battery_warn: 2.90
    cmos_battery_error: 2.70
    cmos_battery_label: "in7:"
```

## UML diagrams

See [Class diagrams](docs/class_diagrams.md).
See [Sequence diagrams](docs/seq_diagrams.md).<|MERGE_RESOLUTION|>--- conflicted
+++ resolved
@@ -83,10 +83,7 @@
 |                 | GPU Memory Usage             |   ✓   |      -       |      -       |                                                                                                                                                                                                 |
 |                 | GPU Thermal Throttling       |   ✓   |      -       |      -       |                                                                                                                                                                                                 |
 |                 | GPU Frequency                |   ✓   |      ✓       |      -       | For Intel platform, monitor whether current GPU clock is supported by the GPU.                                                                                                                  |
-<<<<<<< HEAD
 | Voltage Monitor | CMOS Battery Staus           |   ✓   |      -       |      -       | Battery Health for RTC and BIOS -                                                                                                                                                               |
-=======
->>>>>>> f6b34351
 
 ## ROS parameters
 
