# System Monitor for Autoware

**Further improvement of system monitor functionality for Autoware.**

## Description

This package provides the following nodes for monitoring system:

- CPU Monitor
- HDD Monitor
- Memory Monitor
- Network Monitor
- NTP Monitor
- Process Monitor
- GPU Monitor

### Supported architecture

- x86_64
- arm64v8/aarch64

### Operation confirmed platform

- PC system intel core i7
- NVIDIA Jetson AGX Xavier
- Raspberry Pi4 Model B

## How to use

Use colcon build and launch in the same way as other packages.

```sh
colcon build
source install/setup.bash
ros2 launch system_monitor system_monitor.launch.xml
```

CPU and GPU monitoring method differs depending on platform.<br>
CMake automatically chooses source to be built according to build environment.<br>
If you build this package on intel platform, CPU monitor and GPU monitor which run on intel platform are built.

## ROS topics published by system monitor

Every topic is published in 1 minute interval.

- [CPU Monitor](docs/topics_cpu_monitor.md)
- [HDD Monitor](docs/topics_hdd_monitor.md)
- [Mem Monitor](docs/topics_mem_monitor.md)
- [Net Monitor](docs/topics_net_monitor.md)
- [NTP Monitor](docs/topics_ntp_monitor.md)
- [Process Monitor](docs/topics_process_monitor.md)
- [GPU Monitor](docs/topics_gpu_monitor.md)

[Usage] ✓：Supported, -：Not supported

<<<<<<< HEAD
 Node            | Message                      | Intel | arm64(tegra) | arm64(raspi) | Notes                                                                                                                                                                                           |
=======
| Node            | Message                      | Intel | arm64(tegra) | arm64(raspi) | Notes                                                                                                                                                                                           |
>>>>>>> 1cc2a07d
| --------------- | ---------------------------- | :---: | :----------: | :----------: | ----------------------------------------------------------------------------------------------------------------------------------------------------------------------------------------------- |
| CPU Monitor     | CPU Temperature              |   ✓   |      ✓       |      ✓       |                                                                                                                                                                                                 |
|                 | CPU Usage                    |   ✓   |      ✓       |      ✓       |                                                                                                                                                                                                 |
|                 | CPU Load Average             |   ✓   |      ✓       |      ✓       |                                                                                                                                                                                                 |
|                 | CPU Thermal Throttling       |   ✓   |      -       |      ✓       |                                                                                                                                                                                                 |
|                 | CPU Frequency                |   ✓   |      ✓       |      ✓       | Notification of frequency only, normally error not generated.                                                                                                                                   |
| HDD Monitor     | HDD Temperature              |   ✓   |      ✓       |      ✓       |                                                                                                                                                                                                 |
|                 | HDD PowerOnHours             |   ✓   |      ✓       |      ✓       |                                                                                                                                                                                                 |
|                 | HDD TotalDataWritten         |   ✓   |      ✓       |      ✓       |                                                                                                                                                                                                 |
|                 | HDD Usage                    |   ✓   |      ✓       |      ✓       |                                                                                                                                                                                                 |
| Memory Monitor  | Memory Usage                 |   ✓   |      ✓       |      ✓       |                                                                                                                                                                                                 |
| Net Monitor     | Network Usage                |   ✓   |      ✓       |      ✓       |                                                                                                                                                                                                 |
|                 | Network CRC Error            |   ✓   |      ✓       |      ✓       | Warning occurs when the number of CRC errors in the period reaches the threshold value. The number of CRC errors that occur is the same as the value that can be confirmed with the ip command. |
|                 | IP Packet Reassembles Failed |   ✓   |      ✓       |      ✓       |                                                                                                                                                                                                 |
| NTP Monitor     | NTP Offset                   |   ✓   |      ✓       |      ✓       |                                                                                                                                                                                                 |
| Process Monitor | Tasks Summary                |   ✓   |      ✓       |      ✓       |                                                                                                                                                                                                 |
|                 | High-load Proc[0-9]          |   ✓   |      ✓       |      ✓       |                                                                                                                                                                                                 |
|                 | High-mem Proc[0-9]           |   ✓   |      ✓       |      ✓       |                                                                                                                                                                                                 |
| GPU Monitor     | GPU Temperature              |   ✓   |      ✓       |      -       |                                                                                                                                                                                                 |
|                 | GPU Usage                    |   ✓   |      ✓       |      -       |                                                                                                                                                                                                 |
|                 | GPU Memory Usage             |   ✓   |      -       |      -       |                                                                                                                                                                                                 |
|                 | GPU Thermal Throttling       |   ✓   |      -       |      -       |                                                                                                                                                                                                 |
|                 | GPU Frequency                |   ✓   |      ✓       |      -       | For Intel platform, monitor whether current GPU clock is supported by the GPU.                                                                                                                  |
<<<<<<< HEAD
| Voltage Monitor | CMOS Battery Staus     |   ✓   |      -       |      -       | Battery Health for RTC and BIOS -                                                                                                                                                               |     |
=======
>>>>>>> 1cc2a07d

## ROS parameters

See [ROS parameters](docs/ros_parameters.md).

## Notes

### <u>CPU monitor for intel platform</u>

Thermal throttling event can be monitored by reading contents of MSR(Model Specific Register), and accessing MSR is only allowed for root by default, so this package provides the following approach to minimize security risks as much as possible:<br>

- Provide a small program named 'msr_reader' which accesses MSR and sends thermal throttling status to CPU monitor by using socket programming.
- Run 'msr_reader' as a specific user instead of root.
- CPU monitor is able to know the status as an unprivileged user since thermal throttling status is sent by socket communication.

### Instructions before starting

1. Create a user to run 'msr_reader'.

   ```sh
   sudo adduser <username>
   ```

2. Load kernel module 'msr' into your target system.<br>
   The path '/dev/cpu/CPUNUM/msr' appears.

   ```sh
   sudo modprobe msr
   ```

3. Allow user to access MSR with read-only privilege using the Access Control List (ACL).

   ```sh
   sudo setfacl -m u:<username>:r /dev/cpu/*/msr
   ```

4. Assign capability to 'msr_reader' since msr kernel module requires rawio capability.

   ```sh
   sudo setcap cap_sys_rawio=ep install/system_monitor/lib/system_monitor/msr_reader
   ```

5. Run 'msr_reader' as the user you created, and run system_monitor as a generic user.

   ```sh
   su <username>
   install/system_monitor/lib/system_monitor/msr_reader
   ```

### See also

[msr_reader](docs/msr_reader.md)

## <u>HDD Monitor</u>

Generally, S.M.A.R.T. information is used to monitor HDD temperature and life of HDD, and normally accessing disk device node is allowed for root user or disk group.<br>
As with the CPU monitor, this package provides an approach to minimize security risks as much as possible:<br>

- Provide a small program named 'hdd_reader' which accesses S.M.A.R.T. information and sends some items of it to HDD monitor by using socket programming.
- Run 'hdd_reader' as a specific user.
- HDD monitor is able to know some items of S.M.A.R.T. information as an unprivileged user since those are sent by socket communication.

### Instructions before starting

1. Create a user to run 'hdd_reader'.

   ```sh
   sudo adduser <username>
   ```

2. Add user to the disk group.

   ```sh
   sudo usermod -a -G disk <username>
   ```

3. Assign capabilities to 'hdd_reader' since SCSI kernel module requires rawio capability to send ATA PASS-THROUGH (12) command and NVMe kernel module requires admin capability to send Admin Command.

   ```sh
   sudo setcap 'cap_sys_rawio=ep cap_sys_admin=ep' install/system_monitor/lib/system_monitor/hdd_reader
   ```

4. Run 'hdd_reader' as the user you created, and run system_monitor as a generic user.

   ```sh
   su <username>
   install/system_monitor/lib/system_monitor/hdd_reader
   ```

### See also

[hdd_reader](docs/hdd_reader.md)

## <u>GPU Monitor for intel platform</u>

Currently GPU monitor for intel platform only supports NVIDIA GPU whose information can be accessed by NVML API.

Also you need to install CUDA libraries.
For installation instructions for CUDA 10.0, see [NVIDIA CUDA Installation Guide for Linux](https://docs.nvidia.com/cuda/archive/10.0/cuda-installation-guide-linux/index.html).

## <u>Voltage monitor for CMOS Battery</u>

Some platforms have built-in batteries for the RTC and CMOS. This node determines the battery status from the result of executing cat /proc/driver/rtc.
Also, if lm-sensors is installed, it is possible to use the results.
However, the return value of sensors varies depending on the chipset, so it is necessary to set a string to extract the corresponding voltage.
It is also necessary to set the voltage for warning and error.
For example, if you want a warning when the voltage is less than 2.9V and an error when it is less than 2.7V.
The execution result of sensors on the chipset nct6106 is as follows, and "in7:" is the voltage of the CMOS battery.

```txt
$ sensors
pch_cannonlake-virtual-0
Adapter: Virtual device
temp1:        +42.0°C

nct6106-isa-0a10
Adapter: ISA adapter
in0:           728.00 mV (min =  +0.00 V, max =  +1.74 V)
in1:             1.01 V  (min =  +0.00 V, max =  +2.04 V)
in2:             3.34 V  (min =  +0.00 V, max =  +4.08 V)
in3:             3.34 V  (min =  +0.00 V, max =  +4.08 V)
in4:             1.07 V  (min =  +0.00 V, max =  +2.04 V)
in5:             1.05 V  (min =  +0.00 V, max =  +2.04 V)
in6:             1.67 V  (min =  +0.00 V, max =  +2.04 V)
in7:             3.06 V  (min =  +0.00 V, max =  +4.08 V)
in8:             2.10 V  (min =  +0.00 V, max =  +4.08 V)
fan1:          2789 RPM  (min =    0 RPM)
fan2:             0 RPM  (min =    0 RPM)
```

The setting value of voltage_monitor.param.yaml is as follows.

```yaml
/**:
  ros__parameters:
    cmos_battery_warn: 2.90
    cmos_battery_error: 2.70
    cmos_battery_label: "in7:"
```

## UML diagrams

See [Class diagrams](docs/class_diagrams.md).
See [Sequence diagrams](docs/seq_diagrams.md).<|MERGE_RESOLUTION|>--- conflicted
+++ resolved
@@ -53,11 +53,7 @@
 
 [Usage] ✓：Supported, -：Not supported
 
-<<<<<<< HEAD
- Node            | Message                      | Intel | arm64(tegra) | arm64(raspi) | Notes                                                                                                                                                                                           |
-=======
 | Node            | Message                      | Intel | arm64(tegra) | arm64(raspi) | Notes                                                                                                                                                                                           |
->>>>>>> 1cc2a07d
 | --------------- | ---------------------------- | :---: | :----------: | :----------: | ----------------------------------------------------------------------------------------------------------------------------------------------------------------------------------------------- |
 | CPU Monitor     | CPU Temperature              |   ✓   |      ✓       |      ✓       |                                                                                                                                                                                                 |
 |                 | CPU Usage                    |   ✓   |      ✓       |      ✓       |                                                                                                                                                                                                 |
@@ -81,10 +77,8 @@
 |                 | GPU Memory Usage             |   ✓   |      -       |      -       |                                                                                                                                                                                                 |
 |                 | GPU Thermal Throttling       |   ✓   |      -       |      -       |                                                                                                                                                                                                 |
 |                 | GPU Frequency                |   ✓   |      ✓       |      -       | For Intel platform, monitor whether current GPU clock is supported by the GPU.                                                                                                                  |
-<<<<<<< HEAD
-| Voltage Monitor | CMOS Battery Staus     |   ✓   |      -       |      -       | Battery Health for RTC and BIOS -                                                                                                                                                               |     |
-=======
->>>>>>> 1cc2a07d
+| Voltage Monitor | CMOS Battery Staus           |   ✓   |      -       |      -       | Battery Health for RTC and BIOS -                                                                                                                                                               |
+
 
 ## ROS parameters
 
