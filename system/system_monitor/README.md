# System Monitor for Autoware

**Further improvement of system monitor functionality for Autoware.**

## Description

This package provides the following nodes for monitoring system:

- CPU Monitor
- HDD Monitor
- Memory Monitor
- Network Monitor
- NTP Monitor
- Process Monitor
- GPU Monitor
- Voltage Monitor

### Supported architecture

- x86_64
- arm64v8/aarch64

### Operation confirmed platform

- PC system intel core i7
- NVIDIA Jetson AGX Xavier
- Raspberry Pi4 Model B

## How to use

Use colcon build and launch in the same way as other packages.

```sh
colcon build
source install/setup.bash
ros2 launch system_monitor system_monitor.launch.xml
```

CPU and GPU monitoring method differs depending on platform.<br>
CMake automatically chooses source to be built according to build environment.<br>
If you build this package on intel platform, CPU monitor and GPU monitor which run on intel platform are built.

## ROS topics published by system monitor

Every topic is published in 1 minute interval.

- [CPU Monitor](docs/topics_cpu_monitor.md)
- [HDD Monitor](docs/topics_hdd_monitor.md)
- [Mem Monitor](docs/topics_mem_monitor.md)
- [Net Monitor](docs/topics_net_monitor.md)
- [NTP Monitor](docs/topics_ntp_monitor.md)
- [Process Monitor](docs/topics_process_monitor.md)
- [GPU Monitor](docs/topics_gpu_monitor.md)
- [Voltage Monitor](docs/topics_voltage_monitor.md)

[Usage] ✓：Supported, -：Not supported

 Node            | Message                      | Intel | arm64(tegra) | arm64(raspi) | Notes                                                                                                                                                                                           |
| --------------- | ---------------------------- | :---: | :----------: | :----------: | ----------------------------------------------------------------------------------------------------------------------------------------------------------------------------------------------- |
| CPU Monitor     | CPU Temperature              |   ✓   |      ✓       |      ✓       |                                                                                                                                                                                                 |
|                 | CPU Usage                    |   ✓   |      ✓       |      ✓       |                                                                                                                                                                                                 |
|                 | CPU Load Average             |   ✓   |      ✓       |      ✓       |                                                                                                                                                                                                 |
|                 | CPU Thermal Throttling       |   ✓   |      -       |      ✓       |                                                                                                                                                                                                 |
|                 | CPU Frequency                |   ✓   |      ✓       |      ✓       | Notification of frequency only, normally error not generated.                                                                                                                                   |
| HDD Monitor     | HDD Temperature              |   ✓   |      ✓       |      ✓       |                                                                                                                                                                                                 |
|                 | HDD PowerOnHours             |   ✓   |      ✓       |      ✓       |                                                                                                                                                                                                 |
|                 | HDD TotalDataWritten         |   ✓   |      ✓       |      ✓       |                                                                                                                                                                                                 |
|                 | HDD Usage                    |   ✓   |      ✓       |      ✓       |                                                                                                                                                                                                 |
| Memory Monitor  | Memory Usage                 |   ✓   |      ✓       |      ✓       |                                                                                                                                                                                                 |
| Net Monitor     | Network Usage                |   ✓   |      ✓       |      ✓       |                                                                                                                                                                                                 |
|                 | Network CRC Error            |   ✓   |      ✓       |      ✓       | Warning occurs when the number of CRC errors in the period reaches the threshold value. The number of CRC errors that occur is the same as the value that can be confirmed with the ip command. |
|                 | IP Packet Reassembles Failed |   ✓   |      ✓       |      ✓       |                                                                                                                                                                                                 |
| NTP Monitor     | NTP Offset                   |   ✓   |      ✓       |      ✓       |                                                                                                                                                                                                 |
| Process Monitor | Tasks Summary                |   ✓   |      ✓       |      ✓       |                                                                                                                                                                                                 |
|                 | High-load Proc[0-9]          |   ✓   |      ✓       |      ✓       |                                                                                                                                                                                                 |
|                 | High-mem Proc[0-9]           |   ✓   |      ✓       |      ✓       |                                                                                                                                                                                                 |
| GPU Monitor     | GPU Temperature              |   ✓   |      ✓       |      -       |                                                                                                                                                                                                 |
|                 | GPU Usage                    |   ✓   |      ✓       |      -       |                                                                                                                                                                                                 |
|                 | GPU Memory Usage             |   ✓   |      -       |      -       |                                                                                                                                                                                                 |
|                 | GPU Thermal Throttling       |   ✓   |      -       |      -       |                                                                                                                                                                                                 |
|                 | GPU Frequency                |   ✓   |      ✓       |      -       | For Intel platform, monitor whether current GPU clock is supported by the GPU.                                                                                                                  |
| Voltage Monitor | CMOS Battery Staus           |   ✓   |      -       |      -       | Battery Health for RTC and BIOS -                                                                                                                                                               |

## ROS parameters

See [ROS parameters](docs/ros_parameters.md).

## Notes

### <u>CPU monitor for intel platform</u>

Thermal throttling event can be monitored by reading contents of MSR(Model Specific Register), and accessing MSR is only allowed for root by default, so this package provides the following approach to minimize security risks as much as possible:<br>

- Provide a small program named 'msr_reader' which accesses MSR and sends thermal throttling status to CPU monitor by using socket programming.
- Run 'msr_reader' as a specific user instead of root.
- CPU monitor is able to know the status as an unprivileged user since thermal throttling status is sent by socket communication.

### Instructions before starting

1. Create a user to run 'msr_reader'.

   ```sh
   sudo adduser <username>
   ```

2. Load kernel module 'msr' into your target system.<br>
   The path '/dev/cpu/CPUNUM/msr' appears.

   ```sh
   sudo modprobe msr
   ```

3. Allow user to access MSR with read-only privilege using the Access Control List (ACL).

   ```sh
   sudo setfacl -m u:<username>:r /dev/cpu/*/msr
   ```

4. Assign capability to 'msr_reader' since msr kernel module requires rawio capability.

   ```sh
   sudo setcap cap_sys_rawio=ep install/system_monitor/lib/system_monitor/msr_reader
   ```

5. Run 'msr_reader' as the user you created, and run system_monitor as a generic user.

   ```sh
   su <username>
   install/system_monitor/lib/system_monitor/msr_reader
   ```

### See also

[msr_reader](docs/msr_reader.md)

## <u>HDD Monitor</u>

Generally, S.M.A.R.T. information is used to monitor HDD temperature and life of HDD, and normally accessing disk device node is allowed for root user or disk group.<br>
As with the CPU monitor, this package provides an approach to minimize security risks as much as possible:<br>

- Provide a small program named 'hdd_reader' which accesses S.M.A.R.T. information and sends some items of it to HDD monitor by using socket programming.
- Run 'hdd_reader' as a specific user.
- HDD monitor is able to know some items of S.M.A.R.T. information as an unprivileged user since those are sent by socket communication.

### Instructions before starting

1. Create a user to run 'hdd_reader'.

   ```sh
   sudo adduser <username>
   ```

2. Add user to the disk group.

   ```sh
   sudo usermod -a -G disk <username>
   ```

3. Assign capabilities to 'hdd_reader' since SCSI kernel module requires rawio capability to send ATA PASS-THROUGH (12) command and NVMe kernel module requires admin capability to send Admin Command.

   ```sh
   sudo setcap 'cap_sys_rawio=ep cap_sys_admin=ep' install/system_monitor/lib/system_monitor/hdd_reader
   ```

4. Run 'hdd_reader' as the user you created, and run system_monitor as a generic user.

   ```sh
   su <username>
   install/system_monitor/lib/system_monitor/hdd_reader
   ```

### See also

[hdd_reader](docs/hdd_reader.md)

## <u>GPU Monitor for intel platform</u>

Currently GPU monitor for intel platform only supports NVIDIA GPU whose information can be accessed by NVML API.

Also you need to install CUDA libraries.
For installation instructions for CUDA 10.0, see [NVIDIA CUDA Installation Guide for Linux](https://docs.nvidia.com/cuda/archive/10.0/cuda-installation-guide-linux/index.html).

## <u>Voltage monitor for CMOS Battery</u>

Some platforms have built-in batteries for the RTC and CMOS. This node determines the battery status from the result of executing cat /proc/driver/rtc.
Also, if lm-sensors is installed, it is possible to use the results.
However, the return value of sensors varies depending on the chipset, so it is necessary to set a string to extract the corresponding voltage.
It is also necessary to set the voltage for warning and error.
For example, if you want a warning when the voltage is less than 2.9V and an error when it is less than 2.7V.
The execution result of sensors on the chipset nct6106 is as follows, and "in7:" is the voltage of the CMOS battery.

```txt
$ sensors
pch_cannonlake-virtual-0
Adapter: Virtual device
temp1:        +42.0°C

nct6106-isa-0a10
Adapter: ISA adapter
in0:           728.00 mV (min =  +0.00 V, max =  +1.74 V)
in1:             1.01 V  (min =  +0.00 V, max =  +2.04 V)
in2:             3.34 V  (min =  +0.00 V, max =  +4.08 V)
in3:             3.34 V  (min =  +0.00 V, max =  +4.08 V)
in4:             1.07 V  (min =  +0.00 V, max =  +2.04 V)
in5:             1.05 V  (min =  +0.00 V, max =  +2.04 V)
in6:             1.67 V  (min =  +0.00 V, max =  +2.04 V)
in7:             3.06 V  (min =  +0.00 V, max =  +4.08 V)
in8:             2.10 V  (min =  +0.00 V, max =  +4.08 V)
fan1:          2789 RPM  (min =    0 RPM)
fan2:             0 RPM  (min =    0 RPM)
```

The setting value of voltage_monitor.param.yaml is as follows.

```yaml
/**:
  ros__parameters:
    cmos_battery_warn: 2.90
    cmos_battery_error: 2.70
    cmos_battery_label: "in7:"
```

The above values of 2.7V and 2.90V are hypothetical. Depending on the motherboard and chipset, the value may vary. However, if the voltage of the lithium battery drops below 2.7V, it is recommended to replace it.
In the above example, the message output to the topic /diagnostics is as follows.
If the voltage < 2.9V then:

```txt
  name: /autoware/system/resource_monitoring/voltage/cmos_battery
  message: Warning
  hardware_id: ''
  values:
  - key: 'voltage_monitor: CMOS Battery Status'
    value: Low Battery
```

If the voltage < 2.7V then:

```txt
  name: /autoware/system/resource_monitoring/voltage/cmos_battery
  message: Warning
  hardware_id: ''
  values:
  - key: 'voltage_monitor: CMOS Battery Status'
    value: Battery Died
```

If neither, then:

```txt
  name: /autoware/system/resource_monitoring/voltage/cmos_battery
  message: OK
  hardware_id: ''
  values:
  - key: 'voltage_monitor: CMOS Battery Status'
    value: OK
```

<<<<<<< HEAD
If the battery voltage drops below voltage_error or voltage_warn,It will be a warning.
If the CMOS battery runs out, the RTC will stop working when the power is turned off. However, since the vehicle can run, it is not an error. The vehicle will stop when an error occurs, but there is no need to stop immediately.
=======
If the CMOS battery voltage drops less than voltage_error or voltage_warn,It will be a warning.
If the battery runs out, the RTC will stop working when the power is turned off. However, since the vehicle can run, it is not an error. The vehicle will stop when an error occurs, but there is no need to stop immediately.
>>>>>>> 24d1e32b
It can be determined by the value of "Low Battery" or "Battery Died".

## UML diagrams

See [Class diagrams](docs/class_diagrams.md).
See [Sequence diagrams](docs/seq_diagrams.md).<|MERGE_RESOLUTION|>--- conflicted
+++ resolved
@@ -255,13 +255,8 @@
     value: OK
 ```
 
-<<<<<<< HEAD
-If the battery voltage drops below voltage_error or voltage_warn,It will be a warning.
-If the CMOS battery runs out, the RTC will stop working when the power is turned off. However, since the vehicle can run, it is not an error. The vehicle will stop when an error occurs, but there is no need to stop immediately.
-=======
 If the CMOS battery voltage drops less than voltage_error or voltage_warn,It will be a warning.
 If the battery runs out, the RTC will stop working when the power is turned off. However, since the vehicle can run, it is not an error. The vehicle will stop when an error occurs, but there is no need to stop immediately.
->>>>>>> 24d1e32b
 It can be determined by the value of "Low Battery" or "Battery Died".
 
 ## UML diagrams
