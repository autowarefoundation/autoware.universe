// Copyright 2020 Autoware Foundation
//
// Licensed under the Apache License, Version 2.0 (the "License");
// you may not use this file except in compliance with the License.
// You may obtain a copy of the License at
//
//     http://www.apache.org/licenses/LICENSE-2.0
//
// Unless required by applicable law or agreed to in writing, software
// distributed under the License is distributed on an "AS IS" BASIS,
// WITHOUT WARRANTIES OR CONDITIONS OF ANY KIND, either express or implied.
// See the License for the specific language governing permissions and
// limitations under the License.

/**
 * @file net_monitor.cpp
 * @brief Net monitor class
 */

#include "system_monitor/net_monitor/net_monitor.hpp"

#include "system_monitor/system_monitor_utility.hpp"

#include <traffic_reader/traffic_reader_common.hpp>

#include <boost/archive/text_iarchive.hpp>
#include <boost/archive/text_oarchive.hpp>
#include <boost/range/algorithm.hpp>
// #include <boost/algorithm/string.hpp>   // workaround for build errors

#include <fmt/format.h>
#include <ifaddrs.h>
#include <linux/ethtool.h>
#include <linux/if_link.h>
#include <linux/sockios.h>
#include <net/if.h>
#include <netinet/in.h>
#include <sys/ioctl.h>
#include <sys/socket.h>
#include <sys/un.h>

#include <algorithm>
#include <fstream>
#include <iostream>
#include <string>
#include <vector>

NetMonitor::NetMonitor(const rclcpp::NodeOptions & options)
: Node("net_monitor", options),
  updater_(this),
  hostname_(),
  last_update_time_{0, 0, this->get_clock()->get_clock_type()},
  device_params_(
    declare_parameter<std::vector<std::string>>("devices", std::vector<std::string>())),
  getifaddrs_errno_(0),
  last_reassembles_failed_(0),
  monitor_program_(declare_parameter<std::string>("monitor_program", "greengrass")),
  crc_error_check_duration_(declare_parameter<int>("crc_error_check_duration", 1)),
  crc_error_count_threshold_(declare_parameter<int>("crc_error_count_threshold", 1)),
  reassembles_failed_check_duration_(
    declare_parameter<int>("reassembles_failed_check_duration", 1)),
  reassembles_failed_check_count_(declare_parameter<int>("reassembles_failed_check_count", 1)),
  reassembles_failed_column_index_(0),
  socket_path_(declare_parameter("socket_path", traffic_reader_service::socket_path)),
  socket_(-1)
{
  using namespace std::literals::chrono_literals;

  if (monitor_program_.empty()) {
    monitor_program_ = "*";
  }

  gethostname(hostname_, sizeof(hostname_));
  updater_.setHardwareID(hostname_);
  updater_.add("Network Usage", this, &NetMonitor::check_usage);
  updater_.add("Network Traffic", this, &NetMonitor::monitor_traffic);
  updater_.add("Network CRC Error", this, &NetMonitor::check_crc_error);
  updater_.add("IP Packet Reassembles Failed", this, &NetMonitor::check_reassembles_failed);

  nl80211_.init();

  search_reassembles_failed_column_index();

  // get Network information for the first time
  update_network_info_list();

  // Send request to start nethogs
  send_start_nethogs_request();

  timer_ = rclcpp::create_timer(this, get_clock(), 1s, std::bind(&NetMonitor::on_timer, this));
}

NetMonitor::~NetMonitor() { shutdown_nl80211(); }

void NetMonitor::shutdown_nl80211() { nl80211_.shutdown(); }

void NetMonitor::on_timer() { update_network_info_list(); }

// cspell: ignore ifas, ifrm, ifrc
void NetMonitor::update_network_info_list()
{
  net_info_list_.clear();

  if (device_params_.empty()) {
    return;
  }

  const struct ifaddrs * ifa{};
  struct ifaddrs * ifas{nullptr};

  rclcpp::Duration duration = this->now() - last_update_time_;

  // Get network interfaces
  getifaddrs_errno_ = 0;
  if (getifaddrs(&ifas) < 0) {
    getifaddrs_errno_ = errno;
    return;
  }

  for (ifa = ifas; ifa; ifa = ifa->ifa_next) {
    // Skip no addr
    if (!ifa->ifa_addr) {
      continue;
    }
    // Skip loopback
    if (ifa->ifa_flags & IFF_LOOPBACK) {
      continue;
    }
    // Skip non AF_PACKET
    if (ifa->ifa_addr->sa_family != AF_PACKET) {
      continue;
    }
    // Skip device not specified
    if (
      boost::find(device_params_, ifa->ifa_name) == device_params_.end() &&
      boost::find(device_params_, "*") == device_params_.end()) {
      continue;
    }

    int fd{0};
    struct ifreq ifrm
    {
    };
    struct ifreq ifrc
    {
    };
    struct ethtool_cmd edata
    {
    };

    net_info_list_.emplace_back();
    auto & net_info = net_info_list_.back();

    net_info.interface_name = std::string(ifa->ifa_name);

    // Get MTU information
    fd = socket(AF_INET, SOCK_DGRAM, 0);
    strncpy(
      ifrm.ifr_name, ifa->ifa_name,
      IFNAMSIZ - 1);  // NOLINT [cppcoreguidelines-pro-type-union-access]
    if (ioctl(fd, SIOCGIFMTU, &ifrm) < 0) {
      net_info.mtu_errno = errno;
      close(fd);
      continue;
    }

    // Get network capacity
    strncpy(
      ifrc.ifr_name, ifa->ifa_name,
<<<<<<< HEAD
      IFNAMSIZ - 1);                  // NOLINT [cppcoreguidelines-pro-type-union-access]
    ifrc.ifr_data = (caddr_t)&edata;  // NOLINT [cppcoreguidelines-pro-type-union-access]
=======
      IFNAMSIZ - 1);  // NOLINT [cppcoreguidelines-pro-type-union-access]
    ifrc.ifr_data = (caddr_t)&edata;
>>>>>>> ba98e401
    edata.cmd = ETHTOOL_GSET;
    if (ioctl(fd, SIOCETHTOOL, &ifrc) < 0) {
      // possibly wireless connection, get bitrate(MBit/s)
      net_info.speed = nl80211_.getBitrate(ifa->ifa_name);
      if (net_info.speed <= 0) {
        net_info.ethtool_errno = errno;
        close(fd);
        continue;
      }
    } else {
      net_info.speed = edata.speed;
    }

    net_info.is_running = (ifa->ifa_flags & IFF_RUNNING);

    auto * stats = static_cast<struct rtnl_link_stats *>(ifa->ifa_data);
    if (bytes_.find(net_info.interface_name) != bytes_.end()) {
      net_info.rx_traffic =
        toMbit(stats->rx_bytes - bytes_[net_info.interface_name].rx_bytes) / duration.seconds();
      net_info.tx_traffic =
        toMbit(stats->tx_bytes - bytes_[net_info.interface_name].tx_bytes) / duration.seconds();
      net_info.rx_usage = net_info.rx_traffic / net_info.speed;
      net_info.tx_usage = net_info.tx_traffic / net_info.speed;
    }

    net_info.mtu = ifrm.ifr_mtu;  // NOLINT [cppcoreguidelines-pro-type-union-access]
    net_info.rx_bytes = stats->rx_bytes;
    net_info.rx_errors = stats->rx_errors;
    net_info.tx_bytes = stats->tx_bytes;
    net_info.tx_errors = stats->tx_errors;
    net_info.collisions = stats->collisions;

    close(fd);

    bytes_[net_info.interface_name].rx_bytes = stats->rx_bytes;
    bytes_[net_info.interface_name].tx_bytes = stats->tx_bytes;

    // Get the count of CRC errors
    CrcErrors & crc_ers = crc_errors_[net_info.interface_name];
    crc_ers.errors_queue.push_back(stats->rx_crc_errors - crc_ers.last_rx_crc_errors);
    while (crc_ers.errors_queue.size() > crc_error_check_duration_) {
      crc_ers.errors_queue.pop_front();
    }
    crc_ers.last_rx_crc_errors = stats->rx_crc_errors;
  }

  freeifaddrs(ifas);

  last_update_time_ = this->now();
}

void NetMonitor::check_usage(diagnostic_updater::DiagnosticStatusWrapper & stat)
{
  // Remember start time to measure elapsed time
  const auto t_start = SystemMonitorUtility::startMeasurement();

  if (!check_general_info(stat)) {
    return;
  }

  int level = DiagStatus::OK;
  int whole_level = DiagStatus::OK;
  int index = 0;
  std::string error_str;
  std::vector<std::string> interface_names;

  for (const auto & net_info : net_info_list_) {
    if (!is_supported_network(net_info, index, stat, error_str)) {
      ++index;
      interface_names.push_back(net_info.interface_name);
      continue;
    }

    level = net_info.is_running ? DiagStatus::OK : DiagStatus::ERROR;

    stat.add(fmt::format("Network {}: status", index), usage_dict_.at(level));
    stat.add(fmt::format("Network {}: interface name", index), net_info.interface_name);
    stat.addf(fmt::format("Network {}: rx_usage", index), "%.2f%%", net_info.rx_usage * 1e+2);
    stat.addf(fmt::format("Network {}: tx_usage", index), "%.2f%%", net_info.tx_usage * 1e+2);
    stat.addf(fmt::format("Network {}: rx_traffic", index), "%.2f MBit/s", net_info.rx_traffic);
    stat.addf(fmt::format("Network {}: tx_traffic", index), "%.2f MBit/s", net_info.tx_traffic);
    stat.addf(fmt::format("Network {}: capacity", index), "%.1f MBit/s", net_info.speed);
    stat.add(fmt::format("Network {}: mtu", index), net_info.mtu);
    stat.add(fmt::format("Network {}: rx_bytes", index), net_info.rx_bytes);
    stat.add(fmt::format("Network {}: rx_errors", index), net_info.rx_errors);
    stat.add(fmt::format("Network {}: tx_bytes", index), net_info.tx_bytes);
    stat.add(fmt::format("Network {}: tx_errors", index), net_info.tx_errors);
    stat.add(fmt::format("Network {}: collisions", index), net_info.collisions);

    ++index;

    interface_names.push_back(net_info.interface_name);
  }

  // Check if specified device exists
  for (const auto & device : device_params_) {
    // Skip if all devices specified
    if (device == "*") {
      continue;
    }
    // Skip if device already appended
    if (boost::find(interface_names, device) != interface_names.end()) {
      continue;
    }

    stat.add(fmt::format("Network {}: status", index), "No Such Device");
    stat.add(fmt::format("Network {}: interface name", index), device);
    error_str = "no such device";
    ++index;
  }

  if (!error_str.empty()) {
    stat.summary(DiagStatus::ERROR, error_str);
  } else {
    stat.summary(whole_level, usage_dict_.at(whole_level));
  }

  // Measure elapsed time since start time and report
  SystemMonitorUtility::stopMeasurement(t_start, stat);
}

void NetMonitor::check_crc_error(diagnostic_updater::DiagnosticStatusWrapper & stat)
{
  // Remember start time to measure elapsed time
  const auto t_start = SystemMonitorUtility::startMeasurement();

  if (!check_general_info(stat)) {
    return;
  }

  int whole_level = DiagStatus::OK;
  int index = 0;
  std::string error_str;

  for (const auto & net_info : net_info_list_) {
    if (!is_supported_network(net_info, index, stat, error_str)) {
      ++index;
      continue;
    }

    CrcErrors & crc_ers = crc_errors_[net_info.interface_name];
    unsigned int unit_rx_crc_errors = 0;

    for (auto errors : crc_ers.errors_queue) {
      unit_rx_crc_errors += errors;
    }

    stat.add(fmt::format("Network {}: interface name", index), net_info.interface_name);
    stat.add(fmt::format("Network {}: total rx_crc_errors", index), crc_ers.last_rx_crc_errors);
    stat.add(fmt::format("Network {}: rx_crc_errors per unit time", index), unit_rx_crc_errors);

    if (unit_rx_crc_errors >= crc_error_count_threshold_) {
      whole_level = std::max(whole_level, static_cast<int>(DiagStatus::WARN));
      error_str = "CRC error";
    }

    ++index;
  }

  if (!error_str.empty()) {
    stat.summary(whole_level, error_str);
  } else {
    stat.summary(whole_level, "OK");
  }

  // Measure elapsed time since start time and report
  SystemMonitorUtility::stopMeasurement(t_start, stat);
}

bool NetMonitor::check_general_info(diagnostic_updater::DiagnosticStatusWrapper & stat)
{
  if (device_params_.empty()) {
    stat.summary(DiagStatus::ERROR, "invalid device parameter");
    return false;
  }

  if (getifaddrs_errno_ != 0) {
    stat.summary(DiagStatus::ERROR, "getifaddrs error");
    stat.add("getifaddrs", strerror(getifaddrs_errno_));
    return false;
  }
  return true;
}

bool NetMonitor::is_supported_network(
  const NetworkInfo & net_info, int index, diagnostic_updater::DiagnosticStatusWrapper & stat,
  std::string & error_str)
{
  // MTU information
  if (net_info.mtu_errno != 0) {
    if (net_info.mtu_errno == ENOTSUP) {
      stat.add(fmt::format("Network {}: status", index), "Not Supported");
    } else {
      stat.add(fmt::format("Network {}: status", index), "Error");
      error_str = "ioctl error";
    }

    stat.add(fmt::format("Network {}: interface name", index), net_info.interface_name);
    stat.add("ioctl(SIOCGIFMTU)", strerror(net_info.mtu_errno));
    return false;
  }

  // network capacity
  if (net_info.speed <= 0) {
    if (net_info.ethtool_errno == ENOTSUP) {
      stat.add(fmt::format("Network {}: status", index), "Not Supported");
    } else {
      stat.add(fmt::format("Network {}: status", index), "Error");
      error_str = "ioctl error";
    }

    stat.add(fmt::format("Network {}: interface name", index), net_info.interface_name);
    stat.add("ioctl(SIOCETHTOOL)", strerror(net_info.ethtool_errno));
    return false;
  }
  return true;
}

#include <boost/algorithm/string.hpp>  // workaround for build errors

void NetMonitor::monitor_traffic(diagnostic_updater::DiagnosticStatusWrapper & stat)
{
  // Remember start time to measure elapsed time
  const auto t_start = SystemMonitorUtility::startMeasurement();

  // Get result of nethogs
  traffic_reader_service::Result result;
  get_nethogs_result(result);

  // traffic_reader result to output
  if (result.error_code != EXIT_SUCCESS) {
    stat.summary(DiagStatus::ERROR, "traffic_reader error");
    stat.add("error", result.output);
  } else {
    stat.summary(DiagStatus::OK, "OK");

    if (result.output.empty()) {
      stat.add("nethogs: result", fmt::format("No data monitored: {}", monitor_program_));
    } else {
      std::stringstream lines{result.output};
      std::string line;
      std::vector<std::string> list;
      int idx = 0;
      while (std::getline(lines, line)) {
        if (line.empty()) {
          continue;
        }
        boost::split(list, line, boost::is_any_of("\t"), boost::token_compress_on);
        if (list.size() >= 3) {
          stat.add(fmt::format("nethogs {}: program", idx), list[3].c_str());
          stat.add(fmt::format("nethogs {}: sent (KB/s)", idx), list[1].c_str());
          stat.add(fmt::format("nethogs {}: received (KB/sec)", idx), list[2].c_str());
        } else {
          stat.add(fmt::format("nethogs {}: result", idx), line);
        }
        idx++;
      }
    }
  }

  // Measure elapsed time since start time and report
  SystemMonitorUtility::stopMeasurement(t_start, stat);
}

void NetMonitor::check_reassembles_failed(diagnostic_updater::DiagnosticStatusWrapper & stat)
{
  // Remember start time to measure elapsed time
  const auto t_start = SystemMonitorUtility::startMeasurement();

  int whole_level = DiagStatus::OK;
  std::string error_str;
  uint64_t total_reassembles_failed = 0;
  uint64_t unit_reassembles_failed = 0;

  if (get_reassembles_failed(total_reassembles_failed)) {
    reassembles_failed_queue_.push_back(total_reassembles_failed - last_reassembles_failed_);
    while (reassembles_failed_queue_.size() > reassembles_failed_check_duration_) {
      reassembles_failed_queue_.pop_front();
    }

    for (auto reassembles_failed : reassembles_failed_queue_) {
      unit_reassembles_failed += reassembles_failed;
    }

    stat.add(fmt::format("total packet reassembles failed"), total_reassembles_failed);
    stat.add(fmt::format("packet reassembles failed per unit time"), unit_reassembles_failed);

    if (unit_reassembles_failed >= reassembles_failed_check_count_) {
      whole_level = std::max(whole_level, static_cast<int>(DiagStatus::WARN));
      error_str = "reassembles failed";
    }

    last_reassembles_failed_ = total_reassembles_failed;
  } else {
    reassembles_failed_queue_.push_back(0);
    whole_level = std::max(whole_level, static_cast<int>(DiagStatus::ERROR));
    error_str = "failed to read /proc/net/snmp";
  }

  if (!error_str.empty()) {
    stat.summary(whole_level, error_str);
  } else {
    stat.summary(whole_level, "OK");
  }

  // Measure elapsed time since start time and report
  SystemMonitorUtility::stopMeasurement(t_start, stat);
}

void NetMonitor::search_reassembles_failed_column_index()
{
  std::ifstream ifs("/proc/net/snmp");
  if (!ifs) {
    RCLCPP_WARN(get_logger(), "Failed to open /proc/net/snmp.");
    return;
  }

  // /proc/net/snmp
  // Ip: Forwarding DefaultTTL InReceives ... ReasmTimeout ReasmReqds ReasmOKs ReasmFails ...
  // Ip: 2          64         5636471397 ... 135          2303339    216166   270        ...
  std::string line;

  // Find column index of 'ReasmFails'
  if (!std::getline(ifs, line)) {
    RCLCPP_WARN(get_logger(), "Failed to get /proc/net/snmp first line.");
    return;
  }

  std::vector<std::string> title_list;
  boost::split(title_list, line, boost::is_space());

  if (title_list.empty()) {
    RCLCPP_WARN(get_logger(), "/proc/net/snmp first line is empty.");
    return;
  }
  if (title_list[0] != "Ip:") {
    RCLCPP_WARN(
      get_logger(), "/proc/net/snmp line title column is invalid. : %s", title_list[0].c_str());
    return;
  }

  int index = 0;
  for (auto itr = title_list.begin(); itr != title_list.end(); ++itr, ++index) {
    if (*itr == "ReasmFails") {
      reassembles_failed_column_index_ = index;
      break;
    }
  }
}

bool NetMonitor::get_reassembles_failed(uint64_t & reassembles_failed)
{
  if (reassembles_failed_column_index_ == 0) {
    RCLCPP_WARN(
      get_logger(), "reassembles failed column index is invalid. : %d",
      reassembles_failed_column_index_);
    return false;
  }

  std::ifstream ifs("/proc/net/snmp");
  if (!ifs) {
    RCLCPP_WARN(get_logger(), "Failed to open /proc/net/snmp.");
    return false;
  }

  std::string line;

  // Skip title row
  if (!std::getline(ifs, line)) {
    RCLCPP_WARN(get_logger(), "Failed to get /proc/net/snmp first line.");
    return false;
  }

  // Find a value of 'ReasmFails'
  if (!std::getline(ifs, line)) {
    RCLCPP_WARN(get_logger(), "Failed to get /proc/net/snmp second line.");
    return false;
  }

  std::vector<std::string> value_list;
  boost::split(value_list, line, boost::is_space());

  if (reassembles_failed_column_index_ >= value_list.size()) {
    RCLCPP_WARN(
      get_logger(),
      "There are not enough columns for reassembles failed column index. : columns=%d index=%d",
      static_cast<int>(value_list.size()), reassembles_failed_column_index_);
    return false;
  }

  reassembles_failed = std::stoull(value_list[reassembles_failed_column_index_]);

  return true;
}

void NetMonitor::send_start_nethogs_request()
{
  // Connect to boot/shutdown service
  if (!connect_service()) {
    close_connection();
    return;
  }

  int index = 0;
  std::string error_str;
  diagnostic_updater::DiagnosticStatusWrapper stat;
  std::vector<std::string> interface_names;

  for (const auto & net_info : net_info_list_) {
    if (!is_supported_network(net_info, index, stat, error_str)) {
      ++index;
      interface_names.push_back(net_info.interface_name);
      continue;
    }
    ++index;

    interface_names.push_back(net_info.interface_name);
  }

  // Send data to traffic-reader service
  if (!send_data_with_parameters(
        traffic_reader_service::START_NETHOGS, interface_names, monitor_program_)) {
    close_connection();
    return;
  }

  // Close connection with traffic-reader service
  close_connection();
}

void NetMonitor::get_nethogs_result(traffic_reader_service::Result & result)
{
  // Connect to traffic-reader service
  if (!connect_service()) {
    close_connection();
    return;
  }

  // Send data to traffic-reader service
  if (!send_data(traffic_reader_service::Request::GET_RESULT)) {
    close_connection();
    return;
  }

  // Receive data from traffic-reader service
  receive_data(result);

  // Close connection with traffic-reader service
  close_connection();
}

bool NetMonitor::connect_service()
{
  // Create a new socket
  socket_ = socket(AF_UNIX, SOCK_STREAM, 0);
  if (socket_ < 0) {
    RCLCPP_ERROR(get_logger(), "Failed to create a new socket. %s", strerror(errno));
    return false;
  }

  sockaddr_un addr = {};
  addr.sun_family = AF_UNIX;
  strncpy(addr.sun_path, socket_path_.c_str(), sizeof(addr.sun_path) - 1);

  int ret = connect(socket_, (struct sockaddr *)&addr, sizeof(addr));
  if (ret < 0) {
    RCLCPP_ERROR(get_logger(), "Failed to connect. %s", strerror(errno));
    close(socket_);
    return false;
  }

  return true;
}

bool NetMonitor::send_data(traffic_reader_service::Request request)
{
  std::ostringstream out_stream;
  boost::archive::text_oarchive archive(out_stream);
  archive & request;

  int ret = write(socket_, out_stream.str().c_str(), out_stream.str().length());
  if (ret < 0) {
    RCLCPP_ERROR(get_logger(), "Failed to write N bytes of BUF to FD. %s", strerror(errno));
    return false;
  }

  return true;
}

bool NetMonitor::send_data_with_parameters(
  traffic_reader_service::Request request, std::vector<std::string> & parameters,
  std::string & program_name)
{
  std::ostringstream out_stream;
  boost::archive::text_oarchive archive(out_stream);
  archive & request;
  archive & parameters;
  archive & program_name;

  ssize_t ret = write(socket_, out_stream.str().c_str(), out_stream.str().length());
  if (ret < 0) {
    RCLCPP_ERROR(get_logger(), "Failed to write N bytes of BUF to FD. %s", strerror(errno));
    return false;
  }

  return true;
}

void NetMonitor::receive_data(traffic_reader_service::Result & result)
{
  char buffer[10240]{};
  uint8_t request_id = traffic_reader_service::Request::NONE;

  ssize_t ret = recv(socket_, buffer, sizeof(buffer), 0);
  if (ret < 0) {
    RCLCPP_ERROR(get_logger(), "Failed to recv. %s", strerror(errno));
    return;
  }
  // No data received
  if (ret == 0) {
    RCLCPP_ERROR(get_logger(), "No data received.");
    return;
  }

  // Restore device status list
  try {
    std::istringstream in_stream(buffer);
    boost::archive::text_iarchive archive(in_stream);
    archive >> request_id;
    archive >> result;
  } catch (const std::exception & e) {
    RCLCPP_ERROR(get_logger(), "Failed to restore message. %s\n", e.what());
  }
}

void NetMonitor::close_connection()
{
  // Close the file descriptor FD
  close(socket_);
  socket_ = -1;
}

#include <rclcpp_components/register_node_macro.hpp>
RCLCPP_COMPONENTS_REGISTER_NODE(NetMonitor)<|MERGE_RESOLUTION|>--- conflicted
+++ resolved
@@ -138,15 +138,9 @@
     }
 
     int fd{0};
-    struct ifreq ifrm
-    {
-    };
-    struct ifreq ifrc
-    {
-    };
-    struct ethtool_cmd edata
-    {
-    };
+    struct ifreq ifrm{};
+    struct ifreq ifrc{};
+    struct ethtool_cmd edata{};
 
     net_info_list_.emplace_back();
     auto & net_info = net_info_list_.back();
@@ -167,13 +161,9 @@
     // Get network capacity
     strncpy(
       ifrc.ifr_name, ifa->ifa_name,
-<<<<<<< HEAD
-      IFNAMSIZ - 1);                  // NOLINT [cppcoreguidelines-pro-type-union-access]
-    ifrc.ifr_data = (caddr_t)&edata;  // NOLINT [cppcoreguidelines-pro-type-union-access]
-=======
       IFNAMSIZ - 1);  // NOLINT [cppcoreguidelines-pro-type-union-access]
     ifrc.ifr_data = (caddr_t)&edata;
->>>>>>> ba98e401
+
     edata.cmd = ETHTOOL_GSET;
     if (ioctl(fd, SIOCETHTOOL, &ifrc) < 0) {
       // possibly wireless connection, get bitrate(MBit/s)
