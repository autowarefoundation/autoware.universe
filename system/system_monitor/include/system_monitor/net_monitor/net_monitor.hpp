--- conflicted
+++ resolved
@@ -83,20 +83,21 @@
     diagnostic_updater::DiagnosticStatusWrapper & stat);  // NOLINT(runtime/references)
 
   /**
-<<<<<<< HEAD
+   * @brief check CRC error
+   * @param [out] stat diagnostic message passed directly to diagnostic publish calls
+   * @note NOLINT syntax is needed since diagnostic_updater asks for a non-const reference
+   * to pass diagnostic message updated in this function to diagnostic publish calls.
+   */
+  void checkCrcError(
+    diagnostic_updater::DiagnosticStatusWrapper & stat);  // NOLINT(runtime/references)
+
+  /**
    * @brief check IP packet reassembles failed
-=======
-   * @brief check CRC error
->>>>>>> f69f6126
-   * @param [out] stat diagnostic message passed directly to diagnostic publish calls
-   * @note NOLINT syntax is needed since diagnostic_updater asks for a non-const reference
-   * to pass diagnostic message updated in this function to diagnostic publish calls.
-   */
-<<<<<<< HEAD
+   * @param [out] stat diagnostic message passed directly to diagnostic publish calls
+   * @note NOLINT syntax is needed since diagnostic_updater asks for a non-const reference
+   * to pass diagnostic message updated in this function to diagnostic publish calls.
+   */
   void checkIpReasmFails(
-=======
-  void checkCrcError(
->>>>>>> f69f6126
     diagnostic_updater::DiagnosticStatusWrapper & stat);  // NOLINT(runtime/references)
 
   /**
@@ -107,13 +108,6 @@
   float getWirelessSpeed(const char * ifa_name);
 
   /**
-<<<<<<< HEAD
-   * @brief get IP packet reassembles failed
-   * @param [out] reasm_fails IP packet reassembles failed
-   * @return execution result
-   */
-  bool getIpReasmFails(uint64_t & reasm_fails);
-=======
    * @brief timer callback
    */
   void onTimer();
@@ -182,7 +176,13 @@
   bool isSupportedNetwork(
     const NetworkInfo & net_info, int index, diagnostic_updater::DiagnosticStatusWrapper & stat,
     std::string & error_str);
->>>>>>> f69f6126
+
+  /**
+   * @brief get IP packet reassembles failed
+   * @param [out] reasm_fails IP packet reassembles failed
+   * @return execution result
+   */
+  bool getIpReasmFails(uint64_t & reasm_fails);
 
   diagnostic_updater::Updater updater_;  //!< @brief Updater class which advertises to /diagnostics
   rclcpp::TimerBase::SharedPtr timer_;   //!< @brief timer to get Network information
@@ -195,7 +195,24 @@
   int getifaddrs_errno_;                    //!< @brief errno set by getifaddrs()
   std::vector<NetworkInfo> net_info_list_;  //!< @brief list of Network information
 
-<<<<<<< HEAD
+  /**
+   * @brief CRC errors information
+   */
+  typedef struct crc_errors
+  {
+    std::deque<unsigned int> errors_queue;  //!< @brief queue that holds count of CRC errors
+    unsigned int last_rx_crc_errors;  //!< @brief rx_crc_error at the time of the last monitoring
+
+    crc_errors() : last_rx_crc_errors(0) {}
+  } crc_errors;
+  std::map<std::string, crc_errors> crc_errors_;  //!< @brief list of CRC errors
+
+  std::string monitor_program_;             //!< @brief nethogs monitor program name
+  bool nethogs_all_;                        //!< @brief nethogs result all mode
+  int traffic_reader_port_;                 //!< @brief port number to connect to traffic_reader
+  unsigned int crc_error_check_duration_;   //!< @brief CRC error check duration
+  unsigned int crc_error_count_threshold_;  //!< @brief CRC error count threshold
+
   std::deque<unsigned int>
     reasm_fails_queue_;  //!< @brief queue that holds count of IP packet reassembles failed
   uint64_t
@@ -207,25 +224,6 @@
   unsigned int reasm_fails_check_duration_;  //!< @brief IP packet reassembles failed check duration
   unsigned int
     reasm_fails_count_threshold_;  //!< @brief IP packet reassembles failed count threshold
-=======
-  /**
-   * @brief CRC errors information
-   */
-  typedef struct crc_errors
-  {
-    std::deque<unsigned int> errors_queue;  //!< @brief queue that holds count of CRC errors
-    unsigned int last_rx_crc_errors;  //!< @brief rx_crc_error at the time of the last monitoring
-
-    crc_errors() : last_rx_crc_errors(0) {}
-  } crc_errors;
-  std::map<std::string, crc_errors> crc_errors_;  //!< @brief list of CRC errors
-
-  std::string monitor_program_;             //!< @brief nethogs monitor program name
-  bool nethogs_all_;                        //!< @brief nethogs result all mode
-  int traffic_reader_port_;                 //!< @brief port number to connect to traffic_reader
-  unsigned int crc_error_check_duration_;   //!< @brief CRC error check duration
-  unsigned int crc_error_count_threshold_;  //!< @brief CRC error count threshold
->>>>>>> f69f6126
 
   /**
    * @brief Network usage status messages
