--- conflicted
+++ resolved
@@ -49,11 +49,8 @@
         create_api_node("operation_mode", "OperationModeNode"),
         create_api_node("planning", "PlanningNode"),
         create_api_node("routing", "RoutingNode"),
-<<<<<<< HEAD
         create_api_node("vehicle", "VehicleNode"),
-=======
         create_api_node("vehicle_info", "VehicleInfoNode"),
->>>>>>> 0443a08d
     ]
     container = ComposableNodeContainer(
         namespace="default_ad_api",
