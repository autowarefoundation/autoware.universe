# Copyright 2022 TIER IV, Inc.
#
# Licensed under the Apache License, Version 2.0 (the "License");
# you may not use this file except in compliance with the License.
# You may obtain a copy of the License at
#
#     http://www.apache.org/licenses/LICENSE-2.0
#
# Unless required by applicable law or agreed to in writing, software
# distributed under the License is distributed on an "AS IS" BASIS,
# WITHOUT WARRANTIES OR CONDITIONS OF ANY KIND, either express or implied.
# See the License for the specific language governing permissions and
# limitations under the License.


from pathlib import Path

import launch
from launch.actions import DeclareLaunchArgument
from launch.actions import IncludeLaunchDescription
from launch.actions import OpaqueFunction
from launch.substitutions import LaunchConfiguration
from launch.substitutions import PathJoinSubstitution
from launch_ros.actions import ComposableNodeContainer
from launch_ros.actions import Node
from launch_ros.descriptions import ComposableNode
from launch_ros.substitutions import FindPackageShare
import yaml


def create_diagnostic_name(row):
    return '"default_ad_api: {}_topic_status"'.format(row["module"])


def create_topic_monitor_name(row):
    diag_name = create_diagnostic_name(row)
    return "topic_state_monitor_{}: {}".format(row["args"]["node_name_suffix"], diag_name)


def create_topic_monitor_node(row):
    tf_mode = "" if "topic_type" in row["args"] else "_tf"
    package = FindPackageShare("topic_state_monitor")
    include = PathJoinSubstitution([package, f"launch/topic_state_monitor{tf_mode}.launch.xml"])
    diag_name = create_diagnostic_name(row)
    arguments = [("diag_name", diag_name)] + [(k, str(v)) for k, v in row["args"].items()]
    return IncludeLaunchDescription(include, launch_arguments=arguments)


def create_api_node(node_name, class_name, **kwargs):
    return ComposableNode(
        namespace="default_ad_api/node",
        name=node_name,
        package="default_ad_api",
        plugin="default_ad_api::" + class_name,
        **kwargs,
    )


def launch_setup(context, *args, **kwargs):
    # create topic monitors
    mode = LaunchConfiguration("online_mode").perform(context)
    rows = yaml.safe_load(Path(LaunchConfiguration("config_file").perform(context)).read_text())
    rows = rows if mode else [row for row in rows if not rows["only_online_mode"]]
    topic_monitor_nodes = [create_topic_monitor_node(row) for row in rows]
    topic_monitor_names = [create_topic_monitor_name(row) for row in rows]
    param_operation_mode = [{"topic_monitor_names": topic_monitor_names}]

    # create api components
    components = [
<<<<<<< HEAD
        create_api_node("interface", "InterfaceNode"),
        create_api_node("localization", "LocalizationNode"),
        create_api_node("operation_mode", "OperationModeNode", parameters=param_operation_mode),
        create_api_node("routing", "RoutingNode"),
=======
        _create_api_node("interface", "InterfaceNode"),
        _create_api_node("localization", "LocalizationNode"),
        _create_api_node("motion", "MotionNode", parameters=[{"require_accept_start": False}]),
        _create_api_node("routing", "RoutingNode"),
>>>>>>> 7829c07d
    ]
    container = ComposableNodeContainer(
        namespace="default_ad_api",
        name="container",
        package="rclcpp_components",
        executable="component_container_mt",
        composable_node_descriptions=components,
    )
    return [container, *topic_monitor_nodes]


def generate_launch_description():
    return launch.LaunchDescription(
        [
            DeclareLaunchArgument("config_file"),
            DeclareLaunchArgument("online_mode"),
            OpaqueFunction(function=launch_setup),
            Node(
                package="default_ad_api",
                name="web_server",
                executable="web_server.py",
            ),
        ]
    )<|MERGE_RESOLUTION|>--- conflicted
+++ resolved
@@ -67,17 +67,11 @@
 
     # create api components
     components = [
-<<<<<<< HEAD
         create_api_node("interface", "InterfaceNode"),
         create_api_node("localization", "LocalizationNode"),
+        create_api_node("motion", "MotionNode", parameters=[{"require_accept_start": False}]),
         create_api_node("operation_mode", "OperationModeNode", parameters=param_operation_mode),
         create_api_node("routing", "RoutingNode"),
-=======
-        _create_api_node("interface", "InterfaceNode"),
-        _create_api_node("localization", "LocalizationNode"),
-        _create_api_node("motion", "MotionNode", parameters=[{"require_accept_start": False}]),
-        _create_api_node("routing", "RoutingNode"),
->>>>>>> 7829c07d
     ]
     container = ComposableNodeContainer(
         namespace="default_ad_api",
