cmake_minimum_required(VERSION 3.14)
project(default_ad_api)

find_package(autoware_cmake REQUIRED)
autoware_package()

ament_auto_add_library(${PROJECT_NAME} SHARED
  src/fail_safe.cpp
  src/interface.cpp
  src/localization.cpp
  src/motion.cpp
  src/operation_mode.cpp
  src/planning.cpp
  src/routing.cpp
<<<<<<< HEAD
  src/vehicle.cpp
=======
  src/vehicle_info.cpp
>>>>>>> 0443a08d
  src/utils/route_conversion.cpp
  src/compatibility/autoware_state.cpp
)

rclcpp_components_register_nodes(${PROJECT_NAME}
  "default_ad_api::AutowareStateNode"
  "default_ad_api::FailSafeNode"
  "default_ad_api::InterfaceNode"
  "default_ad_api::LocalizationNode"
  "default_ad_api::MotionNode"
  "default_ad_api::OperationModeNode"
  "default_ad_api::PlanningNode"
  "default_ad_api::RoutingNode"
<<<<<<< HEAD
  "default_ad_api::VehicleNode"
=======
  "default_ad_api::VehicleInfoNode"
>>>>>>> 0443a08d
)

if(BUILD_TESTING)
  add_launch_test(test/main.test.py)
endif()

install(
  PROGRAMS script/web_server.py script/guide.py
  DESTINATION lib/${PROJECT_NAME}
)

ament_auto_package(INSTALL_TO_SHARE config launch test)<|MERGE_RESOLUTION|>--- conflicted
+++ resolved
@@ -12,11 +12,8 @@
   src/operation_mode.cpp
   src/planning.cpp
   src/routing.cpp
-<<<<<<< HEAD
   src/vehicle.cpp
-=======
   src/vehicle_info.cpp
->>>>>>> 0443a08d
   src/utils/route_conversion.cpp
   src/compatibility/autoware_state.cpp
 )
@@ -30,11 +27,8 @@
   "default_ad_api::OperationModeNode"
   "default_ad_api::PlanningNode"
   "default_ad_api::RoutingNode"
-<<<<<<< HEAD
   "default_ad_api::VehicleNode"
-=======
   "default_ad_api::VehicleInfoNode"
->>>>>>> 0443a08d
 )
 
 if(BUILD_TESTING)
