nav:
  - 'Introduction': common
  - 'Testing Libraries':
    - 'autoware_testing': common/autoware_testing/design/autoware_testing-design
    - 'autoware_fake_test_node': common/autoware_fake_test_node/design/fake_test_node-design
    - 'Test Utils': common/autoware_test_utils
  - 'Common Libraries':
    - 'autoware_auto_common':
      - 'comparisons': common/autoware_auto_common/design/comparisons
    - 'autoware_grid_map_utils': common/autoware_grid_map_utils
    - 'autoware_point_types': common/autoware_point_types
    - 'Geography Utils': common/autoware_geography_utils
<<<<<<< HEAD
    - 'Global Parameter Loader': common/autoware_global_parameter_loader/Readme
    - 'Glog Component': common/glog_component
=======
    - 'Global Parameter Loader': common/global_parameter_loader/Readme
    - 'Glog Component': common/autoware_glog_component
>>>>>>> 6ab469d7
    - 'interpolation': common/autoware_interpolation
    - 'Kalman Filter': common/autoware_kalman_filter
    - 'Motion Utils': common/autoware_motion_utils
    - 'Vehicle Utils': common/autoware_motion_utils/docs/vehicle/vehicle
    - 'Object Recognition Utils': common/autoware_object_recognition_utils
    - 'OSQP Interface': common/autoware_osqp_interface/design/osqp_interface-design
    - 'QP Interface': common/autoware_qp_interface/design/qp_interface-design
    - 'Signal Processing':
      - 'Introduction': common/autoware_signal_processing
      - 'Butterworth Filter': common/autoware_signal_processing/documentation/ButterworthFilter
    - 'autoware_traffic_light_utils': common/autoware_traffic_light_utils
    - 'autoware_universe_utils': common/autoware_universe_utils
  - 'RVIZ2 Plugins':
    - 'autoware_perception_rviz_plugin': common/autoware_perception_rviz_plugin
    - 'autoware_overlay_rviz_plugin': common/autoware_overlay_rviz_plugin/autoware_overlay_rviz_plugin
    - 'autoware_mission_details_overlay_rviz_plugin': common/autoware_overlay_rviz_plugin/autoware_mission_details_overlay_rviz_plugin
    - 'bag_time_manager_rviz_plugin': common/bag_time_manager_rviz_plugin
    - 'polar_grid': common/autoware_polar_grid/Readme
    - 'tier4_adapi_rviz_plugin': common/tier4_adapi_rviz_plugin
    - 'tier4_api_utils': common/tier4_api_utils
    - 'tier4_camera_view_rviz_plugin': common/tier4_camera_view_rviz_plugin
    - 'tier4_datetime_rviz_plugin': common/tier4_datetime_rviz_plugin
    - 'tier4_localization_rviz_plugin': common/tier4_localization_rviz_plugin
    - 'tier4_planning_rviz_plugin': common/tier4_planning_rviz_plugin
    - 'tier4_state_rviz_plugin': common/tier4_state_rviz_plugin
    - 'tier4_system_rviz_plugin': common/tier4_system_rviz_plugin
    - 'tier4_traffic_light_rviz_plugin': common/tier4_traffic_light_rviz_plugin
    - 'tier4_vehicle_rviz_plugin': common/tier4_vehicle_rviz_plugin
    - 'autoware_traffic_light_recognition_marker_publisher': common/autoware_traffic_light_recognition_marker_publisher/Readme
  - 'Node':
    - 'Goal Distance Calculator': common/autoware_goal_distance_calculator/Readme
    - 'Path Distance Calculator': common/autoware_path_distance_calculator/Readme
  - 'Others':
    - 'autoware_adapi_specs': common/autoware_adapi_specs
    - 'autoware_component_interface_specs': common/autoware_component_interface_specs
    - 'autoware_component_interface_tools': common/autoware_component_interface_tools
    - 'autoware_component_interface_utils': common/autoware_component_interface_utils<|MERGE_RESOLUTION|>--- conflicted
+++ resolved
@@ -10,13 +10,8 @@
     - 'autoware_grid_map_utils': common/autoware_grid_map_utils
     - 'autoware_point_types': common/autoware_point_types
     - 'Geography Utils': common/autoware_geography_utils
-<<<<<<< HEAD
     - 'Global Parameter Loader': common/autoware_global_parameter_loader/Readme
-    - 'Glog Component': common/glog_component
-=======
-    - 'Global Parameter Loader': common/global_parameter_loader/Readme
     - 'Glog Component': common/autoware_glog_component
->>>>>>> 6ab469d7
     - 'interpolation': common/autoware_interpolation
     - 'Kalman Filter': common/autoware_kalman_filter
     - 'Motion Utils': common/autoware_motion_utils
