--- conflicted
+++ resolved
@@ -14,11 +14,8 @@
 
 # Get user-provided variables
 set(DOWNLOAD_ARTIFACTS OFF CACHE BOOL "enable artifacts download")
-<<<<<<< HEAD
-set(MODELZOO_VERSION "1.4.0-20221003" CACHE STRING "targeted ModelZoo version")
-=======
+
 set(MODELZOO_VERSION "2.1.0-20221102" CACHE STRING "targeted ModelZoo version")
->>>>>>> fd7add57
 
 #
 # Download the selected neural network if it is not already present on disk.
