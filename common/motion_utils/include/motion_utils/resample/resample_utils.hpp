--- conflicted
+++ resolved
@@ -25,12 +25,9 @@
 
 namespace resample_utils
 {
-<<<<<<< HEAD
-constexpr double CLOSE_S_THRESHOLD = 1e-6;
+constexpr double close_s_threshold = 1e-6;
+
 #define log_error(message) std::cerr << "\033[31m " << message << " \033[0m" << std::endl;
-=======
-constexpr double close_s_threshold = 1e-6;
->>>>>>> 37573e53
 
 template <class T>
 bool validate_size(const T & points)
@@ -68,16 +65,11 @@
     log_error("[resample_utils] invalid argument: The number of input points is less than 2");
     tier4_autoware_utils::print_backtrace();
     return false;
-<<<<<<< HEAD
-  } else if (!validate_size(resampling_intervals)) {
+  }
+  if (!validate_size(resampling_intervals)) {
     log_error(
       "[resample_utils] invalid argument: The number of resampling intervals is less than 2");
     tier4_autoware_utils::print_backtrace();
-=======
-  }
-  if (!validate_size(resampling_intervals)) {
-    std::cerr << "The number of resampling intervals is less than 2" << std::endl;
->>>>>>> 37573e53
     return false;
   }
 
