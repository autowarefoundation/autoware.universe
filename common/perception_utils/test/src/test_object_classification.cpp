// Copyright 2022 TIER IV, Inc.
//
// Licensed under the Apache License, Version 2.0 (the "License");
// you may not use this file except in compliance with the License.
// You may obtain a copy of the License at
//
//     http://www.apache.org/licenses/LICENSE-2.0
//
// Unless required by applicable law or agreed to in writing, software
// distributed under the License is distributed on an "AS IS" BASIS,
// WITHOUT WARRANTIES OR CONDITIONS OF ANY KIND, either express or implied.
// See the License for the specific language governing permissions and
// limitations under the License.

#include "perception_utils/object_classification.hpp"

#include <gtest/gtest.h>

namespace
{
autoware_auto_perception_msgs::msg::ObjectClassification createObjectClassification(
  const std::uint8_t label, const double probability)
{
  autoware_auto_perception_msgs::msg::ObjectClassification classification;
  classification.label = label;
  classification.probability = probability;

  return classification;
}

}  // namespace

TEST(object_classification, test_getHighestProbLabel)
{
  using autoware_auto_perception_msgs::msg::ObjectClassification;
  using perception_utils::getHighestProbLabel;

  {  // empty
    std::vector<autoware_auto_perception_msgs::msg::ObjectClassification> classification;
    std::uint8_t label = getHighestProbLabel(classification);
    EXPECT_EQ(label, ObjectClassification::UNKNOWN);
  }

  {  // normal case
    std::vector<autoware_auto_perception_msgs::msg::ObjectClassification> classification;
    classification.push_back(createObjectClassification(ObjectClassification::CAR, 0.5));
    classification.push_back(createObjectClassification(ObjectClassification::TRUCK, 0.8));
    classification.push_back(createObjectClassification(ObjectClassification::BUS, 0.7));

    std::uint8_t label = getHighestProbLabel(classification);
    EXPECT_EQ(label, ObjectClassification::TRUCK);
  }

  {  // labels with the same probability
    std::vector<autoware_auto_perception_msgs::msg::ObjectClassification> classification;
    classification.push_back(createObjectClassification(ObjectClassification::CAR, 0.8));
    classification.push_back(createObjectClassification(ObjectClassification::TRUCK, 0.8));
    classification.push_back(createObjectClassification(ObjectClassification::BUS, 0.7));

    std::uint8_t label = getHighestProbLabel(classification);
    EXPECT_EQ(label, ObjectClassification::CAR);
  }
}

// Test isVehicle
TEST(object_classification, test_isVehicle)
{
  using autoware_auto_perception_msgs::msg::ObjectClassification;
  using perception_utils::isVehicle;

<<<<<<< HEAD
  {// True Case with uint8_t
  EXPECT_TRUE(isVehicle(ObjectClassification::BICYCLE));
  EXPECT_TRUE(isVehicle(ObjectClassification::BUS));
  EXPECT_TRUE(isVehicle(ObjectClassification::CAR));
  EXPECT_TRUE(isVehicle(ObjectClassification::MOTORCYCLE));
  EXPECT_TRUE(isVehicle(ObjectClassification::TRAILER));
  EXPECT_TRUE(isVehicle(ObjectClassification::TRUCK));
=======
  {  // True Case with uint8_t
    std::vector<std::uint8_t> vehicle_labels;
    vehicle_labels.push_back(ObjectClassification::BICYCLE);
    vehicle_labels.push_back(ObjectClassification::BUS);
    vehicle_labels.push_back(ObjectClassification::CAR);
    vehicle_labels.push_back(ObjectClassification::MOTORCYCLE);
    vehicle_labels.push_back(ObjectClassification::TRAILER);
    vehicle_labels.push_back(ObjectClassification::TRUCK);

    for (auto label : vehicle_labels) {
      EXPECT_TRUE(isVehicle(label));
    }
>>>>>>> 695c7b52
  }

  // False Case with uint8_t
  {
<<<<<<< HEAD
  EXPECT_FALSE(isVehicle(ObjectClassification::UNKNOWN));
  EXPECT_FALSE(isVehicle(ObjectClassification::PEDESTRIAN));
=======
    std::vector<std::uint8_t> non_vehicle_labels;
    non_vehicle_labels.push_back(ObjectClassification::UNKNOWN);
    non_vehicle_labels.push_back(ObjectClassification::PEDESTRIAN);
    for (auto label : non_vehicle_labels) {
      EXPECT_FALSE(isVehicle(label));
    }
>>>>>>> 695c7b52
  }

  // True Case with object_classifications
  {  // normal case
    std::vector<autoware_auto_perception_msgs::msg::ObjectClassification> classification;
    classification.push_back(createObjectClassification(ObjectClassification::CAR, 0.5));
    classification.push_back(createObjectClassification(ObjectClassification::TRUCK, 0.8));
    classification.push_back(createObjectClassification(ObjectClassification::BUS, 0.7));
    EXPECT_TRUE(isVehicle(classification));
  }

  // False Case with object_classifications
  {  // false case
    std::vector<autoware_auto_perception_msgs::msg::ObjectClassification> classification;
    classification.push_back(createObjectClassification(ObjectClassification::PEDESTRIAN, 0.8));
    classification.push_back(createObjectClassification(ObjectClassification::BICYCLE, 0.7));
    EXPECT_FALSE(isVehicle(classification));
  }

}  // TEST isVehicle

// TEST isCarLikeVehicle
TEST(object_classification, test_isCarLikeVehicle)
{
  using autoware_auto_perception_msgs::msg::ObjectClassification;
  using perception_utils::isCarLikeVehicle;

<<<<<<< HEAD
  {// True Case with uint8_t
  EXPECT_TRUE(isCarLikeVehicle(ObjectClassification::BUS));
  EXPECT_TRUE(isCarLikeVehicle(ObjectClassification::CAR));
  EXPECT_TRUE(isCarLikeVehicle(ObjectClassification::TRAILER));
  EXPECT_TRUE(isCarLikeVehicle(ObjectClassification::TRUCK));  
=======
  {  // True Case with uint8_t
    std::vector<std::uint8_t> carlike_labels;
    carlike_labels.push_back(ObjectClassification::BUS);
    carlike_labels.push_back(ObjectClassification::CAR);
    carlike_labels.push_back(ObjectClassification::TRAILER);
    carlike_labels.push_back(ObjectClassification::TRUCK);

    for (auto label : carlike_labels) {
      EXPECT_TRUE(isCarLikeVehicle(label));
    }
>>>>>>> 695c7b52
  }

  // False Case with uint8_t
  {
<<<<<<< HEAD
  EXPECT_FALSE(isCarLikeVehicle(ObjectClassification::UNKNOWN));
  EXPECT_FALSE(isCarLikeVehicle(ObjectClassification::BICYCLE));
  EXPECT_FALSE(isCarLikeVehicle(ObjectClassification::PEDESTRIAN));
  EXPECT_FALSE(isCarLikeVehicle(ObjectClassification::MOTORCYCLE));
=======
    std::vector<std::uint8_t> non_carlike_labels;
    non_carlike_labels.push_back(ObjectClassification::UNKNOWN);
    non_carlike_labels.push_back(ObjectClassification::BICYCLE);
    non_carlike_labels.push_back(ObjectClassification::PEDESTRIAN);
    non_carlike_labels.push_back(ObjectClassification::MOTORCYCLE);
    for (auto label : non_carlike_labels) {
      EXPECT_FALSE(isCarLikeVehicle(label));
    }
>>>>>>> 695c7b52
  }

  // True Case with object_classifications
  {  // normal case
    std::vector<autoware_auto_perception_msgs::msg::ObjectClassification> classification;
    classification.push_back(createObjectClassification(ObjectClassification::CAR, 0.5));
    classification.push_back(createObjectClassification(ObjectClassification::TRUCK, 0.8));
    classification.push_back(createObjectClassification(ObjectClassification::BICYCLE, 0.7));
    EXPECT_TRUE(isCarLikeVehicle(classification));
  }

  // False Case with object_classifications
  {  // false case
    std::vector<autoware_auto_perception_msgs::msg::ObjectClassification> classification;
    classification.push_back(createObjectClassification(ObjectClassification::MOTORCYCLE, 0.8));
    classification.push_back(createObjectClassification(ObjectClassification::BICYCLE, 0.8));
    EXPECT_FALSE(isCarLikeVehicle(classification));
  }

}  // TEST isCarLikeVehicle

// TEST isLargeVehicle
TEST(object_classification, test_isLargeVehicle)
{
  using autoware_auto_perception_msgs::msg::ObjectClassification;
  using perception_utils::isLargeVehicle;

<<<<<<< HEAD
  {// True Case with uint8_t
  EXPECT_TRUE(isLargeVehicle(ObjectClassification::BUS));
  EXPECT_TRUE(isLargeVehicle(ObjectClassification::TRAILER));
  EXPECT_TRUE(isLargeVehicle(ObjectClassification::TRUCK));
=======
  {  // True Case with uint8_t
    std::vector<std::uint8_t> large_vehicle_labels;
    large_vehicle_labels.push_back(ObjectClassification::BUS);
    large_vehicle_labels.push_back(ObjectClassification::TRAILER);
    large_vehicle_labels.push_back(ObjectClassification::TRUCK);

    for (auto label : large_vehicle_labels) {
      EXPECT_TRUE(isLargeVehicle(label));
    }
>>>>>>> 695c7b52
  }

  // False Case with uint8_t
  {
<<<<<<< HEAD
  EXPECT_FALSE(isLargeVehicle(ObjectClassification::UNKNOWN));
  EXPECT_FALSE(isLargeVehicle(ObjectClassification::BICYCLE));
  EXPECT_FALSE(isLargeVehicle(ObjectClassification::PEDESTRIAN));
  EXPECT_FALSE(isLargeVehicle(ObjectClassification::MOTORCYCLE));
  EXPECT_FALSE(isLargeVehicle(ObjectClassification::CAR));
=======
    std::vector<std::uint8_t> non_large_vehicle_labels;
    non_large_vehicle_labels.push_back(ObjectClassification::UNKNOWN);
    non_large_vehicle_labels.push_back(ObjectClassification::BICYCLE);
    non_large_vehicle_labels.push_back(ObjectClassification::PEDESTRIAN);
    non_large_vehicle_labels.push_back(ObjectClassification::MOTORCYCLE);
    non_large_vehicle_labels.push_back(ObjectClassification::CAR);

    for (auto label : non_large_vehicle_labels) {
      EXPECT_FALSE(isLargeVehicle(label));
    }
>>>>>>> 695c7b52
  }

  // True Case with object_classifications
  {  // normal case
    std::vector<autoware_auto_perception_msgs::msg::ObjectClassification> classification;
    classification.push_back(createObjectClassification(ObjectClassification::CAR, 0.5));
    classification.push_back(createObjectClassification(ObjectClassification::TRUCK, 0.8));
    classification.push_back(createObjectClassification(ObjectClassification::TRAILER, 0.7));
    EXPECT_TRUE(isLargeVehicle(classification));
  }

  // False Case with object_classifications
  {  // false case
    std::vector<autoware_auto_perception_msgs::msg::ObjectClassification> classification;
    classification.push_back(createObjectClassification(ObjectClassification::MOTORCYCLE, 0.8));
    classification.push_back(createObjectClassification(ObjectClassification::BICYCLE, 0.8));
    classification.push_back(createObjectClassification(ObjectClassification::CAR, 0.8));
    EXPECT_FALSE(isLargeVehicle(classification));
  }

}  // TEST isLargeVehicle<|MERGE_RESOLUTION|>--- conflicted
+++ resolved
@@ -68,7 +68,6 @@
   using autoware_auto_perception_msgs::msg::ObjectClassification;
   using perception_utils::isVehicle;
 
-<<<<<<< HEAD
   {// True Case with uint8_t
   EXPECT_TRUE(isVehicle(ObjectClassification::BICYCLE));
   EXPECT_TRUE(isVehicle(ObjectClassification::BUS));
@@ -76,35 +75,12 @@
   EXPECT_TRUE(isVehicle(ObjectClassification::MOTORCYCLE));
   EXPECT_TRUE(isVehicle(ObjectClassification::TRAILER));
   EXPECT_TRUE(isVehicle(ObjectClassification::TRUCK));
-=======
-  {  // True Case with uint8_t
-    std::vector<std::uint8_t> vehicle_labels;
-    vehicle_labels.push_back(ObjectClassification::BICYCLE);
-    vehicle_labels.push_back(ObjectClassification::BUS);
-    vehicle_labels.push_back(ObjectClassification::CAR);
-    vehicle_labels.push_back(ObjectClassification::MOTORCYCLE);
-    vehicle_labels.push_back(ObjectClassification::TRAILER);
-    vehicle_labels.push_back(ObjectClassification::TRUCK);
-
-    for (auto label : vehicle_labels) {
-      EXPECT_TRUE(isVehicle(label));
-    }
->>>>>>> 695c7b52
   }
 
   // False Case with uint8_t
   {
-<<<<<<< HEAD
   EXPECT_FALSE(isVehicle(ObjectClassification::UNKNOWN));
   EXPECT_FALSE(isVehicle(ObjectClassification::PEDESTRIAN));
-=======
-    std::vector<std::uint8_t> non_vehicle_labels;
-    non_vehicle_labels.push_back(ObjectClassification::UNKNOWN);
-    non_vehicle_labels.push_back(ObjectClassification::PEDESTRIAN);
-    for (auto label : non_vehicle_labels) {
-      EXPECT_FALSE(isVehicle(label));
-    }
->>>>>>> 695c7b52
   }
 
   // True Case with object_classifications
@@ -132,43 +108,19 @@
   using autoware_auto_perception_msgs::msg::ObjectClassification;
   using perception_utils::isCarLikeVehicle;
 
-<<<<<<< HEAD
   {// True Case with uint8_t
   EXPECT_TRUE(isCarLikeVehicle(ObjectClassification::BUS));
   EXPECT_TRUE(isCarLikeVehicle(ObjectClassification::CAR));
   EXPECT_TRUE(isCarLikeVehicle(ObjectClassification::TRAILER));
   EXPECT_TRUE(isCarLikeVehicle(ObjectClassification::TRUCK));  
-=======
-  {  // True Case with uint8_t
-    std::vector<std::uint8_t> carlike_labels;
-    carlike_labels.push_back(ObjectClassification::BUS);
-    carlike_labels.push_back(ObjectClassification::CAR);
-    carlike_labels.push_back(ObjectClassification::TRAILER);
-    carlike_labels.push_back(ObjectClassification::TRUCK);
-
-    for (auto label : carlike_labels) {
-      EXPECT_TRUE(isCarLikeVehicle(label));
-    }
->>>>>>> 695c7b52
   }
 
   // False Case with uint8_t
   {
-<<<<<<< HEAD
   EXPECT_FALSE(isCarLikeVehicle(ObjectClassification::UNKNOWN));
   EXPECT_FALSE(isCarLikeVehicle(ObjectClassification::BICYCLE));
   EXPECT_FALSE(isCarLikeVehicle(ObjectClassification::PEDESTRIAN));
   EXPECT_FALSE(isCarLikeVehicle(ObjectClassification::MOTORCYCLE));
-=======
-    std::vector<std::uint8_t> non_carlike_labels;
-    non_carlike_labels.push_back(ObjectClassification::UNKNOWN);
-    non_carlike_labels.push_back(ObjectClassification::BICYCLE);
-    non_carlike_labels.push_back(ObjectClassification::PEDESTRIAN);
-    non_carlike_labels.push_back(ObjectClassification::MOTORCYCLE);
-    for (auto label : non_carlike_labels) {
-      EXPECT_FALSE(isCarLikeVehicle(label));
-    }
->>>>>>> 695c7b52
   }
 
   // True Case with object_classifications
@@ -196,56 +148,21 @@
   using autoware_auto_perception_msgs::msg::ObjectClassification;
   using perception_utils::isLargeVehicle;
 
-<<<<<<< HEAD
   {// True Case with uint8_t
   EXPECT_TRUE(isLargeVehicle(ObjectClassification::BUS));
   EXPECT_TRUE(isLargeVehicle(ObjectClassification::TRAILER));
   EXPECT_TRUE(isLargeVehicle(ObjectClassification::TRUCK));
-=======
-  {  // True Case with uint8_t
-    std::vector<std::uint8_t> large_vehicle_labels;
-    large_vehicle_labels.push_back(ObjectClassification::BUS);
-    large_vehicle_labels.push_back(ObjectClassification::TRAILER);
-    large_vehicle_labels.push_back(ObjectClassification::TRUCK);
-
-    for (auto label : large_vehicle_labels) {
-      EXPECT_TRUE(isLargeVehicle(label));
-    }
->>>>>>> 695c7b52
   }
 
   // False Case with uint8_t
   {
-<<<<<<< HEAD
   EXPECT_FALSE(isLargeVehicle(ObjectClassification::UNKNOWN));
   EXPECT_FALSE(isLargeVehicle(ObjectClassification::BICYCLE));
   EXPECT_FALSE(isLargeVehicle(ObjectClassification::PEDESTRIAN));
   EXPECT_FALSE(isLargeVehicle(ObjectClassification::MOTORCYCLE));
   EXPECT_FALSE(isLargeVehicle(ObjectClassification::CAR));
-=======
-    std::vector<std::uint8_t> non_large_vehicle_labels;
-    non_large_vehicle_labels.push_back(ObjectClassification::UNKNOWN);
-    non_large_vehicle_labels.push_back(ObjectClassification::BICYCLE);
-    non_large_vehicle_labels.push_back(ObjectClassification::PEDESTRIAN);
-    non_large_vehicle_labels.push_back(ObjectClassification::MOTORCYCLE);
-    non_large_vehicle_labels.push_back(ObjectClassification::CAR);
-
-    for (auto label : non_large_vehicle_labels) {
-      EXPECT_FALSE(isLargeVehicle(label));
-    }
->>>>>>> 695c7b52
   }
 
-  // True Case with object_classifications
-  {  // normal case
-    std::vector<autoware_auto_perception_msgs::msg::ObjectClassification> classification;
-    classification.push_back(createObjectClassification(ObjectClassification::CAR, 0.5));
-    classification.push_back(createObjectClassification(ObjectClassification::TRUCK, 0.8));
-    classification.push_back(createObjectClassification(ObjectClassification::TRAILER, 0.7));
-    EXPECT_TRUE(isLargeVehicle(classification));
-  }
-
-  // False Case with object_classifications
   {  // false case
     std::vector<autoware_auto_perception_msgs::msg::ObjectClassification> classification;
     classification.push_back(createObjectClassification(ObjectClassification::MOTORCYCLE, 0.8));
