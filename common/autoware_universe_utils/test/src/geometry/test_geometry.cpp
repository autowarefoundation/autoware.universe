// Copyright 2020-2024 Tier IV, Inc.
//
// Licensed under the Apache License, Version 2.0 (the "License");
// you may not use this file except in compliance with the License.
// You may obtain a copy of the License at
//
//     http://www.apache.org/licenses/LICENSE-2.0
//
// Unless required by applicable law or agreed to in writing, software
// distributed under the License is distributed on an "AS IS" BASIS,
// WITHOUT WARRANTIES OR CONDITIONS OF ANY KIND, either express or implied.
// See the License for the specific language governing permissions and
// limitations under the License.

#include "autoware/universe_utils/geometry/boost_geometry.hpp"
#include "autoware/universe_utils/geometry/earclipping.hpp"
#include "autoware/universe_utils/geometry/geometry.hpp"
#include "autoware/universe_utils/geometry/random_concave_polygon.hpp"
#include "autoware/universe_utils/geometry/random_convex_polygon.hpp"
#include "autoware/universe_utils/geometry/sat_2d.hpp"
#include "autoware/universe_utils/math/unit_conversion.hpp"
#include "autoware/universe_utils/system/stop_watch.hpp"

#include <geometry_msgs/msg/point32.hpp>

#include <boost/geometry/algorithms/correct.hpp>
#include <boost/geometry/io/wkt/write.hpp>

#include <gtest/gtest.h>

#include <chrono>
#include <string>

constexpr double epsilon = 1e-6;

TEST(geometry, getPoint)
{
  using autoware::universe_utils::getPoint;

  const double x_ans = 1.0;
  const double y_ans = 2.0;
  const double z_ans = 3.0;

  {
    struct AnyPoint
    {
      double x;
      double y;
      double z;
    };
    const AnyPoint p{x_ans, y_ans, z_ans};
    const geometry_msgs::msg::Point p_out = getPoint(p);
    EXPECT_DOUBLE_EQ(p_out.x, x_ans);
    EXPECT_DOUBLE_EQ(p_out.y, y_ans);
    EXPECT_DOUBLE_EQ(p_out.z, z_ans);
  }

  {
    geometry_msgs::msg::Point p;
    p.x = x_ans;
    p.y = y_ans;
    p.z = z_ans;
    const geometry_msgs::msg::Point p_out = getPoint(p);
    EXPECT_DOUBLE_EQ(p_out.x, x_ans);
    EXPECT_DOUBLE_EQ(p_out.y, y_ans);
    EXPECT_DOUBLE_EQ(p_out.z, z_ans);
  }

  {
    geometry_msgs::msg::Pose p;
    p.position.x = x_ans;
    p.position.y = y_ans;
    p.position.z = z_ans;
    const geometry_msgs::msg::Point p_out = getPoint(p);
    EXPECT_DOUBLE_EQ(p_out.x, x_ans);
    EXPECT_DOUBLE_EQ(p_out.y, y_ans);
    EXPECT_DOUBLE_EQ(p_out.z, z_ans);
  }

  {
    geometry_msgs::msg::PoseStamped p;
    p.pose.position.x = x_ans;
    p.pose.position.y = y_ans;
    p.pose.position.z = z_ans;
    const geometry_msgs::msg::Point p_out = getPoint(p);
    EXPECT_DOUBLE_EQ(p_out.x, x_ans);
    EXPECT_DOUBLE_EQ(p_out.y, y_ans);
    EXPECT_DOUBLE_EQ(p_out.z, z_ans);
  }

  {
    geometry_msgs::msg::PoseWithCovarianceStamped p;
    p.pose.pose.position.x = x_ans;
    p.pose.pose.position.y = y_ans;
    p.pose.pose.position.z = z_ans;
    const geometry_msgs::msg::Point p_out = getPoint(p);
    EXPECT_DOUBLE_EQ(p_out.x, x_ans);
    EXPECT_DOUBLE_EQ(p_out.y, y_ans);
    EXPECT_DOUBLE_EQ(p_out.z, z_ans);
  }

  {
    autoware_planning_msgs::msg::PathPoint p;
    p.pose.position.x = x_ans;
    p.pose.position.y = y_ans;
    p.pose.position.z = z_ans;
    const geometry_msgs::msg::Point p_out = getPoint(p);
    EXPECT_DOUBLE_EQ(p_out.x, x_ans);
    EXPECT_DOUBLE_EQ(p_out.y, y_ans);
    EXPECT_DOUBLE_EQ(p_out.z, z_ans);
  }

  {
    autoware_planning_msgs::msg::TrajectoryPoint p;
    p.pose.position.x = x_ans;
    p.pose.position.y = y_ans;
    p.pose.position.z = z_ans;
    const geometry_msgs::msg::Point p_out = getPoint(p);
    EXPECT_DOUBLE_EQ(p_out.x, x_ans);
    EXPECT_DOUBLE_EQ(p_out.y, y_ans);
    EXPECT_DOUBLE_EQ(p_out.z, z_ans);
  }
}

TEST(geometry, getPose)
{
  using autoware::universe_utils::getPose;

  const double x_ans = 1.0;
  const double y_ans = 2.0;
  const double z_ans = 3.0;
  const double q_x_ans = 0.1;
  const double q_y_ans = 0.2;
  const double q_z_ans = 0.3;
  const double q_w_ans = 0.4;

  {
    geometry_msgs::msg::Pose p;
    p.position.x = x_ans;
    p.position.y = y_ans;
    p.position.z = z_ans;
    p.orientation.x = q_x_ans;
    p.orientation.y = q_y_ans;
    p.orientation.z = q_z_ans;
    p.orientation.w = q_w_ans;
    const geometry_msgs::msg::Pose p_out = getPose(p);
    EXPECT_DOUBLE_EQ(p_out.position.x, x_ans);
    EXPECT_DOUBLE_EQ(p_out.position.y, y_ans);
    EXPECT_DOUBLE_EQ(p_out.position.z, z_ans);
    EXPECT_DOUBLE_EQ(p_out.orientation.x, q_x_ans);
    EXPECT_DOUBLE_EQ(p_out.orientation.y, q_y_ans);
    EXPECT_DOUBLE_EQ(p_out.orientation.z, q_z_ans);
    EXPECT_DOUBLE_EQ(p_out.orientation.w, q_w_ans);
  }

  {
    geometry_msgs::msg::PoseStamped p;
    p.pose.position.x = x_ans;
    p.pose.position.y = y_ans;
    p.pose.position.z = z_ans;
    p.pose.orientation.x = q_x_ans;
    p.pose.orientation.y = q_y_ans;
    p.pose.orientation.z = q_z_ans;
    p.pose.orientation.w = q_w_ans;
    const geometry_msgs::msg::Pose p_out = getPose(p);
    EXPECT_DOUBLE_EQ(p_out.position.x, x_ans);
    EXPECT_DOUBLE_EQ(p_out.position.y, y_ans);
    EXPECT_DOUBLE_EQ(p_out.position.z, z_ans);
    EXPECT_DOUBLE_EQ(p_out.orientation.x, q_x_ans);
    EXPECT_DOUBLE_EQ(p_out.orientation.y, q_y_ans);
    EXPECT_DOUBLE_EQ(p_out.orientation.z, q_z_ans);
    EXPECT_DOUBLE_EQ(p_out.orientation.w, q_w_ans);
  }

  {
    autoware_planning_msgs::msg::PathPoint p;
    p.pose.position.x = x_ans;
    p.pose.position.y = y_ans;
    p.pose.position.z = z_ans;
    p.pose.orientation.x = q_x_ans;
    p.pose.orientation.y = q_y_ans;
    p.pose.orientation.z = q_z_ans;
    p.pose.orientation.w = q_w_ans;
    const geometry_msgs::msg::Pose p_out = getPose(p);
    EXPECT_DOUBLE_EQ(p_out.position.x, x_ans);
    EXPECT_DOUBLE_EQ(p_out.position.y, y_ans);
    EXPECT_DOUBLE_EQ(p_out.position.z, z_ans);
    EXPECT_DOUBLE_EQ(p_out.orientation.x, q_x_ans);
    EXPECT_DOUBLE_EQ(p_out.orientation.y, q_y_ans);
    EXPECT_DOUBLE_EQ(p_out.orientation.z, q_z_ans);
    EXPECT_DOUBLE_EQ(p_out.orientation.w, q_w_ans);
  }

  {
    autoware_planning_msgs::msg::TrajectoryPoint p;
    p.pose.position.x = x_ans;
    p.pose.position.y = y_ans;
    p.pose.position.z = z_ans;
    p.pose.orientation.x = q_x_ans;
    p.pose.orientation.y = q_y_ans;
    p.pose.orientation.z = q_z_ans;
    p.pose.orientation.w = q_w_ans;
    const geometry_msgs::msg::Pose p_out = getPose(p);
    EXPECT_DOUBLE_EQ(p_out.position.x, x_ans);
    EXPECT_DOUBLE_EQ(p_out.position.y, y_ans);
    EXPECT_DOUBLE_EQ(p_out.position.z, z_ans);
    EXPECT_DOUBLE_EQ(p_out.orientation.x, q_x_ans);
    EXPECT_DOUBLE_EQ(p_out.orientation.y, q_y_ans);
    EXPECT_DOUBLE_EQ(p_out.orientation.z, q_z_ans);
    EXPECT_DOUBLE_EQ(p_out.orientation.w, q_w_ans);
  }
}

TEST(geometry, getLongitudinalVelocity)
{
  using autoware::universe_utils::getLongitudinalVelocity;

  const double velocity = 1.0;

  {
    autoware_planning_msgs::msg::PathPoint p;
    p.longitudinal_velocity_mps = velocity;
    EXPECT_DOUBLE_EQ(getLongitudinalVelocity(p), velocity);
  }

  {
    autoware_planning_msgs::msg::TrajectoryPoint p;
    p.longitudinal_velocity_mps = velocity;
    EXPECT_DOUBLE_EQ(getLongitudinalVelocity(p), velocity);
  }
}

TEST(geometry, setPose)
{
  using autoware::universe_utils::setPose;

  const double x_ans = 1.0;
  const double y_ans = 2.0;
  const double z_ans = 3.0;
  const double q_x_ans = 0.1;
  const double q_y_ans = 0.2;
  const double q_z_ans = 0.3;
  const double q_w_ans = 0.4;

  geometry_msgs::msg::Pose p;
  p.position.x = x_ans;
  p.position.y = y_ans;
  p.position.z = z_ans;
  p.orientation.x = q_x_ans;
  p.orientation.y = q_y_ans;
  p.orientation.z = q_z_ans;
  p.orientation.w = q_w_ans;

  {
    geometry_msgs::msg::Pose p_out{};
    setPose(p, p_out);
    EXPECT_DOUBLE_EQ(p_out.position.x, x_ans);
    EXPECT_DOUBLE_EQ(p_out.position.y, y_ans);
    EXPECT_DOUBLE_EQ(p_out.position.z, z_ans);
    EXPECT_DOUBLE_EQ(p_out.orientation.x, q_x_ans);
    EXPECT_DOUBLE_EQ(p_out.orientation.y, q_y_ans);
    EXPECT_DOUBLE_EQ(p_out.orientation.z, q_z_ans);
    EXPECT_DOUBLE_EQ(p_out.orientation.w, q_w_ans);
  }

  {
    geometry_msgs::msg::PoseStamped p_out{};
    setPose(p, p_out);
    EXPECT_DOUBLE_EQ(p_out.pose.position.x, x_ans);
    EXPECT_DOUBLE_EQ(p_out.pose.position.y, y_ans);
    EXPECT_DOUBLE_EQ(p_out.pose.position.z, z_ans);
    EXPECT_DOUBLE_EQ(p_out.pose.orientation.x, q_x_ans);
    EXPECT_DOUBLE_EQ(p_out.pose.orientation.y, q_y_ans);
    EXPECT_DOUBLE_EQ(p_out.pose.orientation.z, q_z_ans);
    EXPECT_DOUBLE_EQ(p_out.pose.orientation.w, q_w_ans);
  }

  {
    autoware_planning_msgs::msg::PathPoint p_out{};
    setPose(p, p_out);
    EXPECT_DOUBLE_EQ(p_out.pose.position.x, x_ans);
    EXPECT_DOUBLE_EQ(p_out.pose.position.y, y_ans);
    EXPECT_DOUBLE_EQ(p_out.pose.position.z, z_ans);
    EXPECT_DOUBLE_EQ(p_out.pose.orientation.x, q_x_ans);
    EXPECT_DOUBLE_EQ(p_out.pose.orientation.y, q_y_ans);
    EXPECT_DOUBLE_EQ(p_out.pose.orientation.z, q_z_ans);
    EXPECT_DOUBLE_EQ(p_out.pose.orientation.w, q_w_ans);
  }

  {
    autoware_planning_msgs::msg::TrajectoryPoint p_out{};
    setPose(p, p_out);
    EXPECT_DOUBLE_EQ(p_out.pose.position.x, x_ans);
    EXPECT_DOUBLE_EQ(p_out.pose.position.y, y_ans);
    EXPECT_DOUBLE_EQ(p_out.pose.position.z, z_ans);
    EXPECT_DOUBLE_EQ(p_out.pose.orientation.x, q_x_ans);
    EXPECT_DOUBLE_EQ(p_out.pose.orientation.y, q_y_ans);
    EXPECT_DOUBLE_EQ(p_out.pose.orientation.z, q_z_ans);
    EXPECT_DOUBLE_EQ(p_out.pose.orientation.w, q_w_ans);
  }
}

TEST(geometry, setOrientation)
{
  using autoware::universe_utils::createQuaternionFromRPY;
  using autoware::universe_utils::deg2rad;
  using autoware::universe_utils::setOrientation;

  geometry_msgs::msg::Pose p;
  const auto orientation = createQuaternionFromRPY(deg2rad(30), deg2rad(30), deg2rad(30));
  setOrientation(orientation, p);

  EXPECT_DOUBLE_EQ(p.orientation.x, orientation.x);
  EXPECT_DOUBLE_EQ(p.orientation.y, orientation.y);
  EXPECT_DOUBLE_EQ(p.orientation.z, orientation.z);
  EXPECT_DOUBLE_EQ(p.orientation.w, orientation.w);
}

TEST(geometry, setLongitudinalVelocity)
{
  using autoware::universe_utils::setLongitudinalVelocity;

  const double velocity = 1.0;

  {
    autoware_planning_msgs::msg::PathPoint p{};
    setLongitudinalVelocity(velocity, p);
    EXPECT_DOUBLE_EQ(p.longitudinal_velocity_mps, velocity);
  }

  {
    autoware_planning_msgs::msg::TrajectoryPoint p{};
    setLongitudinalVelocity(velocity, p);
    EXPECT_DOUBLE_EQ(p.longitudinal_velocity_mps, velocity);
  }
}

TEST(geometry, createPoint)
{
  using autoware::universe_utils::createPoint;

  const geometry_msgs::msg::Point p_out = createPoint(1.0, 2.0, 3.0);
  EXPECT_DOUBLE_EQ(p_out.x, 1.0);
  EXPECT_DOUBLE_EQ(p_out.y, 2.0);
  EXPECT_DOUBLE_EQ(p_out.z, 3.0);
}

TEST(geometry, createQuaternion)
{
  using autoware::universe_utils::createQuaternion;

  // (0.18257419, 0.36514837, 0.54772256, 0.73029674) is normalized quaternion of (1, 2, 3, 4)
  const geometry_msgs::msg::Quaternion q_out =
    createQuaternion(0.18257419, 0.36514837, 0.54772256, 0.73029674);
  EXPECT_DOUBLE_EQ(q_out.x, 0.18257419);
  EXPECT_DOUBLE_EQ(q_out.y, 0.36514837);
  EXPECT_DOUBLE_EQ(q_out.z, 0.54772256);
  EXPECT_DOUBLE_EQ(q_out.w, 0.73029674);
}

TEST(geometry, createTranslation)
{
  using autoware::universe_utils::createTranslation;

  const geometry_msgs::msg::Vector3 v_out = createTranslation(1.0, 2.0, 3.0);
  EXPECT_DOUBLE_EQ(v_out.x, 1.0);
  EXPECT_DOUBLE_EQ(v_out.y, 2.0);
  EXPECT_DOUBLE_EQ(v_out.z, 3.0);
}

TEST(geometry, createQuaternionFromRPY)
{
  using autoware::universe_utils::createQuaternionFromRPY;
  using autoware::universe_utils::deg2rad;

  {
    const auto q_out = createQuaternionFromRPY(0, 0, 0);
    EXPECT_DOUBLE_EQ(q_out.x, 0.0);
    EXPECT_DOUBLE_EQ(q_out.y, 0.0);
    EXPECT_DOUBLE_EQ(q_out.z, 0.0);
    EXPECT_DOUBLE_EQ(q_out.w, 1.0);
  }

  {
    const auto q_out = createQuaternionFromRPY(0, 0, deg2rad(90));
    EXPECT_DOUBLE_EQ(q_out.x, 0.0);
    EXPECT_DOUBLE_EQ(q_out.y, 0.0);
    EXPECT_DOUBLE_EQ(q_out.z, 0.70710678118654757);
    EXPECT_DOUBLE_EQ(q_out.w, 0.70710678118654757);
  }

  {
    const auto q_out = createQuaternionFromRPY(deg2rad(30), deg2rad(30), deg2rad(30));
    EXPECT_DOUBLE_EQ(q_out.x, 0.17677669529663687);
    EXPECT_DOUBLE_EQ(q_out.y, 0.30618621784789724);
    EXPECT_DOUBLE_EQ(q_out.z, 0.17677669529663692);
    EXPECT_DOUBLE_EQ(q_out.w, 0.91855865354369193);
  }
}

TEST(geometry, createQuaternionFromYaw)
{
  using autoware::universe_utils::createQuaternionFromYaw;
  using autoware::universe_utils::deg2rad;

  {
    const auto q_out = createQuaternionFromYaw(0);
    EXPECT_DOUBLE_EQ(q_out.x, 0.0);
    EXPECT_DOUBLE_EQ(q_out.y, 0.0);
    EXPECT_DOUBLE_EQ(q_out.z, 0.0);
    EXPECT_DOUBLE_EQ(q_out.w, 1.0);
  }

  {
    const auto q_out = createQuaternionFromYaw(deg2rad(90));
    EXPECT_DOUBLE_EQ(q_out.x, 0.0);
    EXPECT_DOUBLE_EQ(q_out.y, 0.0);
    EXPECT_DOUBLE_EQ(q_out.z, 0.70710678118654757);
    EXPECT_DOUBLE_EQ(q_out.w, 0.70710678118654757);
  }

  {
    const auto q_out = createQuaternionFromYaw(deg2rad(30));
    EXPECT_DOUBLE_EQ(q_out.x, 0.0);
    EXPECT_DOUBLE_EQ(q_out.y, 0.0);
    EXPECT_DOUBLE_EQ(q_out.z, 0.25881904510252074);
    EXPECT_DOUBLE_EQ(q_out.w, 0.96592582628906831);
  }
}

TEST(geometry, calcElevationAngle)
{
  using autoware::universe_utils::calcElevationAngle;
  using autoware::universe_utils::createPoint;
  using autoware::universe_utils::deg2rad;

  {
    const auto p1 = createPoint(1.0, 1.0, 1.0);
    const auto p2 = createPoint(1.0, 1.0, -10.0);
    EXPECT_NEAR(calcElevationAngle(p1, p2), deg2rad(-90.0), epsilon);
  }
  {
    const auto p1 = createPoint(0.0, 0.0, 0.0);
    const auto p2 = createPoint(1.0, 0.0, -std::sqrt(3.0));
    EXPECT_NEAR(calcElevationAngle(p1, p2), deg2rad(-60.0), epsilon);
  }
  {
    const auto p1 = createPoint(0.0, 0.0, -1.0);
    const auto p2 = createPoint(0.0, 1.0, -2.0);
    EXPECT_NEAR(calcElevationAngle(p1, p2), deg2rad(-45.0), epsilon);
  }
  {
    const auto p1 = createPoint(0.0, 0.0, 1.0);
    const auto p2 = createPoint(1.0, 1.0, 1.0);
    EXPECT_NEAR(calcElevationAngle(p1, p2), deg2rad(0.0), epsilon);
  }
  {
    const auto p1 = createPoint(-100, -100, 0.0);
    const auto p2 = createPoint(0.0, 0.0, 0.0);
    EXPECT_NEAR(calcElevationAngle(p1, p2), deg2rad(0.0), epsilon);
  }
  {
    const auto p1 = createPoint(0.0, 0.0, 1.0);
    const auto p2 = createPoint(0.0, 1.0, 2.0);
    EXPECT_NEAR(calcElevationAngle(p1, p2), deg2rad(45.0), epsilon);
  }
  {
    const auto p1 = createPoint(0.0, 0.0, 0.0);
    const auto p2 = createPoint(1.0, 0.0, std::sqrt(3.0));
    EXPECT_NEAR(calcElevationAngle(p1, p2), deg2rad(60.0), epsilon);
  }
  {
    const auto p1 = createPoint(1.0, 1.0, 1.0);
    const auto p2 = createPoint(1.0, 1.0, 10.0);
    EXPECT_NEAR(calcElevationAngle(p1, p2), deg2rad(90.0), epsilon);
  }
}

TEST(geometry, calcAzimuthAngle)
{
  using autoware::universe_utils::calcAzimuthAngle;
  using autoware::universe_utils::createPoint;
  using autoware::universe_utils::deg2rad;

  {
    const auto p1 = createPoint(0.0, 0.0, 9.0);
    const auto p2 = createPoint(-100, -epsilon, 0.0);
    EXPECT_NEAR(calcAzimuthAngle(p1, p2), deg2rad(-180.0), epsilon);
  }
  {
    const auto p1 = createPoint(0.0, 0.0, 2.0);
    const auto p2 = createPoint(-1.0, -1.0, 0.0);
    EXPECT_NEAR(calcAzimuthAngle(p1, p2), deg2rad(-135.0), epsilon);
  }
  {
    const auto p1 = createPoint(0.0, 10.0, 0.0);
    const auto p2 = createPoint(0.0, 0.0, 6.0);
    EXPECT_NEAR(calcAzimuthAngle(p1, p2), deg2rad(-90.0), epsilon);
  }
  {
    const auto p1 = createPoint(0.0, 0.0, 0.0);
    const auto p2 = createPoint(1.0, -1.0, 4.0);
    EXPECT_NEAR(calcAzimuthAngle(p1, p2), deg2rad(-45.0), epsilon);
  }
  {
    const auto p1 = createPoint(0.0, 1.0, 3.3);
    const auto p2 = createPoint(10.0, 1.0, -10.0);
    EXPECT_NEAR(calcAzimuthAngle(p1, p2), deg2rad(0.0), epsilon);
  }
  {
    const auto p1 = createPoint(0.0, 0.0, 2.0);
    const auto p2 = createPoint(1.0, 1.0, 0.0);
    EXPECT_NEAR(calcAzimuthAngle(p1, p2), deg2rad(45.0), epsilon);
  }
  {
    const auto p1 = createPoint(0.0, 0.0, 10.0);
    const auto p2 = createPoint(0.0, 10.0, 0.0);
    EXPECT_NEAR(calcAzimuthAngle(p1, p2), deg2rad(90.0), epsilon);
  }
  {
    const auto p1 = createPoint(0.0, 0.0, 2.0);
    const auto p2 = createPoint(-1.0, 1.0, 0.0);
    EXPECT_NEAR(calcAzimuthAngle(p1, p2), deg2rad(135.0), epsilon);
  }
  {
    const auto p1 = createPoint(0.0, 0.0, 9.0);
    const auto p2 = createPoint(-100, epsilon, 0.0);
    EXPECT_NEAR(calcAzimuthAngle(p1, p2), deg2rad(180.0), epsilon);
  }
}

TEST(geometry, calcDistance2d)
{
  using autoware::universe_utils::calcDistance2d;

  geometry_msgs::msg::Point point;
  point.x = 1.0;
  point.y = 2.0;
  point.z = 3.0;

  geometry_msgs::msg::Pose pose;
  pose.position.x = 5.0;
  pose.position.y = 5.0;
  pose.position.z = 4.0;

  EXPECT_DOUBLE_EQ(calcDistance2d(point, pose), 5.0);
}

TEST(geometry, calcSquaredDistance2d)
{
  using autoware::universe_utils::calcSquaredDistance2d;

  geometry_msgs::msg::Point point;
  point.x = 1.0;
  point.y = 2.0;
  point.z = 3.0;

  geometry_msgs::msg::Pose pose;
  pose.position.x = 5.0;
  pose.position.y = 5.0;
  pose.position.z = 4.0;

  EXPECT_DOUBLE_EQ(calcSquaredDistance2d(point, pose), 25.0);
}

TEST(geometry, calcDistance3d)
{
  using autoware::universe_utils::calcDistance3d;

  geometry_msgs::msg::Point point;
  point.x = 1.0;
  point.y = 2.0;
  point.z = 3.0;

  geometry_msgs::msg::Pose pose;
  pose.position.x = 3.0;
  pose.position.y = 4.0;
  pose.position.z = 4.0;

  EXPECT_DOUBLE_EQ(calcDistance3d(point, pose), 3.0);
}

TEST(geometry, getRPY)
{
  using autoware::universe_utils::createQuaternionFromRPY;
  using autoware::universe_utils::deg2rad;
  using autoware::universe_utils::getRPY;

  {
    const double ans_roll = deg2rad(5);
    const double ans_pitch = deg2rad(10);
    const double ans_yaw = deg2rad(15);
    const auto quat = createQuaternionFromRPY(ans_roll, ans_pitch, ans_yaw);
    const auto rpy = getRPY(quat);
    EXPECT_NEAR(rpy.x, ans_roll, epsilon);
    EXPECT_NEAR(rpy.y, ans_pitch, epsilon);
    EXPECT_NEAR(rpy.z, ans_yaw, epsilon);
  }
  {
    const double ans_roll = deg2rad(0);
    const double ans_pitch = deg2rad(5);
    const double ans_yaw = deg2rad(-10);
    const auto quat = createQuaternionFromRPY(ans_roll, ans_pitch, ans_yaw);
    const auto rpy = getRPY(quat);
    EXPECT_NEAR(rpy.x, ans_roll, epsilon);
    EXPECT_NEAR(rpy.y, ans_pitch, epsilon);
    EXPECT_NEAR(rpy.z, ans_yaw, epsilon);
  }
  {
    const double ans_roll = deg2rad(30);
    const double ans_pitch = deg2rad(-20);
    const double ans_yaw = deg2rad(0);
    const auto quat = createQuaternionFromRPY(ans_roll, ans_pitch, ans_yaw);
    const auto rpy = getRPY(quat);
    EXPECT_NEAR(rpy.x, ans_roll, epsilon);
    EXPECT_NEAR(rpy.y, ans_pitch, epsilon);
    EXPECT_NEAR(rpy.z, ans_yaw, epsilon);
  }
}

TEST(geometry, getRPY_wrapper)
{
  using autoware::universe_utils::createQuaternionFromRPY;
  using autoware::universe_utils::deg2rad;
  using autoware::universe_utils::getRPY;

  {
    const double ans_roll = deg2rad(45);
    const double ans_pitch = deg2rad(25);
    const double ans_yaw = deg2rad(-5);
    const auto quat = createQuaternionFromRPY(ans_roll, ans_pitch, ans_yaw);

    // geometry_msgs::Pose
    {
      geometry_msgs::msg::Pose pose{};
      pose.orientation = quat;
      const auto rpy = getRPY(pose);
      EXPECT_NEAR(rpy.x, ans_roll, epsilon);
      EXPECT_NEAR(rpy.y, ans_pitch, epsilon);
      EXPECT_NEAR(rpy.z, ans_yaw, epsilon);
    }
    // geometry_msgs::PoseStamped
    {
      geometry_msgs::msg::PoseStamped pose{};
      pose.pose.orientation = quat;
      const auto rpy = getRPY(pose);
      EXPECT_NEAR(rpy.x, ans_roll, epsilon);
      EXPECT_NEAR(rpy.y, ans_pitch, epsilon);
      EXPECT_NEAR(rpy.z, ans_yaw, epsilon);
    }
    // geometry_msgs::PoseWithCovarianceStamped
    {
      geometry_msgs::msg::PoseWithCovarianceStamped pose{};
      pose.pose.pose.orientation = quat;
      const auto rpy = getRPY(pose);
      EXPECT_NEAR(rpy.x, ans_roll, epsilon);
      EXPECT_NEAR(rpy.y, ans_pitch, epsilon);
      EXPECT_NEAR(rpy.z, ans_yaw, epsilon);
    }
  }
}

TEST(geometry, transform2pose)
{
  using autoware::universe_utils::createQuaternionFromRPY;
  using autoware::universe_utils::deg2rad;
  using autoware::universe_utils::transform2pose;

  {
    geometry_msgs::msg::Transform transform;
    transform.translation.x = 1.0;
    transform.translation.y = 2.0;
    transform.translation.z = 3.0;
    transform.rotation = createQuaternionFromRPY(deg2rad(30), deg2rad(30), deg2rad(30));

    const geometry_msgs::msg::Pose pose = transform2pose(transform);

    EXPECT_DOUBLE_EQ(transform.translation.x, pose.position.x);
    EXPECT_DOUBLE_EQ(transform.translation.y, pose.position.y);
    EXPECT_DOUBLE_EQ(transform.translation.z, pose.position.z);
    EXPECT_DOUBLE_EQ(transform.rotation.x, pose.orientation.x);
    EXPECT_DOUBLE_EQ(transform.rotation.y, pose.orientation.y);
    EXPECT_DOUBLE_EQ(transform.rotation.z, pose.orientation.z);
    EXPECT_DOUBLE_EQ(transform.rotation.w, pose.orientation.w);
  }

  {
    geometry_msgs::msg::TransformStamped transform_stamped;
    transform_stamped.header.frame_id = "test";
    transform_stamped.header.stamp = rclcpp::Time(2.0);
    transform_stamped.transform.translation.x = 1.0;
    transform_stamped.transform.translation.y = 2.0;
    transform_stamped.transform.translation.z = 3.0;
    transform_stamped.transform.rotation =
      createQuaternionFromRPY(deg2rad(30), deg2rad(30), deg2rad(30));

    const geometry_msgs::msg::PoseStamped pose_stamped = transform2pose(transform_stamped);

    EXPECT_EQ(transform_stamped.header.frame_id, pose_stamped.header.frame_id);
    EXPECT_DOUBLE_EQ(
      rclcpp::Time(transform_stamped.header.stamp).seconds(),
      rclcpp::Time(pose_stamped.header.stamp).seconds());

    EXPECT_DOUBLE_EQ(transform_stamped.transform.translation.x, pose_stamped.pose.position.x);
    EXPECT_DOUBLE_EQ(transform_stamped.transform.translation.y, pose_stamped.pose.position.y);
    EXPECT_DOUBLE_EQ(transform_stamped.transform.translation.z, pose_stamped.pose.position.z);
    EXPECT_DOUBLE_EQ(transform_stamped.transform.rotation.x, pose_stamped.pose.orientation.x);
    EXPECT_DOUBLE_EQ(transform_stamped.transform.rotation.y, pose_stamped.pose.orientation.y);
    EXPECT_DOUBLE_EQ(transform_stamped.transform.rotation.z, pose_stamped.pose.orientation.z);
    EXPECT_DOUBLE_EQ(transform_stamped.transform.rotation.w, pose_stamped.pose.orientation.w);
  }
}

TEST(geometry, pose2transform)
{
  using autoware::universe_utils::createQuaternionFromRPY;
  using autoware::universe_utils::deg2rad;
  using autoware::universe_utils::pose2transform;

  {
    geometry_msgs::msg::Pose pose;
    pose.position.x = 1.0;
    pose.position.y = 2.0;
    pose.position.z = 3.0;
    pose.orientation = createQuaternionFromRPY(deg2rad(30), deg2rad(30), deg2rad(30));

    const geometry_msgs::msg::Transform transform = pose2transform(pose);

    EXPECT_DOUBLE_EQ(pose.position.x, transform.translation.x);
    EXPECT_DOUBLE_EQ(pose.position.y, transform.translation.y);
    EXPECT_DOUBLE_EQ(pose.position.z, transform.translation.z);
    EXPECT_DOUBLE_EQ(pose.orientation.x, transform.rotation.x);
    EXPECT_DOUBLE_EQ(pose.orientation.y, transform.rotation.y);
    EXPECT_DOUBLE_EQ(pose.orientation.z, transform.rotation.z);
    EXPECT_DOUBLE_EQ(pose.orientation.w, transform.rotation.w);
  }

  {
    geometry_msgs::msg::PoseStamped pose_stamped;
    pose_stamped.header.frame_id = "test";
    pose_stamped.header.stamp = rclcpp::Time(2.0);
    pose_stamped.pose.position.x = 1.0;
    pose_stamped.pose.position.y = 2.0;
    pose_stamped.pose.position.z = 3.0;
    pose_stamped.pose.orientation = createQuaternionFromRPY(deg2rad(30), deg2rad(30), deg2rad(30));
    const std::string child_frame_id = "child";

    const geometry_msgs::msg::TransformStamped transform_stamped =
      pose2transform(pose_stamped, child_frame_id);

    EXPECT_EQ(pose_stamped.header.frame_id, transform_stamped.header.frame_id);
    EXPECT_EQ(child_frame_id, transform_stamped.child_frame_id);
    EXPECT_DOUBLE_EQ(
      rclcpp::Time(pose_stamped.header.stamp).seconds(),
      rclcpp::Time(transform_stamped.header.stamp).seconds());

    EXPECT_DOUBLE_EQ(pose_stamped.pose.position.x, transform_stamped.transform.translation.x);
    EXPECT_DOUBLE_EQ(pose_stamped.pose.position.y, transform_stamped.transform.translation.y);
    EXPECT_DOUBLE_EQ(pose_stamped.pose.position.z, transform_stamped.transform.translation.z);
    EXPECT_DOUBLE_EQ(pose_stamped.pose.orientation.x, transform_stamped.transform.rotation.x);
    EXPECT_DOUBLE_EQ(pose_stamped.pose.orientation.y, transform_stamped.transform.rotation.y);
    EXPECT_DOUBLE_EQ(pose_stamped.pose.orientation.z, transform_stamped.transform.rotation.z);
    EXPECT_DOUBLE_EQ(pose_stamped.pose.orientation.w, transform_stamped.transform.rotation.w);
  }
}

TEST(geometry, point2tfVector)
{
  using autoware::universe_utils::createQuaternionFromRPY;
  using autoware::universe_utils::deg2rad;
  using autoware::universe_utils::point2tfVector;

  // Point
  {
    geometry_msgs::msg::Point src;
    src.x = 1.0;
    src.y = 2.0;
    src.z = 3.0;

    geometry_msgs::msg::Point dst;
    dst.x = 10.0;
    dst.y = 5.0;
    dst.z = -5.0;

    const auto vec = point2tfVector(src, dst);

    EXPECT_DOUBLE_EQ(vec.x(), 9.0);
    EXPECT_DOUBLE_EQ(vec.y(), 3.0);
    EXPECT_DOUBLE_EQ(vec.z(), -8.0);
  }

  // Pose
  {
    geometry_msgs::msg::Pose src;
    src.position.x = 1.0;
    src.position.y = 2.0;
    src.position.z = 3.0;
    src.orientation = createQuaternionFromRPY(deg2rad(30), deg2rad(30), deg2rad(30));

    geometry_msgs::msg::Pose dst;
    dst.position.x = 10.0;
    dst.position.y = 5.0;
    dst.position.z = -5.0;
    dst.orientation = createQuaternionFromRPY(deg2rad(10), deg2rad(10), deg2rad(10));

    const auto vec = point2tfVector(src, dst);

    EXPECT_DOUBLE_EQ(vec.x(), 9.0);
    EXPECT_DOUBLE_EQ(vec.y(), 3.0);
    EXPECT_DOUBLE_EQ(vec.z(), -8.0);
  }

  // Point and Pose
  {
    geometry_msgs::msg::Point src;
    src.x = 1.0;
    src.y = 2.0;
    src.z = 3.0;

    geometry_msgs::msg::Pose dst;
    dst.position.x = 10.0;
    dst.position.y = 5.0;
    dst.position.z = -5.0;
    dst.orientation = createQuaternionFromRPY(deg2rad(10), deg2rad(10), deg2rad(10));

    const auto vec = point2tfVector(src, dst);

    EXPECT_DOUBLE_EQ(vec.x(), 9.0);
    EXPECT_DOUBLE_EQ(vec.y(), 3.0);
    EXPECT_DOUBLE_EQ(vec.z(), -8.0);
  }
}

TEST(geometry, transformPoint)
{
  using autoware::universe_utils::createQuaternionFromRPY;
  using autoware::universe_utils::deg2rad;
  using autoware::universe_utils::Point2d;
  using autoware::universe_utils::Point3d;
  using autoware::universe_utils::transformPoint;

  {
    const Point2d p(1.0, 2.0);

    geometry_msgs::msg::Transform transform;
    transform.translation.x = 1.0;
    transform.translation.y = 2.0;
    transform.rotation = createQuaternionFromRPY(0, 0, deg2rad(30));

    const Point2d p_transformed = transformPoint(p, transform);

    EXPECT_DOUBLE_EQ(p_transformed.x(), 0.86602540378443882);
    EXPECT_DOUBLE_EQ(p_transformed.y(), 4.2320508075688767);
  }

  {
    const Point3d p(1.0, 2.0, 3.0);

    geometry_msgs::msg::Transform transform;
    transform.translation.x = 1.0;
    transform.translation.y = 2.0;
    transform.translation.z = 3.0;
    transform.rotation = createQuaternionFromRPY(deg2rad(30), deg2rad(30), deg2rad(30));

    const Point3d p_transformed = transformPoint(p, transform);

    EXPECT_DOUBLE_EQ(p_transformed.x(), 3.1919872981077804);
    EXPECT_DOUBLE_EQ(p_transformed.y(), 3.5334936490538906);
    EXPECT_DOUBLE_EQ(p_transformed.z(), 5.6160254037844393);
  }

  {
    const Eigen::Vector3d p(1.0, 2.0, 3.0);

    geometry_msgs::msg::Pose pose_transform;
    pose_transform.position.x = 1.0;
    pose_transform.position.y = 2.0;
    pose_transform.position.z = 3.0;
    pose_transform.orientation = createQuaternionFromRPY(deg2rad(30), deg2rad(30), deg2rad(30));

    const Eigen::Vector3d p_transformed = transformPoint(p, pose_transform);

    EXPECT_DOUBLE_EQ(p_transformed.x(), 3.1919872981077804);
    EXPECT_DOUBLE_EQ(p_transformed.y(), 3.5334936490538906);
    EXPECT_DOUBLE_EQ(p_transformed.z(), 5.6160254037844393);
  }

  {
    geometry_msgs::msg::Point p;
    p.x = 1.0;
    p.y = 2.0;
    p.z = 3.0;

    geometry_msgs::msg::Pose pose_transform;
    pose_transform.position.x = 1.0;
    pose_transform.position.y = 2.0;
    pose_transform.position.z = 3.0;
    pose_transform.orientation = createQuaternionFromRPY(deg2rad(30), deg2rad(30), deg2rad(30));

    const geometry_msgs::msg::Point p_transformed = transformPoint(p, pose_transform);

    EXPECT_DOUBLE_EQ(p_transformed.x, 3.1919872981077804);
    EXPECT_DOUBLE_EQ(p_transformed.y, 3.5334936490538906);
    EXPECT_DOUBLE_EQ(p_transformed.z, 5.6160254037844393);
  }

  {
    geometry_msgs::msg::Point32 p;
    p.x = 1.0;
    p.y = 2.0;
    p.z = 3.0;

    geometry_msgs::msg::Pose pose_transform;
    pose_transform.position.x = 1.0;
    pose_transform.position.y = 2.0;
    pose_transform.position.z = 3.0;
    pose_transform.orientation = createQuaternionFromRPY(deg2rad(30), deg2rad(30), deg2rad(30));

    const geometry_msgs::msg::Point32 p_transformed = transformPoint(p, pose_transform);

    EXPECT_DOUBLE_EQ(p_transformed.x, 3.1919872760772705);
    EXPECT_DOUBLE_EQ(p_transformed.y, 3.5334937572479248);
    EXPECT_DOUBLE_EQ(p_transformed.z, 5.616025447845459);
  }
}

TEST(geometry, transformPose)
{
  using autoware::universe_utils::createQuaternionFromRPY;
  using autoware::universe_utils::deg2rad;
  using autoware::universe_utils::transformPose;

  geometry_msgs::msg::Pose pose;
  pose.position.x = 2.0;
  pose.position.y = 4.0;
  pose.position.z = 6.0;
  pose.orientation = createQuaternionFromRPY(deg2rad(10), deg2rad(20), deg2rad(30));

  // with transform
  {
    geometry_msgs::msg::Transform transform;
    transform.translation.x = 1.0;
    transform.translation.y = 2.0;
    transform.translation.z = 3.0;
    transform.rotation = createQuaternionFromRPY(deg2rad(30), deg2rad(30), deg2rad(30));

    const geometry_msgs::msg::Pose pose_transformed = transformPose(pose, transform);

    EXPECT_NEAR(pose_transformed.position.x, 5.3839745962155598, epsilon);
    EXPECT_NEAR(pose_transformed.position.y, 5.0669872981077804, epsilon);
    EXPECT_NEAR(pose_transformed.position.z, 8.2320508075688785, epsilon);
    EXPECT_NEAR(pose_transformed.orientation.x, 0.24304508436548405, epsilon);
    EXPECT_NEAR(pose_transformed.orientation.y, 0.4296803495383052, epsilon);
    EXPECT_NEAR(pose_transformed.orientation.z, 0.40981009820187703, epsilon);
    EXPECT_NEAR(pose_transformed.orientation.w, 0.76704600096616271, epsilon);
  }

  // with pose_transform
  {
    geometry_msgs::msg::Pose pose_transform;
    pose_transform.position.x = 1.0;
    pose_transform.position.y = 2.0;
    pose_transform.position.z = 3.0;
    pose_transform.orientation = createQuaternionFromRPY(deg2rad(30), deg2rad(30), deg2rad(30));

    const geometry_msgs::msg::Pose pose_transformed = transformPose(pose, pose_transform);

    EXPECT_NEAR(pose_transformed.position.x, 5.3839745962155598, epsilon);
    EXPECT_NEAR(pose_transformed.position.y, 5.0669872981077804, epsilon);
    EXPECT_NEAR(pose_transformed.position.z, 8.2320508075688785, epsilon);
    EXPECT_NEAR(pose_transformed.orientation.x, 0.24304508436548405, epsilon);
    EXPECT_NEAR(pose_transformed.orientation.y, 0.4296803495383052, epsilon);
    EXPECT_NEAR(pose_transformed.orientation.z, 0.40981009820187703, epsilon);
    EXPECT_NEAR(pose_transformed.orientation.w, 0.76704600096616271, epsilon);
  }
}

TEST(geometry, inverseTransformPose)
{
  using autoware::universe_utils::createQuaternionFromRPY;
  using autoware::universe_utils::deg2rad;
  using autoware::universe_utils::inverseTransformPose;

  geometry_msgs::msg::Pose pose;
  pose.position.x = 2.0;
  pose.position.y = 4.0;
  pose.position.z = 6.0;
  pose.orientation = createQuaternionFromRPY(deg2rad(10), deg2rad(20), deg2rad(30));

  // with transform
  {
    geometry_msgs::msg::Transform transform;
    transform.translation.x = 1.0;
    transform.translation.y = 2.0;
    transform.translation.z = 3.0;
    transform.rotation = createQuaternionFromRPY(deg2rad(30), deg2rad(30), deg2rad(30));

    const geometry_msgs::msg::Pose pose_transformed = inverseTransformPose(pose, transform);

    EXPECT_NEAR(pose_transformed.position.x, 0.11602540378443926, epsilon);
    EXPECT_NEAR(pose_transformed.position.y, 2.8325317547305482, epsilon);
    EXPECT_NEAR(pose_transformed.position.z, 2.4419872981077804, epsilon);
    EXPECT_NEAR(pose_transformed.orientation.x, -0.17298739392508941, epsilon);
    EXPECT_NEAR(pose_transformed.orientation.y, -0.08189960831908924, epsilon);
    EXPECT_NEAR(pose_transformed.orientation.z, 0.029809019626209146, epsilon);
    EXPECT_NEAR(pose_transformed.orientation.w, 0.98106026219040698, epsilon);
  }

  // with pose_transform
  {
    geometry_msgs::msg::Pose pose_transform;
    pose_transform.position.x = 1.0;
    pose_transform.position.y = 2.0;
    pose_transform.position.z = 3.0;
    pose_transform.orientation = createQuaternionFromRPY(deg2rad(30), deg2rad(30), deg2rad(30));

    const geometry_msgs::msg::Pose pose_transformed = inverseTransformPose(pose, pose_transform);

    EXPECT_NEAR(pose_transformed.position.x, 0.11602540378443926, epsilon);
    EXPECT_NEAR(pose_transformed.position.y, 2.8325317547305482, epsilon);
    EXPECT_NEAR(pose_transformed.position.z, 2.4419872981077804, epsilon);
    EXPECT_NEAR(pose_transformed.orientation.x, -0.17298739392508941, epsilon);
    EXPECT_NEAR(pose_transformed.orientation.y, -0.08189960831908924, epsilon);
    EXPECT_NEAR(pose_transformed.orientation.z, 0.029809019626209146, epsilon);
    EXPECT_NEAR(pose_transformed.orientation.w, 0.98106026219040698, epsilon);
  }
}

TEST(geometry, inverseTransformPoint)
{
  using autoware::universe_utils::createQuaternionFromRPY;
  using autoware::universe_utils::deg2rad;
  using autoware::universe_utils::inverseTransformPoint;
  using autoware::universe_utils::inverseTransformPose;

  geometry_msgs::msg::Pose pose_transform;
  pose_transform.position.x = 1.0;
  pose_transform.position.y = 2.0;
  pose_transform.position.z = 3.0;
  pose_transform.orientation = createQuaternionFromRPY(deg2rad(30), deg2rad(30), deg2rad(30));

  // calc expected values
  geometry_msgs::msg::Pose pose;
  pose.position.x = 2.0;
  pose.position.y = 4.0;
  pose.position.z = 6.0;
  pose.orientation = createQuaternionFromRPY(deg2rad(0), deg2rad(0), deg2rad(0));
  const geometry_msgs::msg::Pose pose_transformed = inverseTransformPose(pose, pose_transform);
  const geometry_msgs::msg::Point expected_p = pose_transformed.position;

  geometry_msgs::msg::Point p;
  p.x = 2.0;
  p.y = 4.0;
  p.z = 6.0;
  const geometry_msgs::msg::Point p_transformed = inverseTransformPoint(p, pose_transform);
  EXPECT_NEAR(p_transformed.x, expected_p.x, epsilon);
  EXPECT_NEAR(p_transformed.y, expected_p.y, epsilon);
  EXPECT_NEAR(p_transformed.z, expected_p.z, epsilon);
}

TEST(geometry, transformVector)
{
  using autoware::universe_utils::createQuaternionFromRPY;
  using autoware::universe_utils::deg2rad;
  using autoware::universe_utils::MultiPoint3d;
  using autoware::universe_utils::transformVector;

  {
    const MultiPoint3d ps{{1.0, 2.0, 3.0}, {2.0, 3.0, 4.0}};

    geometry_msgs::msg::Transform transform;
    transform.translation.x = 1.0;
    transform.translation.y = 2.0;
    transform.translation.z = 3.0;
    transform.rotation = createQuaternionFromRPY(deg2rad(30), deg2rad(30), deg2rad(30));

    const MultiPoint3d ps_transformed = transformVector(ps, transform);

    EXPECT_DOUBLE_EQ(ps_transformed.at(0).x(), 3.1919872981077804);
    EXPECT_DOUBLE_EQ(ps_transformed.at(0).y(), 3.5334936490538906);
    EXPECT_DOUBLE_EQ(ps_transformed.at(0).z(), 5.6160254037844393);

    EXPECT_DOUBLE_EQ(ps_transformed.at(1).x(), 4.350480947161671);
    EXPECT_DOUBLE_EQ(ps_transformed.at(1).y(), 4.625);
    EXPECT_DOUBLE_EQ(ps_transformed.at(1).z(), 6.299038105676658);
  }
}

TEST(geometry, calcCurvature)
{
  using autoware::universe_utils::calcCurvature;
  // Straight Line
  {
    geometry_msgs::msg::Point p1 = autoware::universe_utils::createPoint(0.0, 0.0, 0.0);
    geometry_msgs::msg::Point p2 = autoware::universe_utils::createPoint(1.0, 0.0, 0.0);
    geometry_msgs::msg::Point p3 = autoware::universe_utils::createPoint(2.0, 0.0, 0.0);
    EXPECT_DOUBLE_EQ(calcCurvature(p1, p2, p3), 0.0);
  }

  // Clockwise Curved Road with a 1[m] radius
  {
    geometry_msgs::msg::Point p1 = autoware::universe_utils::createPoint(0.0, 0.0, 0.0);
    geometry_msgs::msg::Point p2 = autoware::universe_utils::createPoint(1.0, 1.0, 0.0);
    geometry_msgs::msg::Point p3 = autoware::universe_utils::createPoint(2.0, 0.0, 0.0);
    EXPECT_DOUBLE_EQ(calcCurvature(p1, p2, p3), -1.0);
  }

  // Clockwise Curved Road with a 5[m] radius
  {
    geometry_msgs::msg::Point p1 = autoware::universe_utils::createPoint(0.0, 0.0, 0.0);
    geometry_msgs::msg::Point p2 = autoware::universe_utils::createPoint(5.0, 5.0, 0.0);
    geometry_msgs::msg::Point p3 = autoware::universe_utils::createPoint(10.0, 0.0, 0.0);
    EXPECT_DOUBLE_EQ(calcCurvature(p1, p2, p3), -0.2);
  }

  // Counter-Clockwise Curved Road with a 1[m] radius
  {
    geometry_msgs::msg::Point p1 = autoware::universe_utils::createPoint(0.0, 0.0, 0.0);
    geometry_msgs::msg::Point p2 = autoware::universe_utils::createPoint(-1.0, 1.0, 0.0);
    geometry_msgs::msg::Point p3 = autoware::universe_utils::createPoint(-2.0, 0.0, 0.0);
    EXPECT_DOUBLE_EQ(calcCurvature(p1, p2, p3), 1.0);
  }

  // Counter-Clockwise Curved Road with a 5[m] radius
  {
    geometry_msgs::msg::Point p1 = autoware::universe_utils::createPoint(0.0, 0.0, 0.0);
    geometry_msgs::msg::Point p2 = autoware::universe_utils::createPoint(-5.0, 5.0, 0.0);
    geometry_msgs::msg::Point p3 = autoware::universe_utils::createPoint(-10.0, 0.0, 0.0);
    EXPECT_DOUBLE_EQ(calcCurvature(p1, p2, p3), 0.2);
  }

  // Give same points
  {
    geometry_msgs::msg::Point p1 = autoware::universe_utils::createPoint(0.0, 0.0, 0.0);
    geometry_msgs::msg::Point p2 = autoware::universe_utils::createPoint(1.0, 0.0, 0.0);
    ASSERT_ANY_THROW(calcCurvature(p1, p1, p1));
    ASSERT_ANY_THROW(calcCurvature(p1, p1, p2));
    ASSERT_ANY_THROW(calcCurvature(p1, p2, p1));
    ASSERT_ANY_THROW(calcCurvature(p1, p2, p2));
  }
}

TEST(geometry, calcOffsetPose)
{
  using autoware::universe_utils::calcOffsetPose;
  using autoware::universe_utils::createPoint;
  using autoware::universe_utils::createQuaternion;
  using autoware::universe_utils::createQuaternionFromRPY;
  using autoware::universe_utils::deg2rad;

  // Only translation
  {
    geometry_msgs::msg::Pose p_in;
    p_in.position = createPoint(1.0, 2.0, 3.0);
    p_in.orientation = createQuaternion(0.0, 0.0, 0.0, 1.0);

    const auto p_out = calcOffsetPose(p_in, 1.0, 1.0, 1.0);

    EXPECT_DOUBLE_EQ(p_out.position.x, 2.0);
    EXPECT_DOUBLE_EQ(p_out.position.y, 3.0);
    EXPECT_DOUBLE_EQ(p_out.position.z, 4.0);
    EXPECT_DOUBLE_EQ(p_out.orientation.x, 0.0);
    EXPECT_DOUBLE_EQ(p_out.orientation.y, 0.0);
    EXPECT_DOUBLE_EQ(p_out.orientation.z, 0.0);
    EXPECT_DOUBLE_EQ(p_out.orientation.w, 1.0);
  }

  {
    geometry_msgs::msg::Pose p_in;
    p_in.position = createPoint(2.0, 3.0, 1.0);
    p_in.orientation = createQuaternionFromRPY(deg2rad(0), deg2rad(0), deg2rad(90));

    const auto p_out = calcOffsetPose(p_in, 2.0, 1.0, 3.0);

    EXPECT_DOUBLE_EQ(p_out.position.x, 1.0);
    EXPECT_DOUBLE_EQ(p_out.position.y, 5.0);
    EXPECT_DOUBLE_EQ(p_out.position.z, 4.0);
    EXPECT_DOUBLE_EQ(p_out.orientation.x, 0.0);
    EXPECT_DOUBLE_EQ(p_out.orientation.y, 0.0);
    EXPECT_DOUBLE_EQ(p_out.orientation.z, 0.70710678118654757);
    EXPECT_DOUBLE_EQ(p_out.orientation.w, 0.70710678118654757);
  }

  {
    geometry_msgs::msg::Pose p_in;
    p_in.position = createPoint(2.0, 1.0, 1.0);
    p_in.orientation = createQuaternionFromRPY(deg2rad(0), deg2rad(0), deg2rad(30));

    const auto p_out = calcOffsetPose(p_in, 2.0, 0.0, -1.0);

    EXPECT_DOUBLE_EQ(p_out.position.x, 3.73205080756887729);
    EXPECT_DOUBLE_EQ(p_out.position.y, 2.0);
    EXPECT_DOUBLE_EQ(p_out.position.z, 0.0);
    EXPECT_DOUBLE_EQ(p_out.orientation.x, 0.0);
    EXPECT_DOUBLE_EQ(p_out.orientation.y, 0.0);
    EXPECT_DOUBLE_EQ(p_out.orientation.z, 0.25881904510252068);
    EXPECT_DOUBLE_EQ(p_out.orientation.w, 0.96592582628906831);
  }

  // Only rotation
  {
    geometry_msgs::msg::Pose p_in;
    p_in.position = createPoint(2.0, 1.0, 1.0);
    p_in.orientation = createQuaternionFromRPY(deg2rad(0), deg2rad(0), deg2rad(30));

    const auto p_out = calcOffsetPose(p_in, 0.0, 0.0, 0.0, deg2rad(20));

    EXPECT_DOUBLE_EQ(p_out.position.x, 2.0);
    EXPECT_DOUBLE_EQ(p_out.position.y, 1.0);
    EXPECT_DOUBLE_EQ(p_out.position.z, 1.0);
    EXPECT_DOUBLE_EQ(p_out.orientation.x, 0.0);
    EXPECT_DOUBLE_EQ(p_out.orientation.y, 0.0);
    EXPECT_NEAR(p_out.orientation.z, 0.42261826174069944, epsilon);
    EXPECT_NEAR(p_out.orientation.w, 0.9063077870366499, epsilon);
  }

  // Both translation and rotation
  {
    geometry_msgs::msg::Pose p_in;
    p_in.position = createPoint(2.0, 1.0, 1.0);
    p_in.orientation = createQuaternionFromRPY(deg2rad(0), deg2rad(0), deg2rad(30));

    const auto p_out = calcOffsetPose(p_in, 2.0, 0.0, -1.0, deg2rad(20));

    EXPECT_DOUBLE_EQ(p_out.position.x, 3.73205080756887729);
    EXPECT_DOUBLE_EQ(p_out.position.y, 2.0);
    EXPECT_DOUBLE_EQ(p_out.position.z, 0.0);
    EXPECT_DOUBLE_EQ(p_out.orientation.x, 0.0);
    EXPECT_DOUBLE_EQ(p_out.orientation.y, 0.0);
    EXPECT_NEAR(p_out.orientation.z, 0.42261826174069944, epsilon);
    EXPECT_NEAR(p_out.orientation.w, 0.9063077870366499, epsilon);
  }
}

TEST(geometry, isDrivingForward)
{
  using autoware::universe_utils::calcInterpolatedPoint;
  using autoware::universe_utils::createPoint;
  using autoware::universe_utils::createQuaternion;
  using autoware::universe_utils::createQuaternionFromRPY;
  using autoware::universe_utils::deg2rad;
  using autoware::universe_utils::isDrivingForward;

  const double epsilon = 1e-3;

  {
    geometry_msgs::msg::Pose src_pose;
    src_pose.position = createPoint(0.0, 0.0, 0.0);
    src_pose.orientation = createQuaternion(0.0, 0.0, 0.0, 1.0);

    geometry_msgs::msg::Pose dst_pose;
    dst_pose.position = createPoint(3.0, 0.0, 0.0);
    dst_pose.orientation = createQuaternion(0.0, 0.0, 0.0, 1.0);

    EXPECT_TRUE(isDrivingForward(src_pose, dst_pose));
  }

  {
    geometry_msgs::msg::Pose src_pose;
    src_pose.position = createPoint(0.0, 0.0, 0.0);
    src_pose.orientation = createQuaternionFromRPY(0.0, 0.0, deg2rad(180));

    geometry_msgs::msg::Pose dst_pose;
    dst_pose.position = createPoint(3.0, 0.0, 0.0);
    dst_pose.orientation = createQuaternionFromRPY(0.0, 0.0, deg2rad(180));

    EXPECT_FALSE(isDrivingForward(src_pose, dst_pose));
  }

  // Boundary Condition
  {
    geometry_msgs::msg::Pose src_pose;
    src_pose.position = createPoint(0.0, 0.0, 0.0);
    src_pose.orientation = createQuaternionFromRPY(0.0, 0.0, deg2rad(90));

    geometry_msgs::msg::Pose dst_pose;
    dst_pose.position = createPoint(3.0, 0.0, 0.0);
    dst_pose.orientation = createQuaternionFromRPY(0.0, 0.0, deg2rad(90));

    EXPECT_TRUE(isDrivingForward(src_pose, dst_pose));
  }

  // Boundary Condition
  {
    geometry_msgs::msg::Pose src_pose;
    src_pose.position = createPoint(0.0, 0.0, 0.0);
    src_pose.orientation = createQuaternionFromRPY(0.0, 0.0, deg2rad(90 + epsilon));

    geometry_msgs::msg::Pose dst_pose;
    dst_pose.position = createPoint(3.0, 0.0, 0.0);
    dst_pose.orientation = createQuaternionFromRPY(0.0, 0.0, deg2rad(90 + epsilon));

    EXPECT_FALSE(isDrivingForward(src_pose, dst_pose));
  }
}

TEST(geometry, calcInterpolatedPoint)
{
  using autoware::universe_utils::calcInterpolatedPoint;
  using autoware::universe_utils::createPoint;

  {
    const auto src_point = createPoint(0.0, 0.0, 0.0);
    const auto dst_point = createPoint(3.0, 0.0, 0.0);

    const double epsilon = 1e-3;
    for (double ratio = 0.0; ratio < 1.0 + epsilon; ratio += 0.1) {
      const auto p_out = calcInterpolatedPoint(src_point, dst_point, ratio);

      EXPECT_DOUBLE_EQ(p_out.x, 3.0 * ratio);
      EXPECT_DOUBLE_EQ(p_out.y, 0.0);
      EXPECT_DOUBLE_EQ(p_out.z, 0.0);
    }
  }

  // Same points are given
  {
    const auto src_point = createPoint(0.0, 0.0, 0.0);
    const auto dst_point = createPoint(0.0, 0.0, 0.0);

    const double epsilon = 1e-3;
    for (double ratio = 0.0; ratio < 1.0 + epsilon; ratio += 0.1) {
      const auto p_out = calcInterpolatedPoint(src_point, dst_point, ratio);

      EXPECT_DOUBLE_EQ(p_out.x, 0.0);
      EXPECT_DOUBLE_EQ(p_out.y, 0.0);
      EXPECT_DOUBLE_EQ(p_out.z, 0.0);
    }
  }

  // Boundary Condition (Negative Ratio)
  {
    const auto src_point = createPoint(0.0, 0.0, 0.0);
    const auto dst_point = createPoint(3.0, 0.0, 0.0);

    const auto p_out = calcInterpolatedPoint(src_point, dst_point, -10.0);
    EXPECT_DOUBLE_EQ(p_out.x, 0.0);
    EXPECT_DOUBLE_EQ(p_out.y, 0.0);
    EXPECT_DOUBLE_EQ(p_out.z, 0.0);
  }

  // Boundary Condition (Positive Ratio larger than 1.0)
  {
    const auto src_point = createPoint(0.0, 0.0, 0.0);
    const auto dst_point = createPoint(3.0, 0.0, 0.0);

    const auto p_out = calcInterpolatedPoint(src_point, dst_point, 10.0);
    EXPECT_DOUBLE_EQ(p_out.x, 3.0);
    EXPECT_DOUBLE_EQ(p_out.y, 0.0);
    EXPECT_DOUBLE_EQ(p_out.z, 0.0);
  }
}

TEST(geometry, calcInterpolatedPose)
{
  using autoware::universe_utils::calcInterpolatedPose;
  using autoware::universe_utils::createPoint;
  using autoware::universe_utils::createQuaternion;
  using autoware::universe_utils::createQuaternionFromRPY;
  using autoware::universe_utils::deg2rad;
  const double epsilon = 1e-3;

  // Position Interpolation
  {
    geometry_msgs::msg::Pose src_pose;
    src_pose.position = createPoint(0.0, 0.0, 0.0);
    src_pose.orientation = createQuaternion(0.0, 0.0, 0.0, 1.0);

    geometry_msgs::msg::Pose dst_pose;
    dst_pose.position = createPoint(3.0, 0.0, 0.0);
    dst_pose.orientation = createQuaternion(0.0, 0.0, 0.0, 1.0);

    for (double ratio = 0.0; ratio < 1.0 + epsilon; ratio += 0.1) {
      const auto p_out = calcInterpolatedPose(src_pose, dst_pose, ratio);

      EXPECT_DOUBLE_EQ(p_out.position.x, 3.0 * ratio);
      EXPECT_DOUBLE_EQ(p_out.position.y, 0.0);
      EXPECT_DOUBLE_EQ(p_out.position.z, 0.0);
      EXPECT_DOUBLE_EQ(p_out.orientation.x, 0.0);
      EXPECT_DOUBLE_EQ(p_out.orientation.y, 0.0);
      EXPECT_DOUBLE_EQ(p_out.orientation.z, 0.0);
      EXPECT_DOUBLE_EQ(p_out.orientation.w, 1.0);
    }
  }

  // Boundary Condition (Negative Ratio)
  {
    geometry_msgs::msg::Pose src_pose;
    src_pose.position = createPoint(0.0, 0.0, 0.0);
    src_pose.orientation = createQuaternionFromRPY(deg2rad(0), deg2rad(0), deg2rad(0));

    geometry_msgs::msg::Pose dst_pose;
    dst_pose.position = createPoint(1.0, 1.0, 0.0);
    dst_pose.orientation = createQuaternionFromRPY(deg2rad(0), deg2rad(0), deg2rad(60));

    const auto p_out = calcInterpolatedPose(src_pose, dst_pose, -10.0);

    const auto ans_quat = createQuaternionFromRPY(deg2rad(0), deg2rad(0), deg2rad(45));
    EXPECT_DOUBLE_EQ(p_out.position.x, 0.0);
    EXPECT_DOUBLE_EQ(p_out.position.y, 0.0);
    EXPECT_DOUBLE_EQ(p_out.position.z, 0.0);
    EXPECT_DOUBLE_EQ(p_out.orientation.x, ans_quat.x);
    EXPECT_DOUBLE_EQ(p_out.orientation.y, ans_quat.y);
    EXPECT_DOUBLE_EQ(p_out.orientation.z, ans_quat.z);
    EXPECT_DOUBLE_EQ(p_out.orientation.w, ans_quat.w);
  }

  // Boundary Condition (Positive Ratio larger than 1.0)
  {
    geometry_msgs::msg::Pose src_pose;
    src_pose.position = createPoint(0.0, 0.0, 0.0);
    src_pose.orientation = createQuaternionFromRPY(deg2rad(0), deg2rad(0), deg2rad(0));

    geometry_msgs::msg::Pose dst_pose;
    dst_pose.position = createPoint(1.0, 1.0, 0.0);
    dst_pose.orientation = createQuaternionFromRPY(deg2rad(0), deg2rad(0), deg2rad(60));

    const auto p_out = calcInterpolatedPose(src_pose, dst_pose, 10.0);

    const auto ans_quat = createQuaternionFromRPY(deg2rad(0), deg2rad(0), deg2rad(60));
    EXPECT_DOUBLE_EQ(p_out.position.x, 1.0);
    EXPECT_DOUBLE_EQ(p_out.position.y, 1.0);
    EXPECT_DOUBLE_EQ(p_out.position.z, 0.0);
    EXPECT_DOUBLE_EQ(p_out.orientation.x, ans_quat.x);
    EXPECT_DOUBLE_EQ(p_out.orientation.y, ans_quat.y);
    EXPECT_DOUBLE_EQ(p_out.orientation.z, ans_quat.z);
    EXPECT_DOUBLE_EQ(p_out.orientation.w, ans_quat.w);
  }

  // Quaternion Interpolation
  {
    geometry_msgs::msg::Pose src_pose;
    src_pose.position = createPoint(0.0, 0.0, 0.0);
    src_pose.orientation = createQuaternionFromRPY(deg2rad(0), deg2rad(0), deg2rad(0));

    geometry_msgs::msg::Pose dst_pose;
    dst_pose.position = createPoint(1.0, 1.0, 0.0);
    dst_pose.orientation = createQuaternionFromRPY(deg2rad(0), deg2rad(0), deg2rad(60));

    for (double ratio = 0.0; ratio < 1.0 - epsilon; ratio += 0.1) {
      const auto p_out = calcInterpolatedPose(src_pose, dst_pose, ratio);

      const auto ans_quat = createQuaternionFromRPY(deg2rad(0), deg2rad(0), deg2rad(45));
      EXPECT_DOUBLE_EQ(p_out.position.x, 1.0 * ratio);
      EXPECT_DOUBLE_EQ(p_out.position.y, 1.0 * ratio);
      EXPECT_DOUBLE_EQ(p_out.position.z, 0.0);
      EXPECT_DOUBLE_EQ(p_out.orientation.x, ans_quat.x);
      EXPECT_DOUBLE_EQ(p_out.orientation.y, ans_quat.y);
      EXPECT_DOUBLE_EQ(p_out.orientation.z, ans_quat.z);
      EXPECT_DOUBLE_EQ(p_out.orientation.w, ans_quat.w);
    }

    // Boundary Condition (ratio = 1.0)
    const auto p_out = calcInterpolatedPose(src_pose, dst_pose, 1.0);

    const auto ans_quat = createQuaternionFromRPY(deg2rad(0), deg2rad(0), deg2rad(60));
    EXPECT_DOUBLE_EQ(p_out.position.x, 1.0);
    EXPECT_DOUBLE_EQ(p_out.position.y, 1.0);
    EXPECT_DOUBLE_EQ(p_out.position.z, 0.0);
    EXPECT_DOUBLE_EQ(p_out.orientation.x, ans_quat.x);
    EXPECT_DOUBLE_EQ(p_out.orientation.y, ans_quat.y);
    EXPECT_DOUBLE_EQ(p_out.orientation.z, ans_quat.z);
    EXPECT_DOUBLE_EQ(p_out.orientation.w, ans_quat.w);
  }

  // Same poses are given
  {
    geometry_msgs::msg::Pose src_pose;
    src_pose.position = createPoint(0.0, 0.0, 0.0);
    src_pose.orientation = createQuaternionFromRPY(deg2rad(0), deg2rad(0), deg2rad(0));

    geometry_msgs::msg::Pose dst_pose;
    dst_pose.position = createPoint(0.0, 0.0, 0.0);
    dst_pose.orientation = createQuaternionFromRPY(deg2rad(0), deg2rad(0), deg2rad(0));

    for (double ratio = 0.0; ratio < 1.0 + epsilon; ratio += 0.1) {
      const auto p_out = calcInterpolatedPose(src_pose, dst_pose, ratio);

      EXPECT_DOUBLE_EQ(p_out.position.x, 0.0);
      EXPECT_DOUBLE_EQ(p_out.position.y, 0.0);
      EXPECT_DOUBLE_EQ(p_out.position.z, 0.0);
      EXPECT_DOUBLE_EQ(p_out.orientation.x, 0.0);
      EXPECT_DOUBLE_EQ(p_out.orientation.y, 0.0);
      EXPECT_DOUBLE_EQ(p_out.orientation.z, 0.0);
      EXPECT_DOUBLE_EQ(p_out.orientation.w, 1.0);
    }
  }

  // Same points are given (different orientation)
  {
    geometry_msgs::msg::Pose src_pose;
    src_pose.position = createPoint(0.0, 0.0, 0.0);
    src_pose.orientation = createQuaternionFromRPY(deg2rad(0), deg2rad(0), deg2rad(0));

    geometry_msgs::msg::Pose dst_pose;
    dst_pose.position = createPoint(0.0, 0.0, 0.0);
    dst_pose.orientation = createQuaternionFromRPY(deg2rad(0), deg2rad(0), deg2rad(45));

    for (double ratio = 0.0; ratio < 1.0 + epsilon; ratio += 0.1) {
      const auto p_out = calcInterpolatedPose(src_pose, dst_pose, ratio);

      const auto ans_quat = createQuaternionFromRPY(deg2rad(0), deg2rad(0), deg2rad(45));
      EXPECT_DOUBLE_EQ(p_out.position.x, 0.0);
      EXPECT_DOUBLE_EQ(p_out.position.y, 0.0);
      EXPECT_DOUBLE_EQ(p_out.position.z, 0.0);
      EXPECT_DOUBLE_EQ(p_out.orientation.x, ans_quat.x);
      EXPECT_DOUBLE_EQ(p_out.orientation.y, ans_quat.y);
      EXPECT_DOUBLE_EQ(p_out.orientation.z, ans_quat.z);
      EXPECT_DOUBLE_EQ(p_out.orientation.w, ans_quat.w);
    }
  }

  // Driving Backward
  {
    geometry_msgs::msg::Pose src_pose;
    src_pose.position = createPoint(0.0, 0.0, 0.0);
    src_pose.orientation = createQuaternionFromRPY(deg2rad(0), deg2rad(0), deg2rad(180));

    geometry_msgs::msg::Pose dst_pose;
    dst_pose.position = createPoint(5.0, 0.0, 0.0);
    dst_pose.orientation = createQuaternionFromRPY(deg2rad(0), deg2rad(0), deg2rad(180));

    for (double ratio = 0.0; ratio < 1.0 + epsilon; ratio += 0.1) {
      const auto p_out = calcInterpolatedPose(src_pose, dst_pose, ratio);

      const auto ans_quat = createQuaternionFromRPY(deg2rad(0), deg2rad(0), deg2rad(180));
      EXPECT_DOUBLE_EQ(p_out.position.x, 5.0 * ratio);
      EXPECT_DOUBLE_EQ(p_out.position.y, 0.0);
      EXPECT_DOUBLE_EQ(p_out.position.z, 0.0);
      EXPECT_DOUBLE_EQ(p_out.orientation.x, ans_quat.x);
      EXPECT_DOUBLE_EQ(p_out.orientation.y, ans_quat.y);
      EXPECT_DOUBLE_EQ(p_out.orientation.z, ans_quat.z);
      EXPECT_DOUBLE_EQ(p_out.orientation.w, ans_quat.w);
    }
  }
}

TEST(geometry, calcInterpolatedPose_with_Spherical_Interpolation)
{
  using autoware::universe_utils::calcInterpolatedPose;
  using autoware::universe_utils::createPoint;
  using autoware::universe_utils::createQuaternion;
  using autoware::universe_utils::createQuaternionFromRPY;
  using autoware::universe_utils::deg2rad;
  const double epsilon = 1e-3;

  // Position Interpolation
  {
    geometry_msgs::msg::Pose src_pose;
    src_pose.position = createPoint(0.0, 0.0, 0.0);
    src_pose.orientation = createQuaternion(0.0, 0.0, 0.0, 1.0);

    geometry_msgs::msg::Pose dst_pose;
    dst_pose.position = createPoint(3.0, 0.0, 0.0);
    dst_pose.orientation = createQuaternion(0.0, 0.0, 0.0, 1.0);

    for (double ratio = 0.0; ratio < 1.0 + epsilon; ratio += 0.1) {
      const auto p_out = calcInterpolatedPose(src_pose, dst_pose, ratio, false);

      EXPECT_DOUBLE_EQ(p_out.position.x, 3.0 * ratio);
      EXPECT_DOUBLE_EQ(p_out.position.y, 0.0);
      EXPECT_DOUBLE_EQ(p_out.position.z, 0.0);
      EXPECT_DOUBLE_EQ(p_out.orientation.x, 0.0);
      EXPECT_DOUBLE_EQ(p_out.orientation.y, 0.0);
      EXPECT_DOUBLE_EQ(p_out.orientation.z, 0.0);
      EXPECT_DOUBLE_EQ(p_out.orientation.w, 1.0);
    }
  }

  // Boundary Condition (Negative Ratio)
  {
    geometry_msgs::msg::Pose src_pose;
    src_pose.position = createPoint(0.0, 0.0, 0.0);
    src_pose.orientation = createQuaternionFromRPY(deg2rad(0), deg2rad(0), deg2rad(0));

    geometry_msgs::msg::Pose dst_pose;
    dst_pose.position = createPoint(1.0, 1.0, 0.0);
    dst_pose.orientation = createQuaternionFromRPY(deg2rad(0), deg2rad(0), deg2rad(60));

    const auto p_out = calcInterpolatedPose(src_pose, dst_pose, -10.0, false);

    const auto ans_quat = createQuaternionFromRPY(deg2rad(0), deg2rad(0), deg2rad(0));
    EXPECT_DOUBLE_EQ(p_out.position.x, 0.0);
    EXPECT_DOUBLE_EQ(p_out.position.y, 0.0);
    EXPECT_DOUBLE_EQ(p_out.position.z, 0.0);
    EXPECT_DOUBLE_EQ(p_out.orientation.x, ans_quat.x);
    EXPECT_DOUBLE_EQ(p_out.orientation.y, ans_quat.y);
    EXPECT_DOUBLE_EQ(p_out.orientation.z, ans_quat.z);
    EXPECT_DOUBLE_EQ(p_out.orientation.w, ans_quat.w);
  }

  // Boundary Condition (Positive Ratio larger than 1.0)
  {
    geometry_msgs::msg::Pose src_pose;
    src_pose.position = createPoint(0.0, 0.0, 0.0);
    src_pose.orientation = createQuaternionFromRPY(deg2rad(0), deg2rad(0), deg2rad(0));

    geometry_msgs::msg::Pose dst_pose;
    dst_pose.position = createPoint(1.0, 1.0, 0.0);
    dst_pose.orientation = createQuaternionFromRPY(deg2rad(0), deg2rad(0), deg2rad(60));

    const auto p_out = calcInterpolatedPose(src_pose, dst_pose, 10.0, false);

    const auto ans_quat = createQuaternionFromRPY(deg2rad(0), deg2rad(0), deg2rad(60));
    EXPECT_DOUBLE_EQ(p_out.position.x, 1.0);
    EXPECT_DOUBLE_EQ(p_out.position.y, 1.0);
    EXPECT_DOUBLE_EQ(p_out.position.z, 0.0);
    EXPECT_DOUBLE_EQ(p_out.orientation.x, ans_quat.x);
    EXPECT_DOUBLE_EQ(p_out.orientation.y, ans_quat.y);
    EXPECT_DOUBLE_EQ(p_out.orientation.z, ans_quat.z);
    EXPECT_DOUBLE_EQ(p_out.orientation.w, ans_quat.w);
  }

  // Quaternion Interpolation1
  {
    geometry_msgs::msg::Pose src_pose;
    src_pose.position = createPoint(0.0, 0.0, 0.0);
    src_pose.orientation = createQuaternionFromRPY(deg2rad(0), deg2rad(0), deg2rad(0));

    geometry_msgs::msg::Pose dst_pose;
    dst_pose.position = createPoint(0.0, 0.0, 0.0);
    dst_pose.orientation = createQuaternionFromRPY(deg2rad(0), deg2rad(0), deg2rad(90));

    for (double ratio = 0.0; ratio < 1.0 + epsilon; ratio += 0.1) {
      const auto p_out = calcInterpolatedPose(src_pose, dst_pose, ratio, false);

      const auto ans_quat = createQuaternionFromRPY(deg2rad(0), deg2rad(0), deg2rad(90 * ratio));
      EXPECT_DOUBLE_EQ(p_out.position.x, 0.0);
      EXPECT_DOUBLE_EQ(p_out.position.y, 0.0);
      EXPECT_DOUBLE_EQ(p_out.position.z, 0.0);
      EXPECT_DOUBLE_EQ(p_out.orientation.x, ans_quat.x);
      EXPECT_DOUBLE_EQ(p_out.orientation.y, ans_quat.y);
      EXPECT_DOUBLE_EQ(p_out.orientation.z, ans_quat.z);
      EXPECT_DOUBLE_EQ(p_out.orientation.w, ans_quat.w);
    }
  }

  // Quaternion Interpolation2
  {
    geometry_msgs::msg::Pose src_pose;
    src_pose.position = createPoint(0.0, 0.0, 0.0);
    src_pose.orientation = createQuaternionFromRPY(deg2rad(0), deg2rad(0), deg2rad(0));

    geometry_msgs::msg::Pose dst_pose;
    dst_pose.position = createPoint(1.0, 1.0, 0.0);
    dst_pose.orientation = createQuaternionFromRPY(deg2rad(0), deg2rad(0), deg2rad(60));

    for (double ratio = 0.0; ratio < 1.0 + epsilon; ratio += 0.1) {
      const auto p_out = calcInterpolatedPose(src_pose, dst_pose, ratio, false);

      const auto ans_quat = createQuaternionFromRPY(deg2rad(0), deg2rad(0), deg2rad(60 * ratio));
      EXPECT_DOUBLE_EQ(p_out.position.x, 1.0 * ratio);
      EXPECT_DOUBLE_EQ(p_out.position.y, 1.0 * ratio);
      EXPECT_DOUBLE_EQ(p_out.position.z, 0.0);
      EXPECT_DOUBLE_EQ(p_out.orientation.x, ans_quat.x);
      EXPECT_DOUBLE_EQ(p_out.orientation.y, ans_quat.y);
      EXPECT_DOUBLE_EQ(p_out.orientation.z, ans_quat.z);
      EXPECT_DOUBLE_EQ(p_out.orientation.w, ans_quat.w);
    }
  }

  // Same points are given
  {
    geometry_msgs::msg::Pose src_pose;
    src_pose.position = createPoint(0.0, 0.0, 0.0);
    src_pose.orientation = createQuaternionFromRPY(deg2rad(0), deg2rad(0), deg2rad(0));

    geometry_msgs::msg::Pose dst_pose;
    dst_pose.position = createPoint(0.0, 0.0, 0.0);
    dst_pose.orientation = createQuaternionFromRPY(deg2rad(0), deg2rad(0), deg2rad(0));

    for (double ratio = 0.0; ratio < 1.0 + epsilon; ratio += 0.1) {
      const auto p_out = calcInterpolatedPose(src_pose, dst_pose, ratio, false);

      EXPECT_DOUBLE_EQ(p_out.position.x, 0.0);
      EXPECT_DOUBLE_EQ(p_out.position.y, 0.0);
      EXPECT_DOUBLE_EQ(p_out.position.z, 0.0);
      EXPECT_DOUBLE_EQ(p_out.orientation.x, 0.0);
      EXPECT_DOUBLE_EQ(p_out.orientation.y, 0.0);
      EXPECT_DOUBLE_EQ(p_out.orientation.z, 0.0);
      EXPECT_DOUBLE_EQ(p_out.orientation.w, 1.0);
    }
  }
}

TEST(geometry, getTwist)
{
  using autoware::universe_utils::createVector3;

  geometry_msgs::msg::Vector3 velocity = createVector3(1.0, 2.0, 3.0);
  geometry_msgs::msg::Vector3 angular = createVector3(0.1, 0.2, 0.3);

  geometry_msgs::msg::Twist twist = geometry_msgs::build<geometry_msgs::msg::Twist>()
                                      .linear(createVector3(1.0, 2.0, 3.0))
                                      .angular(createVector3(0.1, 0.2, 0.3));

  geometry_msgs::msg::TwistWithCovariance twist_with_covariance;
  twist_with_covariance.twist = geometry_msgs::build<geometry_msgs::msg::Twist>()
                                  .linear(createVector3(1.0, 2.0, 3.0))
                                  .angular(createVector3(0.1, 0.2, 0.3));

  // getTwist
  {
    auto t_out = autoware::universe_utils::createTwist(velocity, angular);
    EXPECT_DOUBLE_EQ(t_out.linear.x, twist.linear.x);
    EXPECT_DOUBLE_EQ(t_out.linear.y, twist.linear.y);
    EXPECT_DOUBLE_EQ(t_out.linear.z, twist.linear.z);
    EXPECT_DOUBLE_EQ(t_out.angular.x, twist.angular.x);
    EXPECT_DOUBLE_EQ(t_out.angular.y, twist.angular.y);
    EXPECT_DOUBLE_EQ(t_out.angular.z, twist.angular.z);
  }
}

TEST(geometry, getTwistNorm)
{
  using autoware::universe_utils::createVector3;
  geometry_msgs::msg::TwistWithCovariance twist_with_covariance;
  twist_with_covariance.twist = geometry_msgs::build<geometry_msgs::msg::Twist>()
                                  .linear(createVector3(3.0, 4.0, 0.0))
                                  .angular(createVector3(0.1, 0.2, 0.3));
  EXPECT_NEAR(autoware::universe_utils::calcNorm(twist_with_covariance.twist.linear), 5.0, epsilon);
}

TEST(geometry, isTwistCovarianceValid)
{
  using autoware::universe_utils::createVector3;
  geometry_msgs::msg::TwistWithCovariance twist_with_covariance;
  twist_with_covariance.twist = geometry_msgs::build<geometry_msgs::msg::Twist>()
                                  .linear(createVector3(1.0, 2.0, 3.0))
                                  .angular(createVector3(0.1, 0.2, 0.3));

  EXPECT_EQ(autoware::universe_utils::isTwistCovarianceValid(twist_with_covariance), false);

  twist_with_covariance.covariance.at(0) = 1.0;
  EXPECT_EQ(autoware::universe_utils::isTwistCovarianceValid(twist_with_covariance), true);
}

TEST(geometry, intersect)
{
  using autoware::universe_utils::createPoint;
  using autoware::universe_utils::intersect;

  {  // Normally crossing
    const auto p1 = createPoint(0.0, -1.0, 0.0);
    const auto p2 = createPoint(0.0, 1.0, 0.0);
    const auto p3 = createPoint(-1.0, 0.0, 0.0);
    const auto p4 = createPoint(1.0, 0.0, 0.0);
    const auto result = intersect(p1, p2, p3, p4);

    EXPECT_TRUE(result);
    EXPECT_NEAR(result->x, 0.0, epsilon);
    EXPECT_NEAR(result->y, 0.0, epsilon);
    EXPECT_NEAR(result->z, 0.0, epsilon);
  }

  {  // No crossing
    const auto p1 = createPoint(0.0, -1.0, 0.0);
    const auto p2 = createPoint(0.0, 1.0, 0.0);
    const auto p3 = createPoint(1.0, 0.0, 0.0);
    const auto p4 = createPoint(3.0, 0.0, 0.0);
    const auto result = intersect(p1, p2, p3, p4);

    EXPECT_FALSE(result);
  }

  {  // One segment is the point on the other's segment
    const auto p1 = createPoint(0.0, -1.0, 0.0);
    const auto p2 = createPoint(0.0, 1.0, 0.0);
    const auto p3 = createPoint(0.0, 0.0, 0.0);
    const auto p4 = createPoint(0.0, 0.0, 0.0);
    const auto result = intersect(p1, p2, p3, p4);

    EXPECT_FALSE(result);
  }

  {  // One segment is the point not on the other's segment
    const auto p1 = createPoint(0.0, -1.0, 0.0);
    const auto p2 = createPoint(0.0, 1.0, 0.0);
    const auto p3 = createPoint(1.0, 0.0, 0.0);
    const auto p4 = createPoint(1.0, 0.0, 0.0);
    const auto result = intersect(p1, p2, p3, p4);

    EXPECT_FALSE(result);
  }

  {  // Both segments are the points which are the same position
    const auto p1 = createPoint(0.0, 0.0, 0.0);
    const auto p2 = createPoint(0.0, 0.0, 0.0);
    const auto p3 = createPoint(0.0, 0.0, 0.0);
    const auto p4 = createPoint(0.0, 0.0, 0.0);
    const auto result = intersect(p1, p2, p3, p4);

    EXPECT_FALSE(result);
  }

  {  // Both segments are the points which are different position
    const auto p1 = createPoint(0.0, 1.0, 0.0);
    const auto p2 = createPoint(0.0, 1.0, 0.0);
    const auto p3 = createPoint(1.0, 0.0, 0.0);
    const auto p4 = createPoint(1.0, 0.0, 0.0);
    const auto result = intersect(p1, p2, p3, p4);

    EXPECT_FALSE(result);
  }

  {  // Segments are the same
    const auto p1 = createPoint(0.0, -1.0, 0.0);
    const auto p2 = createPoint(0.0, 1.0, 0.0);
    const auto p3 = createPoint(0.0, -1.0, 0.0);
    const auto p4 = createPoint(0.0, 1.0, 0.0);
    const auto result = intersect(p1, p2, p3, p4);

    EXPECT_FALSE(result);
  }

  {  // One's edge is on the other's segment
    const auto p1 = createPoint(0.0, -1.0, 0.0);
    const auto p2 = createPoint(0.0, 1.0, 0.0);
    const auto p3 = createPoint(0.0, 0.0, 0.0);
    const auto p4 = createPoint(1.0, 0.0, 0.0);
    const auto result = intersect(p1, p2, p3, p4);

    EXPECT_TRUE(result);
    EXPECT_NEAR(result->x, 0.0, epsilon);
    EXPECT_NEAR(result->y, 0.0, epsilon);
    EXPECT_NEAR(result->z, 0.0, epsilon);
  }

  {  // One's edge is the same as the other's edge.
    const auto p1 = createPoint(0.0, -1.0, 0.0);
    const auto p2 = createPoint(0.0, 1.0, 0.0);
    const auto p3 = createPoint(0.0, -1.0, 0.0);
    const auto p4 = createPoint(2.0, -1.0, 0.0);
    const auto result = intersect(p1, p2, p3, p4);

    EXPECT_TRUE(result);
    EXPECT_NEAR(result->x, 0.0, epsilon);
    EXPECT_NEAR(result->y, -1.0, epsilon);
    EXPECT_NEAR(result->z, 0.0, epsilon);
  }
}

TEST(
  geometry,
  DISABLED_intersectPolygon)  // GJK give different result for edge test (point sharing and edge
                              // sharing) compared to SAT and boost::geometry::intersect
{
  {  // 2 triangles with intersection
    autoware::universe_utils::Polygon2d poly1;
    autoware::universe_utils::Polygon2d poly2;
    poly1.outer().emplace_back(0, 2);
    poly1.outer().emplace_back(2, 2);
    poly1.outer().emplace_back(2, 0);
    poly2.outer().emplace_back(1, 1);
    poly2.outer().emplace_back(1, 0);
    poly2.outer().emplace_back(0, 1);
    boost::geometry::correct(poly1);
    boost::geometry::correct(poly2);
    EXPECT_TRUE(autoware::universe_utils::intersects_convex(poly1, poly2));
    EXPECT_TRUE(autoware::universe_utils::sat::intersects(poly1, poly2));
  }
  {  // 2 triangles with no intersection (but they share an edge)
    autoware::universe_utils::Polygon2d poly1;
    autoware::universe_utils::Polygon2d poly2;
    poly1.outer().emplace_back(0, 2);
    poly1.outer().emplace_back(2, 2);
    poly1.outer().emplace_back(0, 0);
    poly2.outer().emplace_back(0, 0);
    poly2.outer().emplace_back(2, 0);
    poly2.outer().emplace_back(2, 2);
    boost::geometry::correct(poly1);
    boost::geometry::correct(poly2);
    EXPECT_FALSE(autoware::universe_utils::intersects_convex(poly1, poly2));
    EXPECT_FALSE(autoware::universe_utils::sat::intersects(poly1, poly2));
  }
  {  // 2 triangles with no intersection (but they share a point)
    autoware::universe_utils::Polygon2d poly1;
    autoware::universe_utils::Polygon2d poly2;
    poly1.outer().emplace_back(0, 2);
    poly1.outer().emplace_back(2, 2);
    poly1.outer().emplace_back(0, 0);
    poly2.outer().emplace_back(4, 4);
    poly2.outer().emplace_back(4, 2);
    poly2.outer().emplace_back(2, 2);
    boost::geometry::correct(poly1);
    boost::geometry::correct(poly2);
    EXPECT_FALSE(autoware::universe_utils::intersects_convex(poly1, poly2));
    EXPECT_FALSE(autoware::universe_utils::sat::intersects(poly1, poly2));
  }
  {  // 2 triangles sharing a point and then with very small intersection
    autoware::universe_utils::Polygon2d poly1;
    autoware::universe_utils::Polygon2d poly2;
    poly1.outer().emplace_back(0, 0);
    poly1.outer().emplace_back(2, 2);
    poly1.outer().emplace_back(4, 0);
    poly2.outer().emplace_back(0, 4);
    poly2.outer().emplace_back(2, 2);
    poly2.outer().emplace_back(4, 4);
    boost::geometry::correct(poly1);
    boost::geometry::correct(poly2);
    EXPECT_FALSE(autoware::universe_utils::intersects_convex(poly1, poly2));
    poly1.outer()[1].y() += 1e-12;
    EXPECT_TRUE(autoware::universe_utils::intersects_convex(poly1, poly2));
    EXPECT_TRUE(autoware::universe_utils::sat::intersects(poly1, poly2));
  }
  {  // 2 triangles with no intersection and no touching
    autoware::universe_utils::Polygon2d poly1;
    autoware::universe_utils::Polygon2d poly2;
    poly1.outer().emplace_back(0, 2);
    poly1.outer().emplace_back(2, 2);
    poly1.outer().emplace_back(0, 0);
    poly2.outer().emplace_back(4, 4);
    poly2.outer().emplace_back(5, 5);
    poly2.outer().emplace_back(3, 5);
    boost::geometry::correct(poly1);
    boost::geometry::correct(poly2);
    EXPECT_FALSE(autoware::universe_utils::intersects_convex(poly1, poly2));
    EXPECT_FALSE(autoware::universe_utils::sat::intersects(poly1, poly2));
  }
  {  // triangle and quadrilateral with intersection
    autoware::universe_utils::Polygon2d poly1;
    autoware::universe_utils::Polygon2d poly2;
    poly1.outer().emplace_back(4, 11);
    poly1.outer().emplace_back(4, 5);
    poly1.outer().emplace_back(9, 9);
    poly2.outer().emplace_back(5, 7);
    poly2.outer().emplace_back(7, 3);
    poly2.outer().emplace_back(10, 2);
    poly2.outer().emplace_back(12, 7);
    boost::geometry::correct(poly1);
    boost::geometry::correct(poly2);
    EXPECT_TRUE(autoware::universe_utils::intersects_convex(poly1, poly2));
    EXPECT_TRUE(autoware::universe_utils::sat::intersects(poly1, poly2));
  }
}

TEST(geometry, intersectPolygonRand)
{
  std::vector<autoware::universe_utils::Polygon2d> polygons;
  constexpr auto polygons_nb = 500;
  constexpr auto max_vertices = 10;
  constexpr auto max_values = 1000;

  autoware::universe_utils::StopWatch<std::chrono::nanoseconds, std::chrono::nanoseconds> sw;

  for (auto vertices = 3UL; vertices < max_vertices; ++vertices) {
    double ground_truth_intersect_ns = 0.0;
    double ground_truth_no_intersect_ns = 0.0;
    double gjk_intersect_ns = 0.0;
    double gjk_no_intersect_ns = 0.0;
    double sat_intersect_ns = 0.0;
    double sat_no_intersect_ns = 0.0;
    int intersect_count = 0;
    polygons.clear();

    for (auto i = 0; i < polygons_nb; ++i) {
      polygons.push_back(autoware::universe_utils::random_convex_polygon(vertices, max_values));
    }

    for (auto i = 0UL; i < polygons.size(); ++i) {
      for (auto j = 0UL; j < polygons.size(); ++j) {
        sw.tic();
        const auto ground_truth = boost::geometry::intersects(polygons[i], polygons[j]);
        if (ground_truth) {
          ++intersect_count;
          ground_truth_intersect_ns += sw.toc();
        } else {
          ground_truth_no_intersect_ns += sw.toc();
        }

        sw.tic();
        const auto gjk = autoware::universe_utils::intersects_convex(polygons[i], polygons[j]);
        if (gjk) {
          gjk_intersect_ns += sw.toc();
        } else {
          gjk_no_intersect_ns += sw.toc();
        }
<<<<<<< HEAD
        if (ground_truth != gjk) {
          std::cout << "Failed for the 2 polygons: ";
          std::cout << boost::geometry::wkt(polygons[i]) << boost::geometry::wkt(polygons[j])
                    << std::endl;
        }
        EXPECT_EQ(ground_truth, gjk);
      }
    }
    std::printf(
      "polygons_nb = %d, vertices = %ld, %d / %d pairs with intersects\n", polygons_nb, vertices,
      intersect_count, polygons_nb * polygons_nb);
    std::printf(
      "\tIntersect:\n\t\tBoost::geometry = %2.2f ms\n\t\tGJK = %2.2f ms\n",
      ground_truth_intersect_ns / 1e6, gjk_intersect_ns / 1e6);
    std::printf(
      "\tNo Intersect:\n\t\tBoost::geometry = %2.2f ms\n\t\tGJK = %2.2f ms\n",
      ground_truth_no_intersect_ns / 1e6, gjk_no_intersect_ns / 1e6);
    std::printf(
      "\tTotal:\n\t\tBoost::geometry = %2.2f ms\n\t\tGJK = %2.2f ms\n",
      (ground_truth_no_intersect_ns + ground_truth_intersect_ns) / 1e6,
      (gjk_no_intersect_ns + gjk_intersect_ns) / 1e6);
  }
}

TEST(geometry, intersectPolygonwithHoles)
{
  using autoware::universe_utils::Polygon2d;
  using autoware::universe_utils::triangulate;

  {  // quadrilateral inside the hole of another quadrilateral (not intersecting)
    Polygon2d outerConcave, innerConcave;

    outerConcave.outer().emplace_back(0.0, 0.0);
    outerConcave.outer().emplace_back(4.0, 0.0);
    outerConcave.outer().emplace_back(4.0, 4.0);
    outerConcave.outer().emplace_back(2.0, 2.0);
    outerConcave.outer().emplace_back(0.0, 4.0);

    outerConcave.inners().emplace_back();
    outerConcave.inners().back().emplace_back(1.0, 1.0);
    outerConcave.inners().back().emplace_back(3.0, 1.0);
    outerConcave.inners().back().emplace_back(3.0, 3.0);
    outerConcave.inners().back().emplace_back(1.0, 3.0);

    innerConcave.outer().emplace_back(1.5, 1.5);
    innerConcave.outer().emplace_back(2.5, 1.5);
    innerConcave.outer().emplace_back(2.5, 2.5);
    innerConcave.outer().emplace_back(1.5, 2.5);

    auto triangles1 = triangulate(outerConcave);
    auto triangles2 = triangulate(innerConcave);
    bool collisionDetectedSAT = false;
    bool collisionDetectedGJK = false;

    bool gjk_intersect = autoware::universe_utils::test_intersection(
      triangles1, triangles2, autoware::universe_utils::intersects_convex);
    bool sat_intersect = autoware::universe_utils::test_intersection(
      triangles1, triangles2, autoware::universe_utils::sat::intersects);

    EXPECT_FALSE(collisionDetectedSAT);
    EXPECT_FALSE(collisionDetectedGJK);
  }

  {  // quadrilateral inside the hole of another quadrilateral (intersecting)
    Polygon2d outerConcave, intersectingInnerConcave;

    outerConcave.outer().emplace_back(0.0, 0.0);
    outerConcave.outer().emplace_back(4.0, 0.0);
    outerConcave.outer().emplace_back(4.0, 4.0);
    outerConcave.outer().emplace_back(2.0, 2.0);
    outerConcave.outer().emplace_back(0.0, 4.0);

    outerConcave.inners().emplace_back();
    outerConcave.inners().back().emplace_back(1.0, 1.0);
    outerConcave.inners().back().emplace_back(3.0, 1.0);
    outerConcave.inners().back().emplace_back(3.0, 3.0);
    outerConcave.inners().back().emplace_back(1.0, 3.0);

    intersectingInnerConcave.outer().emplace_back(0.5, 0.5);
    intersectingInnerConcave.outer().emplace_back(2.5, 0.5);
    intersectingInnerConcave.outer().emplace_back(2.5, 2.0);
    intersectingInnerConcave.outer().emplace_back(0.5, 2.0);

    auto triangles1 = triangulate(outerConcave);
    auto triangles2 = triangulate(intersectingInnerConcave);
    bool collisionDetectedSAT = false;
    bool collisionDetectedGJK = false;

    bool gjk_intersect = autoware::universe_utils::test_intersection(
      triangles1, triangles2, autoware::universe_utils::intersects_convex);
    bool sat_intersect = autoware::universe_utils::test_intersection(
      triangles1, triangles2, autoware::universe_utils::sat::intersects);

    EXPECT_TRUE(collisionDetectedSAT);
    EXPECT_TRUE(collisionDetectedGJK);
  }
}

TEST(
  geometry,
  DISABLED_intersectConcavePolygon)  // GJK give different result for edge test (point sharing and
                                     // edge sharing) compared to SAT and boost::geometry::intersect
{
  using autoware::universe_utils::Polygon2d;
  using autoware::universe_utils::triangulate;

  {  // 2 Concave quadrilateral with intersection
    Polygon2d poly1, poly2;
    poly1.outer().emplace_back(4, 11);
    poly1.outer().emplace_back(4, 5);
    poly1.outer().emplace_back(9, 9);
    poly1.outer().emplace_back(2, 2);
    poly2.outer().emplace_back(5, 7);
    poly2.outer().emplace_back(7, 3);
    poly2.outer().emplace_back(9, 6);
    poly2.outer().emplace_back(12, 7);

    boost::geometry::correct(poly1);
    boost::geometry::correct(poly2);

    auto triangles1 = triangulate(poly1);
    auto triangles2 = triangulate(poly2);

    bool collisionDetectedSAT = false;
    bool collisionDetectedGJK = false;

    bool gjk_intersect = autoware::universe_utils::test_intersection(
      triangles1, triangles2, autoware::universe_utils::intersects_convex);
    bool sat_intersect = autoware::universe_utils::test_intersection(
      triangles1, triangles2, autoware::universe_utils::sat::intersects);

    EXPECT_TRUE(collisionDetectedSAT);
    EXPECT_TRUE(collisionDetectedGJK);
  }

  {  // 2 concave polygons with no intersection (but they share an edge)
    Polygon2d poly1, poly2;
    poly1.outer().emplace_back(0, 2);
    poly1.outer().emplace_back(2, 2);
    poly1.outer().emplace_back(2, 0);
    poly1.outer().emplace_back(0, 0);

    poly2.outer().emplace_back(0, 0);
    poly2.outer().emplace_back(2, 0);
    poly2.outer().emplace_back(2, -2);
    poly2.outer().emplace_back(0, -2);

    boost::geometry::correct(poly1);
    boost::geometry::correct(poly2);

    auto triangles1 = triangulate(poly1);
    auto triangles2 = triangulate(poly2);

    bool collisionDetectedSAT = false;
    bool collisionDetectedGJK = false;

    bool gjk_intersect = autoware::universe_utils::test_intersection(
      triangles1, triangles2, autoware::universe_utils::intersects_convex);
    bool sat_intersect = autoware::universe_utils::test_intersection(
      triangles1, triangles2, autoware::universe_utils::sat::intersects);

    EXPECT_FALSE(collisionDetectedSAT);
    EXPECT_FALSE(collisionDetectedGJK);
  }

  {  // 2 concave polygons with no intersection (but they share a point)
    Polygon2d poly1, poly2;
    poly1.outer().emplace_back(0, 2);
    poly1.outer().emplace_back(2, 2);
    poly1.outer().emplace_back(0, 0);

    poly2.outer().emplace_back(4, 4);
    poly2.outer().emplace_back(4, 2);
    poly2.outer().emplace_back(2, 2);
    poly2.outer().emplace_back(2, 4);

    boost::geometry::correct(poly1);
    boost::geometry::correct(poly2);

    auto triangles1 = triangulate(poly1);
    auto triangles2 = triangulate(poly2);

    bool collisionDetectedSAT = false;
    bool collisionDetectedGJK = false;

    bool gjk_intersect = autoware::universe_utils::test_intersection(
      triangles1, triangles2, autoware::universe_utils::intersects_convex);
    bool sat_intersect = autoware::universe_utils::test_intersection(
      triangles1, triangles2, autoware::universe_utils::sat::intersects);

    EXPECT_FALSE(collisionDetectedSAT);
    EXPECT_FALSE(collisionDetectedGJK);
  }

  {  // 2 concave polygons sharing a point and then with very small intersection
    Polygon2d poly1, poly2;
    poly1.outer().emplace_back(0, 0);
    poly1.outer().emplace_back(2, 2);
    poly1.outer().emplace_back(4, 0);
    poly1.outer().emplace_back(2, -2);

    poly2.outer().emplace_back(0, 4);
    poly2.outer().emplace_back(2, 2);
    poly2.outer().emplace_back(4, 4);
    poly2.outer().emplace_back(2, 6);

    boost::geometry::correct(poly1);
    boost::geometry::correct(poly2);

    auto triangles1 = triangulate(poly1);
    auto triangles2 = triangulate(poly2);

    bool collisionDetectedSAT = false;
    bool collisionDetectedGJK = false;

    bool gjk_intersect = autoware::universe_utils::test_intersection(
      triangles1, triangles2, autoware::universe_utils::intersects_convex);
    bool sat_intersect = autoware::universe_utils::test_intersection(
      triangles1, triangles2, autoware::universe_utils::sat::intersects);

    EXPECT_FALSE(collisionDetectedSAT);
    EXPECT_FALSE(collisionDetectedGJK);  //

    // small intersection test
    poly1.outer()[1].y() += 1e-12;
    triangles1 = triangulate(poly1);

    collisionDetectedSAT = false;
    collisionDetectedGJK = false;
    for (const auto & tri1 : triangles1) {
      for (const auto & tri2 : triangles2) {
        if (autoware::universe_utils::sat::intersects(tri1, tri2)) {
          collisionDetectedSAT = true;
          break;
        }
      }
      if (collisionDetectedSAT) {
        break;
      }
    }

    bool gjk_intersect = autoware::universe_utils::test_intersection(
      triangles1, triangles2, autoware::universe_utils::intersects_convex);
    bool sat_intersect = autoware::universe_utils::test_intersection(
      triangles1, triangles2, autoware::universe_utils::sat::intersects);
    EXPECT_TRUE(collisionDetectedSAT);
    EXPECT_TRUE(gjk_intersect);
  }
}

TEST(geometry, intersectConcavePolygonRand)
{
  std::vector<autoware::universe_utils::Polygon2d> polygons;
  std::vector<std::vector<autoware::universe_utils::Polygon2d>> triangulations;
  constexpr auto polygons_nb = 500;
  constexpr auto max_vertices = 10;
  constexpr auto max_values = 1000;

  autoware::universe_utils::StopWatch<std::chrono::nanoseconds, std::chrono::nanoseconds> sw;

  for (auto vertices = 4UL; vertices < max_vertices; ++vertices) {
    double ground_truth_intersect_ns = 0.0;
    double ground_truth_no_intersect_ns = 0.0;
    double gjk_intersect_ns = 0.0;
    double gjk_no_intersect_ns = 0.0;
    double sat_intersect_ns = 0.0;
    double sat_no_intersect_ns = 0.0;
    double triangulation_ns = 0.0;
    int intersect_count = 0;
    polygons.clear();
    triangulations.clear();

    for (auto i = 0; i < polygons_nb; ++i) {
      polygons.push_back(autoware::universe_utils::random_concave_polygon(vertices, max_values));
    }

    for (const auto & polygon : polygons) {
      sw.tic();
      std::vector<autoware::universe_utils::Polygon2d> triangles =
        autoware::universe_utils::triangulate(polygon);
      triangulation_ns += sw.toc();
      triangulations.push_back(triangles);
    }

    for (auto i = 0UL; i < polygons.size(); ++i) {
      for (auto j = 0UL; j < polygons.size(); ++j) {
        sw.tic();
        const auto ground_truth = boost::geometry::intersects(polygons[i], polygons[j]);
        if (ground_truth) {
          ++intersect_count;
          ground_truth_intersect_ns += sw.toc();
        } else {
          ground_truth_no_intersect_ns += sw.toc();
        }

        sw.tic();
        bool gjk_intersect = autoware::universe_utils::test_intersection(
          triangulations[i], triangulations[j], autoware::universe_utils::intersects_convex);
        if (!gjk_intersect) {
          gjk_no_intersect_ns += sw.toc();
        } else {
          gjk_intersect_ns += sw.toc();
        }

        sw.tic();
        bool sat_intersect = autoware::universe_utils::test_intersection(
          triangulations[i], triangulations[j], autoware::universe_utils::sat::intersects);
        if (!sat_intersect) {
          sat_no_intersect_ns += sw.toc();
        } else {
          sat_intersect_ns += sw.toc();
        }

        EXPECT_EQ(ground_truth, gjk_intersect);
        EXPECT_EQ(ground_truth, sat_intersect);

        if (ground_truth != gjk_intersect) {
          std::cout << "Failed for the 2 polygons with GJK: ";
          std::cout << boost::geometry::wkt(polygons[i]) << boost::geometry::wkt(polygons[j])
                    << std::endl;
        }

        if (ground_truth != sat_intersect) {
          std::cout << "Failed for the 2 polygons with SAT: ";
          std::cout << boost::geometry::wkt(polygons[i]) << boost::geometry::wkt(polygons[j])
                    << std::endl;
        }
      }
    }

    std::printf(
      "polygons_nb = %d, vertices = %ld, %d / %d pairs with intersects\n", polygons_nb, vertices,
      intersect_count, polygons_nb * polygons_nb);

    std::printf(
      "\tIntersect:\n\t\tBoost::geometry = %2.2f ms\n\t\tGJK = %2.2f ms\n\t\tSAT = %2.2f ms\n",
      ground_truth_intersect_ns / 1e6, gjk_intersect_ns / 1e6, sat_intersect_ns / 1e6);

    std::printf(
      "\tNo Intersect:\n\t\tBoost::geometry = %2.2f ms\n\t\tGJK = %2.2f ms\n\t\tSAT = %2.2f ms\n",
      ground_truth_no_intersect_ns / 1e6, gjk_no_intersect_ns / 1e6, sat_no_intersect_ns / 1e6);

    std::printf("\tTotal:\n\t\tTriangulation = %2.2f ms\n", triangulation_ns / 1e6);
  }
}

TEST(geometry, area)
{
  using autoware::universe_utils::area;
  using autoware::universe_utils::alt::ConvexPolygon2d;
  using autoware::universe_utils::alt::Point2d;

  {  // Clockwise
    const Point2d p1 = {0.0, 0.0};
    const Point2d p2 = {0.0, 7.0};
    const Point2d p3 = {4.0, 2.0};
    const Point2d p4 = {2.0, 0.0};
    const auto result = area(ConvexPolygon2d({p1, p2, p3, p4}));

    EXPECT_NEAR(result, 16.0, epsilon);
  }

  {  // Counter-clockwise
    const Point2d p1 = {0.0, 0.0};
    const Point2d p2 = {2.0, 0.0};
    const Point2d p3 = {4.0, 2.0};
    const Point2d p4 = {0.0, 7.0};
    const auto result = area(ConvexPolygon2d({p1, p2, p3, p4}));

    EXPECT_NEAR(result, -16.0, epsilon);
  }
}

TEST(geometry, convexHull)
{
  using autoware::universe_utils::convex_hull;
  using autoware::universe_utils::alt::Points2d;

  {
    Points2d points;
    points.push_back({2.0, 1.3});
    points.push_back({2.4, 1.7});
    points.push_back({2.8, 1.8});
    points.push_back({3.4, 1.2});
    points.push_back({3.7, 1.6});
    points.push_back({3.4, 2.0});
    points.push_back({4.1, 3.0});
    points.push_back({5.3, 2.6});
    points.push_back({5.4, 1.2});
    points.push_back({4.9, 0.8});
    points.push_back({2.9, 0.7});
    const auto result = convex_hull(points);

    ASSERT_EQ(result.vertices().size(), 7);
    EXPECT_NEAR(result.vertices().at(0).x(), 2.0, epsilon);
    EXPECT_NEAR(result.vertices().at(0).y(), 1.3, epsilon);
    EXPECT_NEAR(result.vertices().at(1).x(), 2.4, epsilon);
    EXPECT_NEAR(result.vertices().at(1).y(), 1.7, epsilon);
    EXPECT_NEAR(result.vertices().at(2).x(), 4.1, epsilon);
    EXPECT_NEAR(result.vertices().at(2).y(), 3.0, epsilon);
    EXPECT_NEAR(result.vertices().at(3).x(), 5.3, epsilon);
    EXPECT_NEAR(result.vertices().at(3).y(), 2.6, epsilon);
    EXPECT_NEAR(result.vertices().at(4).x(), 5.4, epsilon);
    EXPECT_NEAR(result.vertices().at(4).y(), 1.2, epsilon);
    EXPECT_NEAR(result.vertices().at(5).x(), 4.9, epsilon);
    EXPECT_NEAR(result.vertices().at(5).y(), 0.8, epsilon);
    EXPECT_NEAR(result.vertices().at(6).x(), 2.9, epsilon);
    EXPECT_NEAR(result.vertices().at(6).y(), 0.7, epsilon);
  }
}

TEST(geometry, correct)
{
  using autoware::universe_utils::correct;
  using autoware::universe_utils::alt::ConvexPolygon2d;
  using autoware::universe_utils::alt::Points2d;

  {  // Correctly oriented
    Points2d vertices;
    vertices.push_back({1.0, 1.0});
    vertices.push_back({1.0, -1.0});
    vertices.push_back({-1.0, -1.0});
    vertices.push_back({-1.0, 1.0});
    ConvexPolygon2d poly(vertices);
    correct(poly);

    ASSERT_EQ(poly.vertices().size(), 4);
    EXPECT_NEAR(poly.vertices().at(0).x(), 1.0, epsilon);
    EXPECT_NEAR(poly.vertices().at(0).y(), 1.0, epsilon);
    EXPECT_NEAR(poly.vertices().at(1).x(), 1.0, epsilon);
    EXPECT_NEAR(poly.vertices().at(1).y(), -1.0, epsilon);
    EXPECT_NEAR(poly.vertices().at(2).x(), -1.0, epsilon);
    EXPECT_NEAR(poly.vertices().at(2).y(), -1.0, epsilon);
    EXPECT_NEAR(poly.vertices().at(3).x(), -1.0, epsilon);
    EXPECT_NEAR(poly.vertices().at(3).y(), 1.0, epsilon);
  }

  {  // Wrongly oriented
    Points2d vertices;
    vertices.push_back({1.0, 1.0});
    vertices.push_back({-1.0, 1.0});
    vertices.push_back({1.0, -1.0});
    vertices.push_back({-1.0, -1.0});
    ConvexPolygon2d poly(vertices);
    correct(poly);

    ASSERT_EQ(poly.vertices().size(), 4);
    EXPECT_NEAR(poly.vertices().at(0).x(), 1.0, epsilon);
    EXPECT_NEAR(poly.vertices().at(0).y(), 1.0, epsilon);
    EXPECT_NEAR(poly.vertices().at(1).x(), 1.0, epsilon);
    EXPECT_NEAR(poly.vertices().at(1).y(), -1.0, epsilon);
    EXPECT_NEAR(poly.vertices().at(2).x(), -1.0, epsilon);
    EXPECT_NEAR(poly.vertices().at(2).y(), -1.0, epsilon);
    EXPECT_NEAR(poly.vertices().at(3).x(), -1.0, epsilon);
    EXPECT_NEAR(poly.vertices().at(3).y(), 1.0, epsilon);
  }
}

TEST(geometry, coveredBy)
{
  using autoware::universe_utils::covered_by;
  using autoware::universe_utils::alt::ConvexPolygon2d;
  using autoware::universe_utils::alt::Point2d;

  {  // The point is within the polygon
    const Point2d point = {0.0, 0.0};
    const Point2d p1 = {1.0, 1.0};
    const Point2d p2 = {1.0, -1.0};
    const Point2d p3 = {-1.0, -1.0};
    const Point2d p4 = {-1.0, 1.0};
    const auto result = covered_by(point, ConvexPolygon2d({p1, p2, p3, p4}));

    EXPECT_TRUE(result);
  }

  {  // The point is outside the polygon
    const Point2d point = {0.0, 0.0};
    const Point2d p1 = {2.0, 2.0};
    const Point2d p2 = {2.0, 1.0};
    const Point2d p3 = {1.0, 1.0};
    const Point2d p4 = {1.0, 2.0};
    const auto result = covered_by(point, ConvexPolygon2d({p1, p2, p3, p4}));

    EXPECT_FALSE(result);
  }

  {  // The point is on the edge of the polygon
    const Point2d point = {0.0, 0.0};
    const Point2d p1 = {2.0, 1.0};
    const Point2d p2 = {2.0, -1.0};
    const Point2d p3 = {0.0, -1.0};
    const Point2d p4 = {0.0, 1.0};
    const auto result = covered_by(point, ConvexPolygon2d({p1, p2, p3, p4}));

    EXPECT_TRUE(result);
  }
}

TEST(geometry, disjoint)
{
  using autoware::universe_utils::disjoint;
  using autoware::universe_utils::alt::ConvexPolygon2d;
  using autoware::universe_utils::alt::Point2d;

  {  // Disjoint
    const Point2d p1 = {0.0, 2.0};
    const Point2d p2 = {-2.0, 0.0};
    const Point2d p3 = {-4.0, 2.0};
    const Point2d p4 = {-2.0, 4.0};
    const Point2d p5 = {2.0, 2.0};
    const Point2d p6 = {4.0, 4.0};
    const Point2d p7 = {6.0, 2.0};
    const Point2d p8 = {4.0, 0.0};
    const auto result =
      disjoint(ConvexPolygon2d({p1, p2, p3, p4}), ConvexPolygon2d({p5, p6, p7, p8}));

    EXPECT_TRUE(result);
  }

  {  // Not disjoint (two polygons share a vertex)
    const Point2d p1 = {0.0, 2.0};
    const Point2d p2 = {-2.0, 0.0};
    const Point2d p3 = {-4.0, 2.0};
    const Point2d p4 = {-2.0, 4.0};
    const Point2d p5 = {0.0, 2.0};
    const Point2d p6 = {2.0, 4.0};
    const Point2d p7 = {4.0, 2.0};
    const Point2d p8 = {2.0, 0.0};
    const auto result =
      disjoint(ConvexPolygon2d({p1, p2, p3, p4}), ConvexPolygon2d({p5, p6, p7, p8}));

    EXPECT_FALSE(result);
  }
}

TEST(geometry, distance)
{
  using autoware::universe_utils::distance;
  using autoware::universe_utils::alt::ConvexPolygon2d;
  using autoware::universe_utils::alt::Point2d;

  {  // Normal setting
    const Point2d p = {0.0, 1.0};
    const Point2d p1 = {-1.0, 0.0};
    const Point2d p2 = {1.0, 0.0};
    const auto result = distance(p, p1, p2);

    EXPECT_NEAR(result, 1.0, epsilon);
  }

  {
    // The point is out of range of the segment to the start point side
    const Point2d p = {-2.0, 1.0};
    const Point2d p1 = {-1.0, 0.0};
    const Point2d p2 = {1.0, 0.0};
    const auto result = distance(p, p1, p2);

    EXPECT_NEAR(result, std::sqrt(2), epsilon);
  }

  {
    // The point is out of range of the segment to the end point side
    const Point2d p = {2.0, 1.0};
    const Point2d p1 = {-1.0, 0.0};
    const Point2d p2 = {1.0, 0.0};
    const auto result = distance(p, p1, p2);

    EXPECT_NEAR(result, std::sqrt(2), epsilon);
  }

  {
    // The point is on the segment
    const Point2d p = {0.0, 0.0};
    const Point2d p1 = {-1.0, 0.0};
    const Point2d p2 = {1.0, 0.0};
    const auto result = distance(p, p1, p2);

    EXPECT_NEAR(result, 0.0, epsilon);
  }

  {
    // The point is the start point of the segment
    const Point2d p = {-1.0, 0.0};
    const Point2d p1 = {-1.0, 0.0};
    const Point2d p2 = {1.0, 0.0};
    const auto result = distance(p, p1, p2);

    EXPECT_NEAR(result, 0.0, epsilon);
  }

  {
    // The point is the end point of the segment
    const Point2d p = {1.0, 0.0};
    const Point2d p1 = {-1.0, 0.0};
    const Point2d p2 = {1.0, 0.0};
    const auto result = distance(p, p1, p2);

    EXPECT_NEAR(result, 0.0, epsilon);
  }

  {  // The segment is a point
    const Point2d p = {0.0, 0.0};
    const Point2d p1 = {1.0, 0.0};
    const Point2d p2 = {1.0, 0.0};
    const auto result = distance(p, p1, p2);

    EXPECT_NEAR(result, 1.0, epsilon);
  }

  {  // The point is outside the polygon
    const Point2d p = {0.0, 0.0};
    const Point2d p1 = {3.0, 1.0};
    const Point2d p2 = {3.0, -1.0};
    const Point2d p3 = {1.0, -1.0};
    const Point2d p4 = {1.0, 1.0};
    const auto result = distance(p, ConvexPolygon2d({p1, p2, p3, p4}));

    EXPECT_NEAR(result, 1.0, epsilon);
  }

  {  // The point is within the polygon
    const Point2d p = {0.0, 0.0};
    const Point2d p1 = {2.0, 1.0};
    const Point2d p2 = {2.0, -1.0};
    const Point2d p3 = {-1.0, -1.0};
    const Point2d p4 = {-1.0, 1.0};
    const auto result = distance(p, ConvexPolygon2d({p1, p2, p3, p4}));

    EXPECT_NEAR(result, 0.0, epsilon);
  }
}

TEST(geometry, intersects)
{
  using autoware::universe_utils::intersects;
  using autoware::universe_utils::alt::ConvexPolygon2d;
  using autoware::universe_utils::alt::Point2d;

  {  // Normally crossing
    const Point2d p1 = {0.0, -1.0};
    const Point2d p2 = {0.0, 1.0};
    const Point2d p3 = {-1.0, 0.0};
    const Point2d p4 = {1.0, 0.0};
    const auto result = intersects(p1, p2, p3, p4);

    EXPECT_TRUE(result);
  }

  {  // No crossing
    const Point2d p1 = {0.0, -1.0};
    const Point2d p2 = {0.0, 1.0};
    const Point2d p3 = {1.0, 0.0};
    const Point2d p4 = {3.0, 0.0};
    const auto result = intersects(p1, p2, p3, p4);

    EXPECT_FALSE(result);
  }

  {  // One segment is the point on the other's segment
    const Point2d p1 = {0.0, -1.0};
    const Point2d p2 = {0.0, 1.0};
    const Point2d p3 = {0.0, 0.0};
    const Point2d p4 = {0.0, 0.0};
    const auto result = intersects(p1, p2, p3, p4);

    EXPECT_FALSE(result);
  }

  {  // One segment is the point not on the other's segment
    const Point2d p1 = {0.0, -1.0};
    const Point2d p2 = {0.0, 1.0};
    const Point2d p3 = {1.0, 0.0};
    const Point2d p4 = {1.0, 0.0};
    const auto result = intersects(p1, p2, p3, p4);

    EXPECT_FALSE(result);
  }

  {  // Both segments are the points which are the same position
    const Point2d p1 = {0.0, 0.0};
    const Point2d p2 = {0.0, 0.0};
    const Point2d p3 = {0.0, 0.0};
    const Point2d p4 = {0.0, 0.0};
    const auto result = intersects(p1, p2, p3, p4);

    EXPECT_FALSE(result);
  }

  {  // Both segments are the points which are different position
    const Point2d p1 = {0.0, 1.0};
    const Point2d p2 = {0.0, 1.0};
    const Point2d p3 = {1.0, 0.0};
    const Point2d p4 = {1.0, 0.0};
    const auto result = intersects(p1, p2, p3, p4);

    EXPECT_FALSE(result);
  }

  {  // Segments are the same
    const Point2d p1 = {0.0, -1.0};
    const Point2d p2 = {0.0, 1.0};
    const Point2d p3 = {0.0, -1.0};
    const Point2d p4 = {0.0, 1.0};
    const auto result = intersects(p1, p2, p3, p4);

    EXPECT_FALSE(result);
  }

  {  // One's edge is on the other's segment
    const Point2d p1 = {0.0, -1.0};
    const Point2d p2 = {0.0, 1.0};
    const Point2d p3 = {0.0, 0.0};
    const Point2d p4 = {1.0, 0.0};
    const auto result = intersects(p1, p2, p3, p4);

    EXPECT_TRUE(result);
  }

  {  // One's edge is the same as the other's edge.
    const Point2d p1 = {0.0, -1.0};
    const Point2d p2 = {0.0, 1.0};
    const Point2d p3 = {0.0, -1.0};
    const Point2d p4 = {2.0, -1.0};
    const auto result = intersects(p1, p2, p3, p4);

    EXPECT_TRUE(result);
  }

  {  // One polygon intersects the other
    const Point2d p1 = {1.0, 1.0};
    const Point2d p2 = {1.0, -1.0};
    const Point2d p3 = {-1.0, -1.0};
    const Point2d p4 = {-1.0, 1.0};
    const Point2d p5 = {2.0, 2.0};
    const Point2d p6 = {2.0, 0.0};
    const Point2d p7 = {0.0, 0.0};
    const Point2d p8 = {0.0, 2.0};
    const auto result =
      intersects(ConvexPolygon2d({p1, p2, p3, p4}), ConvexPolygon2d({p5, p6, p7, p8}));

    EXPECT_TRUE(result);
  }

  {  // Two polygons do not intersect each other
    const Point2d p1 = {1.0, 1.0};
    const Point2d p2 = {1.0, -1.0};
    const Point2d p3 = {-1.0, -1.0};
    const Point2d p4 = {-1.0, 1.0};
    const Point2d p5 = {3.0, 3.0};
    const Point2d p6 = {3.0, 2.0};
    const Point2d p7 = {2.0, 2.0};
    const Point2d p8 = {2.0, 3.0};
    const auto result =
      intersects(ConvexPolygon2d({p1, p2, p3, p4}), ConvexPolygon2d({p5, p6, p7, p8}));

    EXPECT_FALSE(result);
  }

  {  // Two polygons share a vertex
    const Point2d p1 = {1.0, 1.0};
    const Point2d p2 = {1.0, -1.0};
    const Point2d p3 = {-1.0, -1.0};
    const Point2d p4 = {-1.0, 1.0};
    const Point2d p5 = {2.0, 2.0};
    const Point2d p6 = {2.0, 1.0};
    const Point2d p7 = {1.0, 1.0};
    const Point2d p8 = {1.0, 2.0};
    const auto result =
      intersects(ConvexPolygon2d({p1, p2, p3, p4}), ConvexPolygon2d({p5, p6, p7, p8}));

    EXPECT_FALSE(result);
  }
}

TEST(geometry, isAbove)
{
  using autoware::universe_utils::is_above;
  using autoware::universe_utils::alt::Point2d;

  {  // The point is above the line
    const Point2d point = {0.0, 1.0};
    const Point2d p1 = {-1.0, 0.0};
    const Point2d p2 = {1.0, 0.0};
    const auto result = is_above(point, p1, p2);

    EXPECT_TRUE(result);
  }

  {  // The point is below the line
    const Point2d point = {0.0, -1.0};
    const Point2d p1 = {-1.0, 0.0};
    const Point2d p2 = {1.0, 0.0};
    const auto result = is_above(point, p1, p2);

    EXPECT_FALSE(result);
  }

  {  // The point is on the line
    const Point2d point = {0.0, 0.0};
    const Point2d p1 = {-1.0, 0.0};
    const Point2d p2 = {1.0, 0.0};
    const auto result = is_above(point, p1, p2);

    EXPECT_FALSE(result);
  }
}

TEST(geometry, isClockwise)
{
  using autoware::universe_utils::is_clockwise;
  using autoware::universe_utils::alt::ConvexPolygon2d;
  using autoware::universe_utils::alt::Point2d;

  {  // Clockwise
    const Point2d p1 = {0.0, 0.0};
    const Point2d p2 = {0.0, 7.0};
    const Point2d p3 = {4.0, 2.0};
    const Point2d p4 = {2.0, 0.0};
    const auto result = is_clockwise(ConvexPolygon2d({p1, p2, p3, p4}));

    EXPECT_TRUE(result);
  }

  {  // Counter-clockwise
    const Point2d p1 = {0.0, 0.0};
    const Point2d p2 = {2.0, 0.0};
    const Point2d p3 = {4.0, 2.0};
    const Point2d p4 = {0.0, 7.0};
    const auto result = is_clockwise(ConvexPolygon2d({p1, p2, p3, p4}));

    EXPECT_FALSE(result);
  }
}

TEST(geometry, touches)
{
  using autoware::universe_utils::touches;
  using autoware::universe_utils::alt::ConvexPolygon2d;
  using autoware::universe_utils::alt::Point2d;

  {
    // The point is on the segment
    const Point2d p = {0.0, 0.0};
    const Point2d p1 = {-1.0, 0.0};
    const Point2d p2 = {1.0, 0.0};
    const auto result = touches(p, p1, p2);

    EXPECT_TRUE(result);
  }

  {
    // The point is the start point of the segment
    const Point2d p = {-1.0, 0.0};
    const Point2d p1 = {-1.0, 0.0};
    const Point2d p2 = {1.0, 0.0};
    const auto result = touches(p, p1, p2);

    EXPECT_TRUE(result);
  }

  {
    // The point is the end point of the segment
    const Point2d p = {1.0, 0.0};
    const Point2d p1 = {-1.0, 0.0};
    const Point2d p2 = {1.0, 0.0};
    const auto result = touches(p, p1, p2);

    EXPECT_TRUE(result);
  }

  {  // The point is not on the segment
    const Point2d p = {0.0, 1.0};
    const Point2d p1 = {-1.0, 0.0};
    const Point2d p2 = {1.0, 0.0};
    const auto result = touches(p, p1, p2);

    EXPECT_FALSE(result);
  }

  {  // The point is on the edge of the polygon
    const Point2d point = {0.0, 0.0};
    const Point2d p1 = {2.0, 1.0};
    const Point2d p2 = {2.0, -1.0};
    const Point2d p3 = {0.0, -1.0};
    const Point2d p4 = {0.0, 1.0};
    const auto result = touches(point, ConvexPolygon2d({p1, p2, p3, p4}));

    EXPECT_TRUE(result);
  }

  {  // The point is outside the polygon
    const Point2d point = {0.0, 0.0};
    const Point2d p1 = {2.0, 2.0};
    const Point2d p2 = {2.0, 1.0};
    const Point2d p3 = {1.0, 1.0};
    const Point2d p4 = {1.0, 2.0};
    const auto result = touches(point, ConvexPolygon2d({p1, p2, p3, p4}));

    EXPECT_FALSE(result);
  }
}

TEST(geometry, within)
{
  using autoware::universe_utils::within;
  using autoware::universe_utils::alt::ConvexPolygon2d;
  using autoware::universe_utils::alt::Point2d;

  {  // The point is within the polygon
    const Point2d point = {0.0, 0.0};
    const Point2d p1 = {1.0, 1.0};
    const Point2d p2 = {1.0, -1.0};
    const Point2d p3 = {-1.0, -1.0};
    const Point2d p4 = {-1.0, 1.0};
    const auto result = within(point, ConvexPolygon2d({p1, p2, p3, p4}));

    EXPECT_TRUE(result);
  }

  {  // The point is outside the polygon
    const Point2d point = {0.0, 0.0};
    const Point2d p1 = {2.0, 2.0};
    const Point2d p2 = {2.0, 1.0};
    const Point2d p3 = {1.0, 1.0};
    const Point2d p4 = {1.0, 2.0};
    const auto result = within(point, ConvexPolygon2d({p1, p2, p3, p4}));

    EXPECT_FALSE(result);
  }

  {  // The point is on the edge of the polygon
    const Point2d point = {0.0, 0.0};
    const Point2d p1 = {2.0, 1.0};
    const Point2d p2 = {2.0, -1.0};
    const Point2d p3 = {0.0, -1.0};
    const Point2d p4 = {0.0, 1.0};
    const auto result = within(point, ConvexPolygon2d({p1, p2, p3, p4}));

    EXPECT_FALSE(result);
  }

  {  // One polygon is within the other
    const Point2d p1 = {1.0, 1.0};
    const Point2d p2 = {1.0, -1.0};
    const Point2d p3 = {-1.0, -1.0};
    const Point2d p4 = {-1.0, 1.0};
    const Point2d p5 = {2.0, 2.0};
    const Point2d p6 = {2.0, -2.0};
    const Point2d p7 = {-2.0, -2.0};
    const Point2d p8 = {-2.0, 2.0};
    const auto result =
      within(ConvexPolygon2d({p1, p2, p3, p4}), ConvexPolygon2d({p5, p6, p7, p8}));

    EXPECT_TRUE(result);
  }

  {  // One polygon is outside the other
    const Point2d p1 = {1.0, 1.0};
    const Point2d p2 = {1.0, -1.0};
    const Point2d p3 = {-1.0, -1.0};
    const Point2d p4 = {-1.0, 1.0};
    const Point2d p5 = {3.0, 3.0};
    const Point2d p6 = {3.0, 2.0};
    const Point2d p7 = {2.0, 2.0};
    const Point2d p8 = {2.0, 3.0};
    const auto result =
      within(ConvexPolygon2d({p1, p2, p3, p4}), ConvexPolygon2d({p5, p6, p7, p8}));

    EXPECT_FALSE(result);
  }

  {  // Both polygons are the same
    const Point2d p1 = {1.0, 1.0};
    const Point2d p2 = {1.0, -1.0};
    const Point2d p3 = {-1.0, -1.0};
    const Point2d p4 = {-1.0, 1.0};
    const Point2d p5 = {1.0, 1.0};
    const Point2d p6 = {1.0, -1.0};
    const Point2d p7 = {-1.0, -1.0};
    const Point2d p8 = {-1.0, 1.0};
    const auto result =
      within(ConvexPolygon2d({p1, p2, p3, p4}), ConvexPolygon2d({p5, p6, p7, p8}));

    EXPECT_TRUE(result);
  }
}

TEST(geometry, areaRand)
{
  std::vector<autoware::universe_utils::Polygon2d> polygons;
  constexpr auto polygons_nb = 500;
  constexpr auto max_vertices = 10;
  constexpr auto max_values = 1000;

  autoware::universe_utils::StopWatch<std::chrono::nanoseconds, std::chrono::nanoseconds> sw;
  for (auto vertices = 3UL; vertices < max_vertices; ++vertices) {
    double ground_truth_area_ns = 0.0;
    double alt_area_ns = 0.0;

    polygons.clear();
    for (auto i = 0; i < polygons_nb; ++i) {
      polygons.push_back(autoware::universe_utils::random_convex_polygon(vertices, max_values));
    }
    for (auto i = 0UL; i < polygons.size(); ++i) {
      sw.tic();
      const auto ground_truth = boost::geometry::area(polygons[i]);
      ground_truth_area_ns += sw.toc();

      const auto alt_poly = autoware::universe_utils::alt::from_boost(polygons[i]);
      sw.tic();
      const auto alt = autoware::universe_utils::area(alt_poly);
      alt_area_ns += sw.toc();

      if (std::abs(alt - ground_truth) > epsilon) {
        std::cout << "Alt failed for the polygon: ";
        std::cout << boost::geometry::wkt(polygons[i]) << std::endl;
      }
      EXPECT_NEAR(ground_truth, alt, epsilon);
    }
    std::printf("polygons_nb = %d, vertices = %ld\n", polygons_nb, vertices);
    std::printf(
      "\tArea:\n\t\tBoost::geometry = %2.2f ms\n\t\tAlt = %2.2f ms\n", ground_truth_area_ns / 1e6,
      alt_area_ns / 1e6);
  }
}

TEST(geometry, convexHullRand)
{
  std::vector<autoware::universe_utils::Polygon2d> polygons;
  constexpr auto polygons_nb = 500;
  constexpr auto max_vertices = 10;
  constexpr auto max_values = 1000;

  autoware::universe_utils::StopWatch<std::chrono::nanoseconds, std::chrono::nanoseconds> sw;
  for (auto vertices = 3UL; vertices < max_vertices; ++vertices) {
    double ground_truth_hull_ns = 0.0;
    double alt_hull_ns = 0.0;

    polygons.clear();
    for (auto i = 0; i < polygons_nb; ++i) {
      polygons.push_back(autoware::universe_utils::random_convex_polygon(vertices, max_values));
    }
    for (auto i = 0UL; i < polygons.size(); ++i) {
      autoware::universe_utils::MultiPoint2d outer;
      for (const auto & point : polygons[i].outer()) {
        outer.push_back(point);
      }
      autoware::universe_utils::Polygon2d ground_truth;
      sw.tic();
      boost::geometry::convex_hull(outer, ground_truth);
      ground_truth_hull_ns += sw.toc();

      const auto vertices = autoware::universe_utils::alt::from_boost(polygons[i]).vertices();
      sw.tic();
      const auto alt = autoware::universe_utils::convex_hull(vertices);
      alt_hull_ns += sw.toc();

      if (ground_truth.outer().size() - 1 != alt.vertices().size()) {
        std::cout << "Alt failed for the polygon: ";
        std::cout << boost::geometry::wkt(polygons[i]) << std::endl;
      }
      ASSERT_EQ(
        ground_truth.outer().size() - 1,
        alt.vertices().size());  // alt::ConvexPolygon2d does not have closing point
      for (size_t i = 0; i < alt.vertices().size(); ++i) {
        EXPECT_NEAR(ground_truth.outer().at(i).x(), alt.vertices().at(i).x(), epsilon);
        EXPECT_NEAR(ground_truth.outer().at(i).y(), alt.vertices().at(i).y(), epsilon);
      }
    }
    std::printf("polygons_nb = %d, vertices = %ld\n", polygons_nb, vertices);
    std::printf(
      "\tConvex Hull:\n\t\tBoost::geometry = %2.2f ms\n\t\tAlt = %2.2f ms\n",
      ground_truth_hull_ns / 1e6, alt_hull_ns / 1e6);
  }
}

TEST(geometry, coveredByRand)
{
  std::vector<autoware::universe_utils::Polygon2d> polygons;
  constexpr auto polygons_nb = 500;
  constexpr auto max_vertices = 10;
  constexpr auto max_values = 1000;

  autoware::universe_utils::StopWatch<std::chrono::nanoseconds, std::chrono::nanoseconds> sw;
  for (auto vertices = 3UL; vertices < max_vertices; ++vertices) {
    double ground_truth_covered_ns = 0.0;
    double ground_truth_not_covered_ns = 0.0;
    double alt_covered_ns = 0.0;
    double alt_not_covered_ns = 0.0;
    int covered_count = 0;

    polygons.clear();
    for (auto i = 0; i < polygons_nb; ++i) {
      polygons.push_back(autoware::universe_utils::random_convex_polygon(vertices, max_values));
    }
    for (auto i = 0UL; i < polygons.size(); ++i) {
      for (const auto & point : polygons[i].outer()) {
        for (auto j = 0UL; j < polygons.size(); ++j) {
          sw.tic();
          const auto ground_truth = boost::geometry::covered_by(point, polygons[j]);
          if (ground_truth) {
            ++covered_count;
            ground_truth_covered_ns += sw.toc();
          } else {
            ground_truth_not_covered_ns += sw.toc();
          }

          const auto alt_point = autoware::universe_utils::alt::from_boost(point);
          const auto alt_poly = autoware::universe_utils::alt::from_boost(polygons[j]);
          sw.tic();
          const auto alt = autoware::universe_utils::covered_by(alt_point, alt_poly);
          if (alt) {
            alt_covered_ns += sw.toc();
          } else {
            alt_not_covered_ns += sw.toc();
          }

          if (ground_truth != alt) {
            std::cout << "Alt failed for the point and polygon: ";
            std::cout << boost::geometry::wkt(point) << boost::geometry::wkt(polygons[j])
                      << std::endl;
          }
          EXPECT_EQ(ground_truth, alt);
        }
      }
    }
    std::printf(
      "polygons_nb = %d, vertices = %ld, %d / %ld covered pairs\n", polygons_nb, vertices,
      covered_count, polygons_nb * vertices * polygons_nb);
    std::printf(
      "\tCovered:\n\t\tBoost::geometry = %2.2f ms\n\t\tAlt = %2.2f ms\n",
      ground_truth_covered_ns / 1e6, alt_covered_ns / 1e6);
    std::printf(
      "\tNot covered:\n\t\tBoost::geometry = %2.2f ms\n\t\tAlt = %2.2f ms\n",
      ground_truth_not_covered_ns / 1e6, alt_not_covered_ns / 1e6);
    std::printf(
      "\tTotal:\n\t\tBoost::geometry = %2.2f ms\n\t\tAlt = %2.2f ms\n",
      (ground_truth_not_covered_ns + ground_truth_covered_ns) / 1e6,
      (alt_not_covered_ns + alt_covered_ns) / 1e6);
  }
}

TEST(geometry, disjointRand)
{
  std::vector<autoware::universe_utils::Polygon2d> polygons;
  constexpr auto polygons_nb = 500;
  constexpr auto max_vertices = 10;
  constexpr auto max_values = 1000;
=======
>>>>>>> c0e92510

        sw.tic();
        const auto sat = autoware::universe_utils::sat::intersects(polygons[i], polygons[j]);
        if (sat) {
          sat_intersect_ns += sw.toc();
        } else {
          sat_no_intersect_ns += sw.toc();
        }

        EXPECT_EQ(ground_truth, gjk);
        EXPECT_EQ(ground_truth, sat);

        if (ground_truth != gjk) {
          std::cout << "Failed for the 2 polygons with GJK: ";
          std::cout << boost::geometry::wkt(polygons[i]) << boost::geometry::wkt(polygons[j])
                    << std::endl;
        }

        if (ground_truth != sat) {
          std::cout << "Failed for the 2 polygons with SAT: ";
          std::cout << boost::geometry::wkt(polygons[i]) << boost::geometry::wkt(polygons[j])
                    << std::endl;
        }
      }
    }

    std::printf(
      "polygons_nb = %d, vertices = %ld, %d / %d pairs with intersects\n", polygons_nb, vertices,
      intersect_count, polygons_nb * polygons_nb);

    std::printf(
      "\tIntersect:\n\t\tBoost::geometry = %2.2f ms\n\t\tGJK = %2.2f ms\n\t\tSAT = %2.2f ms\n",
      ground_truth_intersect_ns / 1e6, gjk_intersect_ns / 1e6, sat_intersect_ns / 1e6);

    std::printf(
      "\tNo Intersect:\n\t\tBoost::geometry = %2.2f ms\n\t\tGJK = %2.2f ms\n\t\tSAT = %2.2f ms\n",
      ground_truth_no_intersect_ns / 1e6, gjk_no_intersect_ns / 1e6, sat_no_intersect_ns / 1e6);

    std::printf(
      "\tTotal:\n\t\tBoost::geometry = %2.2f ms\n\t\tGJK = %2.2f ms\n\t\tSAT = %2.2f ms\n",
      (ground_truth_no_intersect_ns + ground_truth_intersect_ns) / 1e6,
      (gjk_no_intersect_ns + gjk_intersect_ns) / 1e6,
      (sat_no_intersect_ns + sat_intersect_ns) / 1e6);
  }
}<|MERGE_RESOLUTION|>--- conflicted
+++ resolved
@@ -1975,28 +1975,49 @@
         } else {
           gjk_no_intersect_ns += sw.toc();
         }
-<<<<<<< HEAD
+
+        sw.tic();
+        const auto sat = autoware::universe_utils::sat::intersects(polygons[i], polygons[j]);
+        if (sat) {
+          sat_intersect_ns += sw.toc();
+        } else {
+          sat_no_intersect_ns += sw.toc();
+        }
+
+        EXPECT_EQ(ground_truth, gjk);
+        EXPECT_EQ(ground_truth, sat);
+
         if (ground_truth != gjk) {
-          std::cout << "Failed for the 2 polygons: ";
+          std::cout << "Failed for the 2 polygons with GJK: ";
           std::cout << boost::geometry::wkt(polygons[i]) << boost::geometry::wkt(polygons[j])
                     << std::endl;
         }
-        EXPECT_EQ(ground_truth, gjk);
+
+        if (ground_truth != sat) {
+          std::cout << "Failed for the 2 polygons with SAT: ";
+          std::cout << boost::geometry::wkt(polygons[i]) << boost::geometry::wkt(polygons[j])
+                    << std::endl;
+        }
       }
     }
+
     std::printf(
       "polygons_nb = %d, vertices = %ld, %d / %d pairs with intersects\n", polygons_nb, vertices,
       intersect_count, polygons_nb * polygons_nb);
+
     std::printf(
-      "\tIntersect:\n\t\tBoost::geometry = %2.2f ms\n\t\tGJK = %2.2f ms\n",
-      ground_truth_intersect_ns / 1e6, gjk_intersect_ns / 1e6);
+      "\tIntersect:\n\t\tBoost::geometry = %2.2f ms\n\t\tGJK = %2.2f ms\n\t\tSAT = %2.2f ms\n",
+      ground_truth_intersect_ns / 1e6, gjk_intersect_ns / 1e6, sat_intersect_ns / 1e6);
+
     std::printf(
-      "\tNo Intersect:\n\t\tBoost::geometry = %2.2f ms\n\t\tGJK = %2.2f ms\n",
-      ground_truth_no_intersect_ns / 1e6, gjk_no_intersect_ns / 1e6);
+      "\tNo Intersect:\n\t\tBoost::geometry = %2.2f ms\n\t\tGJK = %2.2f ms\n\t\tSAT = %2.2f ms\n",
+      ground_truth_no_intersect_ns / 1e6, gjk_no_intersect_ns / 1e6, sat_no_intersect_ns / 1e6);
+
     std::printf(
-      "\tTotal:\n\t\tBoost::geometry = %2.2f ms\n\t\tGJK = %2.2f ms\n",
+      "\tTotal:\n\t\tBoost::geometry = %2.2f ms\n\t\tGJK = %2.2f ms\n\t\tSAT = %2.2f ms\n",
       (ground_truth_no_intersect_ns + ground_truth_intersect_ns) / 1e6,
-      (gjk_no_intersect_ns + gjk_intersect_ns) / 1e6);
+      (gjk_no_intersect_ns + gjk_intersect_ns) / 1e6,
+      (sat_no_intersect_ns + sat_intersect_ns) / 1e6);
   }
 }
 
@@ -2006,7 +2027,8 @@
   using autoware::universe_utils::triangulate;
 
   {  // quadrilateral inside the hole of another quadrilateral (not intersecting)
-    Polygon2d outerConcave, innerConcave;
+    Polygon2d outerConcave;
+    Polygon2d innerConcave;
 
     outerConcave.outer().emplace_back(0.0, 0.0);
     outerConcave.outer().emplace_back(4.0, 0.0);
@@ -2025,22 +2047,21 @@
     innerConcave.outer().emplace_back(2.5, 2.5);
     innerConcave.outer().emplace_back(1.5, 2.5);
 
-    auto triangles1 = triangulate(outerConcave);
-    auto triangles2 = triangulate(innerConcave);
-    bool collisionDetectedSAT = false;
-    bool collisionDetectedGJK = false;
-
-    bool gjk_intersect = autoware::universe_utils::test_intersection(
+    const auto triangles1 = triangulate(outerConcave);
+    const auto triangles2 = triangulate(innerConcave);
+
+    const bool gjk_intersect = autoware::universe_utils::test_intersection(
       triangles1, triangles2, autoware::universe_utils::intersects_convex);
-    bool sat_intersect = autoware::universe_utils::test_intersection(
+    const bool sat_intersect = autoware::universe_utils::test_intersection(
       triangles1, triangles2, autoware::universe_utils::sat::intersects);
 
-    EXPECT_FALSE(collisionDetectedSAT);
-    EXPECT_FALSE(collisionDetectedGJK);
+    EXPECT_FALSE(gjk_intersect);
+    EXPECT_FALSE(sat_intersect);
   }
 
   {  // quadrilateral inside the hole of another quadrilateral (intersecting)
-    Polygon2d outerConcave, intersectingInnerConcave;
+    Polygon2d outerConcave;
+    Polygon2d intersectingInnerConcave;
 
     outerConcave.outer().emplace_back(0.0, 0.0);
     outerConcave.outer().emplace_back(4.0, 0.0);
@@ -2059,18 +2080,15 @@
     intersectingInnerConcave.outer().emplace_back(2.5, 2.0);
     intersectingInnerConcave.outer().emplace_back(0.5, 2.0);
 
-    auto triangles1 = triangulate(outerConcave);
-    auto triangles2 = triangulate(intersectingInnerConcave);
-    bool collisionDetectedSAT = false;
-    bool collisionDetectedGJK = false;
-
-    bool gjk_intersect = autoware::universe_utils::test_intersection(
+    const auto triangles1 = triangulate(outerConcave);
+    const auto triangles2 = triangulate(intersectingInnerConcave);
+    const auto gjk_intersect = autoware::universe_utils::test_intersection(
       triangles1, triangles2, autoware::universe_utils::intersects_convex);
-    bool sat_intersect = autoware::universe_utils::test_intersection(
+    const auto sat_intersect = autoware::universe_utils::test_intersection(
       triangles1, triangles2, autoware::universe_utils::sat::intersects);
 
-    EXPECT_TRUE(collisionDetectedSAT);
-    EXPECT_TRUE(collisionDetectedGJK);
+    EXPECT_TRUE(gjk_intersect);
+    EXPECT_TRUE(sat_intersect);
   }
 }
 
@@ -2083,7 +2101,8 @@
   using autoware::universe_utils::triangulate;
 
   {  // 2 Concave quadrilateral with intersection
-    Polygon2d poly1, poly2;
+    Polygon2d poly1;
+    Polygon2d poly2;
     poly1.outer().emplace_back(4, 11);
     poly1.outer().emplace_back(4, 5);
     poly1.outer().emplace_back(9, 9);
@@ -2096,23 +2115,21 @@
     boost::geometry::correct(poly1);
     boost::geometry::correct(poly2);
 
-    auto triangles1 = triangulate(poly1);
-    auto triangles2 = triangulate(poly2);
-
-    bool collisionDetectedSAT = false;
-    bool collisionDetectedGJK = false;
-
-    bool gjk_intersect = autoware::universe_utils::test_intersection(
+    const auto triangles1 = triangulate(poly1);
+    const auto triangles2 = triangulate(poly2);
+
+    const auto gjk_intersect = autoware::universe_utils::test_intersection(
       triangles1, triangles2, autoware::universe_utils::intersects_convex);
-    bool sat_intersect = autoware::universe_utils::test_intersection(
+    const auto sat_intersect = autoware::universe_utils::test_intersection(
       triangles1, triangles2, autoware::universe_utils::sat::intersects);
 
-    EXPECT_TRUE(collisionDetectedSAT);
-    EXPECT_TRUE(collisionDetectedGJK);
+    EXPECT_TRUE(gjk_intersect);
+    EXPECT_TRUE(sat_intersect);
   }
 
   {  // 2 concave polygons with no intersection (but they share an edge)
-    Polygon2d poly1, poly2;
+    Polygon2d poly1;
+    Polygon2d poly2;
     poly1.outer().emplace_back(0, 2);
     poly1.outer().emplace_back(2, 2);
     poly1.outer().emplace_back(2, 0);
@@ -2126,23 +2143,21 @@
     boost::geometry::correct(poly1);
     boost::geometry::correct(poly2);
 
-    auto triangles1 = triangulate(poly1);
-    auto triangles2 = triangulate(poly2);
-
-    bool collisionDetectedSAT = false;
-    bool collisionDetectedGJK = false;
-
-    bool gjk_intersect = autoware::universe_utils::test_intersection(
+    const auto triangles1 = triangulate(poly1);
+    const auto triangles2 = triangulate(poly2);
+
+    const auto gjk_intersect = autoware::universe_utils::test_intersection(
       triangles1, triangles2, autoware::universe_utils::intersects_convex);
-    bool sat_intersect = autoware::universe_utils::test_intersection(
+    const auto sat_intersect = autoware::universe_utils::test_intersection(
       triangles1, triangles2, autoware::universe_utils::sat::intersects);
 
-    EXPECT_FALSE(collisionDetectedSAT);
-    EXPECT_FALSE(collisionDetectedGJK);
+    EXPECT_FALSE(gjk_intersect);
+    EXPECT_FALSE(sat_intersect);
   }
 
   {  // 2 concave polygons with no intersection (but they share a point)
-    Polygon2d poly1, poly2;
+    Polygon2d poly1;
+    Polygon2d poly2;
     poly1.outer().emplace_back(0, 2);
     poly1.outer().emplace_back(2, 2);
     poly1.outer().emplace_back(0, 0);
@@ -2158,20 +2173,18 @@
     auto triangles1 = triangulate(poly1);
     auto triangles2 = triangulate(poly2);
 
-    bool collisionDetectedSAT = false;
-    bool collisionDetectedGJK = false;
-
-    bool gjk_intersect = autoware::universe_utils::test_intersection(
+    const auto gjk_intersect = autoware::universe_utils::test_intersection(
       triangles1, triangles2, autoware::universe_utils::intersects_convex);
-    bool sat_intersect = autoware::universe_utils::test_intersection(
+    const auto sat_intersect = autoware::universe_utils::test_intersection(
       triangles1, triangles2, autoware::universe_utils::sat::intersects);
 
-    EXPECT_FALSE(collisionDetectedSAT);
-    EXPECT_FALSE(collisionDetectedGJK);
+    EXPECT_FALSE(gjk_intersect);
+    EXPECT_FALSE(sat_intersect);
   }
 
   {  // 2 concave polygons sharing a point and then with very small intersection
-    Polygon2d poly1, poly2;
+    Polygon2d poly1;
+    Polygon2d poly2;
     poly1.outer().emplace_back(0, 0);
     poly1.outer().emplace_back(2, 2);
     poly1.outer().emplace_back(4, 0);
@@ -2185,44 +2198,28 @@
     boost::geometry::correct(poly1);
     boost::geometry::correct(poly2);
 
-    auto triangles1 = triangulate(poly1);
-    auto triangles2 = triangulate(poly2);
-
-    bool collisionDetectedSAT = false;
-    bool collisionDetectedGJK = false;
-
-    bool gjk_intersect = autoware::universe_utils::test_intersection(
+    const auto triangles1 = triangulate(poly1);
+    const auto triangles2 = triangulate(poly2);
+
+    const auto gjk_intersect = autoware::universe_utils::test_intersection(
       triangles1, triangles2, autoware::universe_utils::intersects_convex);
-    bool sat_intersect = autoware::universe_utils::test_intersection(
+    const auto sat_intersect = autoware::universe_utils::test_intersection(
       triangles1, triangles2, autoware::universe_utils::sat::intersects);
 
-    EXPECT_FALSE(collisionDetectedSAT);
-    EXPECT_FALSE(collisionDetectedGJK);  //
+    EXPECT_FALSE(gjk_intersect);
+    EXPECT_FALSE(sat_intersect);
 
     // small intersection test
     poly1.outer()[1].y() += 1e-12;
-    triangles1 = triangulate(poly1);
-
-    collisionDetectedSAT = false;
-    collisionDetectedGJK = false;
-    for (const auto & tri1 : triangles1) {
-      for (const auto & tri2 : triangles2) {
-        if (autoware::universe_utils::sat::intersects(tri1, tri2)) {
-          collisionDetectedSAT = true;
-          break;
-        }
-      }
-      if (collisionDetectedSAT) {
-        break;
-      }
+    {
+      const auto triangles = triangulate(poly1);
+      const bool gjk_intersect = autoware::universe_utils::test_intersection(
+        triangles, triangles2, autoware::universe_utils::intersects_convex);
+      const bool sat_intersect = autoware::universe_utils::test_intersection(
+        triangles, triangles2, autoware::universe_utils::sat::intersects);
+      EXPECT_TRUE(gjk_intersect);
+      EXPECT_TRUE(sat_intersect);
     }
-
-    bool gjk_intersect = autoware::universe_utils::test_intersection(
-      triangles1, triangles2, autoware::universe_utils::intersects_convex);
-    bool sat_intersect = autoware::universe_utils::test_intersection(
-      triangles1, triangles2, autoware::universe_utils::sat::intersects);
-    EXPECT_TRUE(collisionDetectedSAT);
-    EXPECT_TRUE(gjk_intersect);
   }
 }
 
@@ -2320,854 +2317,4 @@
 
     std::printf("\tTotal:\n\t\tTriangulation = %2.2f ms\n", triangulation_ns / 1e6);
   }
-}
-
-TEST(geometry, area)
-{
-  using autoware::universe_utils::area;
-  using autoware::universe_utils::alt::ConvexPolygon2d;
-  using autoware::universe_utils::alt::Point2d;
-
-  {  // Clockwise
-    const Point2d p1 = {0.0, 0.0};
-    const Point2d p2 = {0.0, 7.0};
-    const Point2d p3 = {4.0, 2.0};
-    const Point2d p4 = {2.0, 0.0};
-    const auto result = area(ConvexPolygon2d({p1, p2, p3, p4}));
-
-    EXPECT_NEAR(result, 16.0, epsilon);
-  }
-
-  {  // Counter-clockwise
-    const Point2d p1 = {0.0, 0.0};
-    const Point2d p2 = {2.0, 0.0};
-    const Point2d p3 = {4.0, 2.0};
-    const Point2d p4 = {0.0, 7.0};
-    const auto result = area(ConvexPolygon2d({p1, p2, p3, p4}));
-
-    EXPECT_NEAR(result, -16.0, epsilon);
-  }
-}
-
-TEST(geometry, convexHull)
-{
-  using autoware::universe_utils::convex_hull;
-  using autoware::universe_utils::alt::Points2d;
-
-  {
-    Points2d points;
-    points.push_back({2.0, 1.3});
-    points.push_back({2.4, 1.7});
-    points.push_back({2.8, 1.8});
-    points.push_back({3.4, 1.2});
-    points.push_back({3.7, 1.6});
-    points.push_back({3.4, 2.0});
-    points.push_back({4.1, 3.0});
-    points.push_back({5.3, 2.6});
-    points.push_back({5.4, 1.2});
-    points.push_back({4.9, 0.8});
-    points.push_back({2.9, 0.7});
-    const auto result = convex_hull(points);
-
-    ASSERT_EQ(result.vertices().size(), 7);
-    EXPECT_NEAR(result.vertices().at(0).x(), 2.0, epsilon);
-    EXPECT_NEAR(result.vertices().at(0).y(), 1.3, epsilon);
-    EXPECT_NEAR(result.vertices().at(1).x(), 2.4, epsilon);
-    EXPECT_NEAR(result.vertices().at(1).y(), 1.7, epsilon);
-    EXPECT_NEAR(result.vertices().at(2).x(), 4.1, epsilon);
-    EXPECT_NEAR(result.vertices().at(2).y(), 3.0, epsilon);
-    EXPECT_NEAR(result.vertices().at(3).x(), 5.3, epsilon);
-    EXPECT_NEAR(result.vertices().at(3).y(), 2.6, epsilon);
-    EXPECT_NEAR(result.vertices().at(4).x(), 5.4, epsilon);
-    EXPECT_NEAR(result.vertices().at(4).y(), 1.2, epsilon);
-    EXPECT_NEAR(result.vertices().at(5).x(), 4.9, epsilon);
-    EXPECT_NEAR(result.vertices().at(5).y(), 0.8, epsilon);
-    EXPECT_NEAR(result.vertices().at(6).x(), 2.9, epsilon);
-    EXPECT_NEAR(result.vertices().at(6).y(), 0.7, epsilon);
-  }
-}
-
-TEST(geometry, correct)
-{
-  using autoware::universe_utils::correct;
-  using autoware::universe_utils::alt::ConvexPolygon2d;
-  using autoware::universe_utils::alt::Points2d;
-
-  {  // Correctly oriented
-    Points2d vertices;
-    vertices.push_back({1.0, 1.0});
-    vertices.push_back({1.0, -1.0});
-    vertices.push_back({-1.0, -1.0});
-    vertices.push_back({-1.0, 1.0});
-    ConvexPolygon2d poly(vertices);
-    correct(poly);
-
-    ASSERT_EQ(poly.vertices().size(), 4);
-    EXPECT_NEAR(poly.vertices().at(0).x(), 1.0, epsilon);
-    EXPECT_NEAR(poly.vertices().at(0).y(), 1.0, epsilon);
-    EXPECT_NEAR(poly.vertices().at(1).x(), 1.0, epsilon);
-    EXPECT_NEAR(poly.vertices().at(1).y(), -1.0, epsilon);
-    EXPECT_NEAR(poly.vertices().at(2).x(), -1.0, epsilon);
-    EXPECT_NEAR(poly.vertices().at(2).y(), -1.0, epsilon);
-    EXPECT_NEAR(poly.vertices().at(3).x(), -1.0, epsilon);
-    EXPECT_NEAR(poly.vertices().at(3).y(), 1.0, epsilon);
-  }
-
-  {  // Wrongly oriented
-    Points2d vertices;
-    vertices.push_back({1.0, 1.0});
-    vertices.push_back({-1.0, 1.0});
-    vertices.push_back({1.0, -1.0});
-    vertices.push_back({-1.0, -1.0});
-    ConvexPolygon2d poly(vertices);
-    correct(poly);
-
-    ASSERT_EQ(poly.vertices().size(), 4);
-    EXPECT_NEAR(poly.vertices().at(0).x(), 1.0, epsilon);
-    EXPECT_NEAR(poly.vertices().at(0).y(), 1.0, epsilon);
-    EXPECT_NEAR(poly.vertices().at(1).x(), 1.0, epsilon);
-    EXPECT_NEAR(poly.vertices().at(1).y(), -1.0, epsilon);
-    EXPECT_NEAR(poly.vertices().at(2).x(), -1.0, epsilon);
-    EXPECT_NEAR(poly.vertices().at(2).y(), -1.0, epsilon);
-    EXPECT_NEAR(poly.vertices().at(3).x(), -1.0, epsilon);
-    EXPECT_NEAR(poly.vertices().at(3).y(), 1.0, epsilon);
-  }
-}
-
-TEST(geometry, coveredBy)
-{
-  using autoware::universe_utils::covered_by;
-  using autoware::universe_utils::alt::ConvexPolygon2d;
-  using autoware::universe_utils::alt::Point2d;
-
-  {  // The point is within the polygon
-    const Point2d point = {0.0, 0.0};
-    const Point2d p1 = {1.0, 1.0};
-    const Point2d p2 = {1.0, -1.0};
-    const Point2d p3 = {-1.0, -1.0};
-    const Point2d p4 = {-1.0, 1.0};
-    const auto result = covered_by(point, ConvexPolygon2d({p1, p2, p3, p4}));
-
-    EXPECT_TRUE(result);
-  }
-
-  {  // The point is outside the polygon
-    const Point2d point = {0.0, 0.0};
-    const Point2d p1 = {2.0, 2.0};
-    const Point2d p2 = {2.0, 1.0};
-    const Point2d p3 = {1.0, 1.0};
-    const Point2d p4 = {1.0, 2.0};
-    const auto result = covered_by(point, ConvexPolygon2d({p1, p2, p3, p4}));
-
-    EXPECT_FALSE(result);
-  }
-
-  {  // The point is on the edge of the polygon
-    const Point2d point = {0.0, 0.0};
-    const Point2d p1 = {2.0, 1.0};
-    const Point2d p2 = {2.0, -1.0};
-    const Point2d p3 = {0.0, -1.0};
-    const Point2d p4 = {0.0, 1.0};
-    const auto result = covered_by(point, ConvexPolygon2d({p1, p2, p3, p4}));
-
-    EXPECT_TRUE(result);
-  }
-}
-
-TEST(geometry, disjoint)
-{
-  using autoware::universe_utils::disjoint;
-  using autoware::universe_utils::alt::ConvexPolygon2d;
-  using autoware::universe_utils::alt::Point2d;
-
-  {  // Disjoint
-    const Point2d p1 = {0.0, 2.0};
-    const Point2d p2 = {-2.0, 0.0};
-    const Point2d p3 = {-4.0, 2.0};
-    const Point2d p4 = {-2.0, 4.0};
-    const Point2d p5 = {2.0, 2.0};
-    const Point2d p6 = {4.0, 4.0};
-    const Point2d p7 = {6.0, 2.0};
-    const Point2d p8 = {4.0, 0.0};
-    const auto result =
-      disjoint(ConvexPolygon2d({p1, p2, p3, p4}), ConvexPolygon2d({p5, p6, p7, p8}));
-
-    EXPECT_TRUE(result);
-  }
-
-  {  // Not disjoint (two polygons share a vertex)
-    const Point2d p1 = {0.0, 2.0};
-    const Point2d p2 = {-2.0, 0.0};
-    const Point2d p3 = {-4.0, 2.0};
-    const Point2d p4 = {-2.0, 4.0};
-    const Point2d p5 = {0.0, 2.0};
-    const Point2d p6 = {2.0, 4.0};
-    const Point2d p7 = {4.0, 2.0};
-    const Point2d p8 = {2.0, 0.0};
-    const auto result =
-      disjoint(ConvexPolygon2d({p1, p2, p3, p4}), ConvexPolygon2d({p5, p6, p7, p8}));
-
-    EXPECT_FALSE(result);
-  }
-}
-
-TEST(geometry, distance)
-{
-  using autoware::universe_utils::distance;
-  using autoware::universe_utils::alt::ConvexPolygon2d;
-  using autoware::universe_utils::alt::Point2d;
-
-  {  // Normal setting
-    const Point2d p = {0.0, 1.0};
-    const Point2d p1 = {-1.0, 0.0};
-    const Point2d p2 = {1.0, 0.0};
-    const auto result = distance(p, p1, p2);
-
-    EXPECT_NEAR(result, 1.0, epsilon);
-  }
-
-  {
-    // The point is out of range of the segment to the start point side
-    const Point2d p = {-2.0, 1.0};
-    const Point2d p1 = {-1.0, 0.0};
-    const Point2d p2 = {1.0, 0.0};
-    const auto result = distance(p, p1, p2);
-
-    EXPECT_NEAR(result, std::sqrt(2), epsilon);
-  }
-
-  {
-    // The point is out of range of the segment to the end point side
-    const Point2d p = {2.0, 1.0};
-    const Point2d p1 = {-1.0, 0.0};
-    const Point2d p2 = {1.0, 0.0};
-    const auto result = distance(p, p1, p2);
-
-    EXPECT_NEAR(result, std::sqrt(2), epsilon);
-  }
-
-  {
-    // The point is on the segment
-    const Point2d p = {0.0, 0.0};
-    const Point2d p1 = {-1.0, 0.0};
-    const Point2d p2 = {1.0, 0.0};
-    const auto result = distance(p, p1, p2);
-
-    EXPECT_NEAR(result, 0.0, epsilon);
-  }
-
-  {
-    // The point is the start point of the segment
-    const Point2d p = {-1.0, 0.0};
-    const Point2d p1 = {-1.0, 0.0};
-    const Point2d p2 = {1.0, 0.0};
-    const auto result = distance(p, p1, p2);
-
-    EXPECT_NEAR(result, 0.0, epsilon);
-  }
-
-  {
-    // The point is the end point of the segment
-    const Point2d p = {1.0, 0.0};
-    const Point2d p1 = {-1.0, 0.0};
-    const Point2d p2 = {1.0, 0.0};
-    const auto result = distance(p, p1, p2);
-
-    EXPECT_NEAR(result, 0.0, epsilon);
-  }
-
-  {  // The segment is a point
-    const Point2d p = {0.0, 0.0};
-    const Point2d p1 = {1.0, 0.0};
-    const Point2d p2 = {1.0, 0.0};
-    const auto result = distance(p, p1, p2);
-
-    EXPECT_NEAR(result, 1.0, epsilon);
-  }
-
-  {  // The point is outside the polygon
-    const Point2d p = {0.0, 0.0};
-    const Point2d p1 = {3.0, 1.0};
-    const Point2d p2 = {3.0, -1.0};
-    const Point2d p3 = {1.0, -1.0};
-    const Point2d p4 = {1.0, 1.0};
-    const auto result = distance(p, ConvexPolygon2d({p1, p2, p3, p4}));
-
-    EXPECT_NEAR(result, 1.0, epsilon);
-  }
-
-  {  // The point is within the polygon
-    const Point2d p = {0.0, 0.0};
-    const Point2d p1 = {2.0, 1.0};
-    const Point2d p2 = {2.0, -1.0};
-    const Point2d p3 = {-1.0, -1.0};
-    const Point2d p4 = {-1.0, 1.0};
-    const auto result = distance(p, ConvexPolygon2d({p1, p2, p3, p4}));
-
-    EXPECT_NEAR(result, 0.0, epsilon);
-  }
-}
-
-TEST(geometry, intersects)
-{
-  using autoware::universe_utils::intersects;
-  using autoware::universe_utils::alt::ConvexPolygon2d;
-  using autoware::universe_utils::alt::Point2d;
-
-  {  // Normally crossing
-    const Point2d p1 = {0.0, -1.0};
-    const Point2d p2 = {0.0, 1.0};
-    const Point2d p3 = {-1.0, 0.0};
-    const Point2d p4 = {1.0, 0.0};
-    const auto result = intersects(p1, p2, p3, p4);
-
-    EXPECT_TRUE(result);
-  }
-
-  {  // No crossing
-    const Point2d p1 = {0.0, -1.0};
-    const Point2d p2 = {0.0, 1.0};
-    const Point2d p3 = {1.0, 0.0};
-    const Point2d p4 = {3.0, 0.0};
-    const auto result = intersects(p1, p2, p3, p4);
-
-    EXPECT_FALSE(result);
-  }
-
-  {  // One segment is the point on the other's segment
-    const Point2d p1 = {0.0, -1.0};
-    const Point2d p2 = {0.0, 1.0};
-    const Point2d p3 = {0.0, 0.0};
-    const Point2d p4 = {0.0, 0.0};
-    const auto result = intersects(p1, p2, p3, p4);
-
-    EXPECT_FALSE(result);
-  }
-
-  {  // One segment is the point not on the other's segment
-    const Point2d p1 = {0.0, -1.0};
-    const Point2d p2 = {0.0, 1.0};
-    const Point2d p3 = {1.0, 0.0};
-    const Point2d p4 = {1.0, 0.0};
-    const auto result = intersects(p1, p2, p3, p4);
-
-    EXPECT_FALSE(result);
-  }
-
-  {  // Both segments are the points which are the same position
-    const Point2d p1 = {0.0, 0.0};
-    const Point2d p2 = {0.0, 0.0};
-    const Point2d p3 = {0.0, 0.0};
-    const Point2d p4 = {0.0, 0.0};
-    const auto result = intersects(p1, p2, p3, p4);
-
-    EXPECT_FALSE(result);
-  }
-
-  {  // Both segments are the points which are different position
-    const Point2d p1 = {0.0, 1.0};
-    const Point2d p2 = {0.0, 1.0};
-    const Point2d p3 = {1.0, 0.0};
-    const Point2d p4 = {1.0, 0.0};
-    const auto result = intersects(p1, p2, p3, p4);
-
-    EXPECT_FALSE(result);
-  }
-
-  {  // Segments are the same
-    const Point2d p1 = {0.0, -1.0};
-    const Point2d p2 = {0.0, 1.0};
-    const Point2d p3 = {0.0, -1.0};
-    const Point2d p4 = {0.0, 1.0};
-    const auto result = intersects(p1, p2, p3, p4);
-
-    EXPECT_FALSE(result);
-  }
-
-  {  // One's edge is on the other's segment
-    const Point2d p1 = {0.0, -1.0};
-    const Point2d p2 = {0.0, 1.0};
-    const Point2d p3 = {0.0, 0.0};
-    const Point2d p4 = {1.0, 0.0};
-    const auto result = intersects(p1, p2, p3, p4);
-
-    EXPECT_TRUE(result);
-  }
-
-  {  // One's edge is the same as the other's edge.
-    const Point2d p1 = {0.0, -1.0};
-    const Point2d p2 = {0.0, 1.0};
-    const Point2d p3 = {0.0, -1.0};
-    const Point2d p4 = {2.0, -1.0};
-    const auto result = intersects(p1, p2, p3, p4);
-
-    EXPECT_TRUE(result);
-  }
-
-  {  // One polygon intersects the other
-    const Point2d p1 = {1.0, 1.0};
-    const Point2d p2 = {1.0, -1.0};
-    const Point2d p3 = {-1.0, -1.0};
-    const Point2d p4 = {-1.0, 1.0};
-    const Point2d p5 = {2.0, 2.0};
-    const Point2d p6 = {2.0, 0.0};
-    const Point2d p7 = {0.0, 0.0};
-    const Point2d p8 = {0.0, 2.0};
-    const auto result =
-      intersects(ConvexPolygon2d({p1, p2, p3, p4}), ConvexPolygon2d({p5, p6, p7, p8}));
-
-    EXPECT_TRUE(result);
-  }
-
-  {  // Two polygons do not intersect each other
-    const Point2d p1 = {1.0, 1.0};
-    const Point2d p2 = {1.0, -1.0};
-    const Point2d p3 = {-1.0, -1.0};
-    const Point2d p4 = {-1.0, 1.0};
-    const Point2d p5 = {3.0, 3.0};
-    const Point2d p6 = {3.0, 2.0};
-    const Point2d p7 = {2.0, 2.0};
-    const Point2d p8 = {2.0, 3.0};
-    const auto result =
-      intersects(ConvexPolygon2d({p1, p2, p3, p4}), ConvexPolygon2d({p5, p6, p7, p8}));
-
-    EXPECT_FALSE(result);
-  }
-
-  {  // Two polygons share a vertex
-    const Point2d p1 = {1.0, 1.0};
-    const Point2d p2 = {1.0, -1.0};
-    const Point2d p3 = {-1.0, -1.0};
-    const Point2d p4 = {-1.0, 1.0};
-    const Point2d p5 = {2.0, 2.0};
-    const Point2d p6 = {2.0, 1.0};
-    const Point2d p7 = {1.0, 1.0};
-    const Point2d p8 = {1.0, 2.0};
-    const auto result =
-      intersects(ConvexPolygon2d({p1, p2, p3, p4}), ConvexPolygon2d({p5, p6, p7, p8}));
-
-    EXPECT_FALSE(result);
-  }
-}
-
-TEST(geometry, isAbove)
-{
-  using autoware::universe_utils::is_above;
-  using autoware::universe_utils::alt::Point2d;
-
-  {  // The point is above the line
-    const Point2d point = {0.0, 1.0};
-    const Point2d p1 = {-1.0, 0.0};
-    const Point2d p2 = {1.0, 0.0};
-    const auto result = is_above(point, p1, p2);
-
-    EXPECT_TRUE(result);
-  }
-
-  {  // The point is below the line
-    const Point2d point = {0.0, -1.0};
-    const Point2d p1 = {-1.0, 0.0};
-    const Point2d p2 = {1.0, 0.0};
-    const auto result = is_above(point, p1, p2);
-
-    EXPECT_FALSE(result);
-  }
-
-  {  // The point is on the line
-    const Point2d point = {0.0, 0.0};
-    const Point2d p1 = {-1.0, 0.0};
-    const Point2d p2 = {1.0, 0.0};
-    const auto result = is_above(point, p1, p2);
-
-    EXPECT_FALSE(result);
-  }
-}
-
-TEST(geometry, isClockwise)
-{
-  using autoware::universe_utils::is_clockwise;
-  using autoware::universe_utils::alt::ConvexPolygon2d;
-  using autoware::universe_utils::alt::Point2d;
-
-  {  // Clockwise
-    const Point2d p1 = {0.0, 0.0};
-    const Point2d p2 = {0.0, 7.0};
-    const Point2d p3 = {4.0, 2.0};
-    const Point2d p4 = {2.0, 0.0};
-    const auto result = is_clockwise(ConvexPolygon2d({p1, p2, p3, p4}));
-
-    EXPECT_TRUE(result);
-  }
-
-  {  // Counter-clockwise
-    const Point2d p1 = {0.0, 0.0};
-    const Point2d p2 = {2.0, 0.0};
-    const Point2d p3 = {4.0, 2.0};
-    const Point2d p4 = {0.0, 7.0};
-    const auto result = is_clockwise(ConvexPolygon2d({p1, p2, p3, p4}));
-
-    EXPECT_FALSE(result);
-  }
-}
-
-TEST(geometry, touches)
-{
-  using autoware::universe_utils::touches;
-  using autoware::universe_utils::alt::ConvexPolygon2d;
-  using autoware::universe_utils::alt::Point2d;
-
-  {
-    // The point is on the segment
-    const Point2d p = {0.0, 0.0};
-    const Point2d p1 = {-1.0, 0.0};
-    const Point2d p2 = {1.0, 0.0};
-    const auto result = touches(p, p1, p2);
-
-    EXPECT_TRUE(result);
-  }
-
-  {
-    // The point is the start point of the segment
-    const Point2d p = {-1.0, 0.0};
-    const Point2d p1 = {-1.0, 0.0};
-    const Point2d p2 = {1.0, 0.0};
-    const auto result = touches(p, p1, p2);
-
-    EXPECT_TRUE(result);
-  }
-
-  {
-    // The point is the end point of the segment
-    const Point2d p = {1.0, 0.0};
-    const Point2d p1 = {-1.0, 0.0};
-    const Point2d p2 = {1.0, 0.0};
-    const auto result = touches(p, p1, p2);
-
-    EXPECT_TRUE(result);
-  }
-
-  {  // The point is not on the segment
-    const Point2d p = {0.0, 1.0};
-    const Point2d p1 = {-1.0, 0.0};
-    const Point2d p2 = {1.0, 0.0};
-    const auto result = touches(p, p1, p2);
-
-    EXPECT_FALSE(result);
-  }
-
-  {  // The point is on the edge of the polygon
-    const Point2d point = {0.0, 0.0};
-    const Point2d p1 = {2.0, 1.0};
-    const Point2d p2 = {2.0, -1.0};
-    const Point2d p3 = {0.0, -1.0};
-    const Point2d p4 = {0.0, 1.0};
-    const auto result = touches(point, ConvexPolygon2d({p1, p2, p3, p4}));
-
-    EXPECT_TRUE(result);
-  }
-
-  {  // The point is outside the polygon
-    const Point2d point = {0.0, 0.0};
-    const Point2d p1 = {2.0, 2.0};
-    const Point2d p2 = {2.0, 1.0};
-    const Point2d p3 = {1.0, 1.0};
-    const Point2d p4 = {1.0, 2.0};
-    const auto result = touches(point, ConvexPolygon2d({p1, p2, p3, p4}));
-
-    EXPECT_FALSE(result);
-  }
-}
-
-TEST(geometry, within)
-{
-  using autoware::universe_utils::within;
-  using autoware::universe_utils::alt::ConvexPolygon2d;
-  using autoware::universe_utils::alt::Point2d;
-
-  {  // The point is within the polygon
-    const Point2d point = {0.0, 0.0};
-    const Point2d p1 = {1.0, 1.0};
-    const Point2d p2 = {1.0, -1.0};
-    const Point2d p3 = {-1.0, -1.0};
-    const Point2d p4 = {-1.0, 1.0};
-    const auto result = within(point, ConvexPolygon2d({p1, p2, p3, p4}));
-
-    EXPECT_TRUE(result);
-  }
-
-  {  // The point is outside the polygon
-    const Point2d point = {0.0, 0.0};
-    const Point2d p1 = {2.0, 2.0};
-    const Point2d p2 = {2.0, 1.0};
-    const Point2d p3 = {1.0, 1.0};
-    const Point2d p4 = {1.0, 2.0};
-    const auto result = within(point, ConvexPolygon2d({p1, p2, p3, p4}));
-
-    EXPECT_FALSE(result);
-  }
-
-  {  // The point is on the edge of the polygon
-    const Point2d point = {0.0, 0.0};
-    const Point2d p1 = {2.0, 1.0};
-    const Point2d p2 = {2.0, -1.0};
-    const Point2d p3 = {0.0, -1.0};
-    const Point2d p4 = {0.0, 1.0};
-    const auto result = within(point, ConvexPolygon2d({p1, p2, p3, p4}));
-
-    EXPECT_FALSE(result);
-  }
-
-  {  // One polygon is within the other
-    const Point2d p1 = {1.0, 1.0};
-    const Point2d p2 = {1.0, -1.0};
-    const Point2d p3 = {-1.0, -1.0};
-    const Point2d p4 = {-1.0, 1.0};
-    const Point2d p5 = {2.0, 2.0};
-    const Point2d p6 = {2.0, -2.0};
-    const Point2d p7 = {-2.0, -2.0};
-    const Point2d p8 = {-2.0, 2.0};
-    const auto result =
-      within(ConvexPolygon2d({p1, p2, p3, p4}), ConvexPolygon2d({p5, p6, p7, p8}));
-
-    EXPECT_TRUE(result);
-  }
-
-  {  // One polygon is outside the other
-    const Point2d p1 = {1.0, 1.0};
-    const Point2d p2 = {1.0, -1.0};
-    const Point2d p3 = {-1.0, -1.0};
-    const Point2d p4 = {-1.0, 1.0};
-    const Point2d p5 = {3.0, 3.0};
-    const Point2d p6 = {3.0, 2.0};
-    const Point2d p7 = {2.0, 2.0};
-    const Point2d p8 = {2.0, 3.0};
-    const auto result =
-      within(ConvexPolygon2d({p1, p2, p3, p4}), ConvexPolygon2d({p5, p6, p7, p8}));
-
-    EXPECT_FALSE(result);
-  }
-
-  {  // Both polygons are the same
-    const Point2d p1 = {1.0, 1.0};
-    const Point2d p2 = {1.0, -1.0};
-    const Point2d p3 = {-1.0, -1.0};
-    const Point2d p4 = {-1.0, 1.0};
-    const Point2d p5 = {1.0, 1.0};
-    const Point2d p6 = {1.0, -1.0};
-    const Point2d p7 = {-1.0, -1.0};
-    const Point2d p8 = {-1.0, 1.0};
-    const auto result =
-      within(ConvexPolygon2d({p1, p2, p3, p4}), ConvexPolygon2d({p5, p6, p7, p8}));
-
-    EXPECT_TRUE(result);
-  }
-}
-
-TEST(geometry, areaRand)
-{
-  std::vector<autoware::universe_utils::Polygon2d> polygons;
-  constexpr auto polygons_nb = 500;
-  constexpr auto max_vertices = 10;
-  constexpr auto max_values = 1000;
-
-  autoware::universe_utils::StopWatch<std::chrono::nanoseconds, std::chrono::nanoseconds> sw;
-  for (auto vertices = 3UL; vertices < max_vertices; ++vertices) {
-    double ground_truth_area_ns = 0.0;
-    double alt_area_ns = 0.0;
-
-    polygons.clear();
-    for (auto i = 0; i < polygons_nb; ++i) {
-      polygons.push_back(autoware::universe_utils::random_convex_polygon(vertices, max_values));
-    }
-    for (auto i = 0UL; i < polygons.size(); ++i) {
-      sw.tic();
-      const auto ground_truth = boost::geometry::area(polygons[i]);
-      ground_truth_area_ns += sw.toc();
-
-      const auto alt_poly = autoware::universe_utils::alt::from_boost(polygons[i]);
-      sw.tic();
-      const auto alt = autoware::universe_utils::area(alt_poly);
-      alt_area_ns += sw.toc();
-
-      if (std::abs(alt - ground_truth) > epsilon) {
-        std::cout << "Alt failed for the polygon: ";
-        std::cout << boost::geometry::wkt(polygons[i]) << std::endl;
-      }
-      EXPECT_NEAR(ground_truth, alt, epsilon);
-    }
-    std::printf("polygons_nb = %d, vertices = %ld\n", polygons_nb, vertices);
-    std::printf(
-      "\tArea:\n\t\tBoost::geometry = %2.2f ms\n\t\tAlt = %2.2f ms\n", ground_truth_area_ns / 1e6,
-      alt_area_ns / 1e6);
-  }
-}
-
-TEST(geometry, convexHullRand)
-{
-  std::vector<autoware::universe_utils::Polygon2d> polygons;
-  constexpr auto polygons_nb = 500;
-  constexpr auto max_vertices = 10;
-  constexpr auto max_values = 1000;
-
-  autoware::universe_utils::StopWatch<std::chrono::nanoseconds, std::chrono::nanoseconds> sw;
-  for (auto vertices = 3UL; vertices < max_vertices; ++vertices) {
-    double ground_truth_hull_ns = 0.0;
-    double alt_hull_ns = 0.0;
-
-    polygons.clear();
-    for (auto i = 0; i < polygons_nb; ++i) {
-      polygons.push_back(autoware::universe_utils::random_convex_polygon(vertices, max_values));
-    }
-    for (auto i = 0UL; i < polygons.size(); ++i) {
-      autoware::universe_utils::MultiPoint2d outer;
-      for (const auto & point : polygons[i].outer()) {
-        outer.push_back(point);
-      }
-      autoware::universe_utils::Polygon2d ground_truth;
-      sw.tic();
-      boost::geometry::convex_hull(outer, ground_truth);
-      ground_truth_hull_ns += sw.toc();
-
-      const auto vertices = autoware::universe_utils::alt::from_boost(polygons[i]).vertices();
-      sw.tic();
-      const auto alt = autoware::universe_utils::convex_hull(vertices);
-      alt_hull_ns += sw.toc();
-
-      if (ground_truth.outer().size() - 1 != alt.vertices().size()) {
-        std::cout << "Alt failed for the polygon: ";
-        std::cout << boost::geometry::wkt(polygons[i]) << std::endl;
-      }
-      ASSERT_EQ(
-        ground_truth.outer().size() - 1,
-        alt.vertices().size());  // alt::ConvexPolygon2d does not have closing point
-      for (size_t i = 0; i < alt.vertices().size(); ++i) {
-        EXPECT_NEAR(ground_truth.outer().at(i).x(), alt.vertices().at(i).x(), epsilon);
-        EXPECT_NEAR(ground_truth.outer().at(i).y(), alt.vertices().at(i).y(), epsilon);
-      }
-    }
-    std::printf("polygons_nb = %d, vertices = %ld\n", polygons_nb, vertices);
-    std::printf(
-      "\tConvex Hull:\n\t\tBoost::geometry = %2.2f ms\n\t\tAlt = %2.2f ms\n",
-      ground_truth_hull_ns / 1e6, alt_hull_ns / 1e6);
-  }
-}
-
-TEST(geometry, coveredByRand)
-{
-  std::vector<autoware::universe_utils::Polygon2d> polygons;
-  constexpr auto polygons_nb = 500;
-  constexpr auto max_vertices = 10;
-  constexpr auto max_values = 1000;
-
-  autoware::universe_utils::StopWatch<std::chrono::nanoseconds, std::chrono::nanoseconds> sw;
-  for (auto vertices = 3UL; vertices < max_vertices; ++vertices) {
-    double ground_truth_covered_ns = 0.0;
-    double ground_truth_not_covered_ns = 0.0;
-    double alt_covered_ns = 0.0;
-    double alt_not_covered_ns = 0.0;
-    int covered_count = 0;
-
-    polygons.clear();
-    for (auto i = 0; i < polygons_nb; ++i) {
-      polygons.push_back(autoware::universe_utils::random_convex_polygon(vertices, max_values));
-    }
-    for (auto i = 0UL; i < polygons.size(); ++i) {
-      for (const auto & point : polygons[i].outer()) {
-        for (auto j = 0UL; j < polygons.size(); ++j) {
-          sw.tic();
-          const auto ground_truth = boost::geometry::covered_by(point, polygons[j]);
-          if (ground_truth) {
-            ++covered_count;
-            ground_truth_covered_ns += sw.toc();
-          } else {
-            ground_truth_not_covered_ns += sw.toc();
-          }
-
-          const auto alt_point = autoware::universe_utils::alt::from_boost(point);
-          const auto alt_poly = autoware::universe_utils::alt::from_boost(polygons[j]);
-          sw.tic();
-          const auto alt = autoware::universe_utils::covered_by(alt_point, alt_poly);
-          if (alt) {
-            alt_covered_ns += sw.toc();
-          } else {
-            alt_not_covered_ns += sw.toc();
-          }
-
-          if (ground_truth != alt) {
-            std::cout << "Alt failed for the point and polygon: ";
-            std::cout << boost::geometry::wkt(point) << boost::geometry::wkt(polygons[j])
-                      << std::endl;
-          }
-          EXPECT_EQ(ground_truth, alt);
-        }
-      }
-    }
-    std::printf(
-      "polygons_nb = %d, vertices = %ld, %d / %ld covered pairs\n", polygons_nb, vertices,
-      covered_count, polygons_nb * vertices * polygons_nb);
-    std::printf(
-      "\tCovered:\n\t\tBoost::geometry = %2.2f ms\n\t\tAlt = %2.2f ms\n",
-      ground_truth_covered_ns / 1e6, alt_covered_ns / 1e6);
-    std::printf(
-      "\tNot covered:\n\t\tBoost::geometry = %2.2f ms\n\t\tAlt = %2.2f ms\n",
-      ground_truth_not_covered_ns / 1e6, alt_not_covered_ns / 1e6);
-    std::printf(
-      "\tTotal:\n\t\tBoost::geometry = %2.2f ms\n\t\tAlt = %2.2f ms\n",
-      (ground_truth_not_covered_ns + ground_truth_covered_ns) / 1e6,
-      (alt_not_covered_ns + alt_covered_ns) / 1e6);
-  }
-}
-
-TEST(geometry, disjointRand)
-{
-  std::vector<autoware::universe_utils::Polygon2d> polygons;
-  constexpr auto polygons_nb = 500;
-  constexpr auto max_vertices = 10;
-  constexpr auto max_values = 1000;
-=======
->>>>>>> c0e92510
-
-        sw.tic();
-        const auto sat = autoware::universe_utils::sat::intersects(polygons[i], polygons[j]);
-        if (sat) {
-          sat_intersect_ns += sw.toc();
-        } else {
-          sat_no_intersect_ns += sw.toc();
-        }
-
-        EXPECT_EQ(ground_truth, gjk);
-        EXPECT_EQ(ground_truth, sat);
-
-        if (ground_truth != gjk) {
-          std::cout << "Failed for the 2 polygons with GJK: ";
-          std::cout << boost::geometry::wkt(polygons[i]) << boost::geometry::wkt(polygons[j])
-                    << std::endl;
-        }
-
-        if (ground_truth != sat) {
-          std::cout << "Failed for the 2 polygons with SAT: ";
-          std::cout << boost::geometry::wkt(polygons[i]) << boost::geometry::wkt(polygons[j])
-                    << std::endl;
-        }
-      }
-    }
-
-    std::printf(
-      "polygons_nb = %d, vertices = %ld, %d / %d pairs with intersects\n", polygons_nb, vertices,
-      intersect_count, polygons_nb * polygons_nb);
-
-    std::printf(
-      "\tIntersect:\n\t\tBoost::geometry = %2.2f ms\n\t\tGJK = %2.2f ms\n\t\tSAT = %2.2f ms\n",
-      ground_truth_intersect_ns / 1e6, gjk_intersect_ns / 1e6, sat_intersect_ns / 1e6);
-
-    std::printf(
-      "\tNo Intersect:\n\t\tBoost::geometry = %2.2f ms\n\t\tGJK = %2.2f ms\n\t\tSAT = %2.2f ms\n",
-      ground_truth_no_intersect_ns / 1e6, gjk_no_intersect_ns / 1e6, sat_no_intersect_ns / 1e6);
-
-    std::printf(
-      "\tTotal:\n\t\tBoost::geometry = %2.2f ms\n\t\tGJK = %2.2f ms\n\t\tSAT = %2.2f ms\n",
-      (ground_truth_no_intersect_ns + ground_truth_intersect_ns) / 1e6,
-      (gjk_no_intersect_ns + gjk_intersect_ns) / 1e6,
-      (sat_no_intersect_ns + sat_intersect_ns) / 1e6);
-  }
 }