--- conflicted
+++ resolved
@@ -806,7 +806,6 @@
   }
 }
 
-<<<<<<< HEAD
 TEST(geometry, calcInterpolatedPoint)
 {
   using tier4_autoware_utils::calcInterpolatedPoint;
@@ -823,7 +822,25 @@
       EXPECT_DOUBLE_EQ(p_out.x, 3.0 * ratio);
       EXPECT_DOUBLE_EQ(p_out.y, 0.0);
       EXPECT_DOUBLE_EQ(p_out.z, 0.0);
-=======
+    }
+  }
+
+  // Same points are given
+  {
+    const auto src_point = createPoint(0.0, 0.0, 0.0);
+    const auto dst_point = createPoint(0.0, 0.0, 0.0);
+
+    const double epsilon = 1e-3;
+    for (double ratio = 0.0; ratio < 1.0 + epsilon; ratio += 0.1) {
+      const auto p_out = calcInterpolatedPoint(src_point, dst_point, ratio);
+
+      EXPECT_DOUBLE_EQ(p_out.x, 0.0);
+      EXPECT_DOUBLE_EQ(p_out.y, 0.0);
+      EXPECT_DOUBLE_EQ(p_out.z, 0.0);
+    }
+  }
+}
+
 TEST(geometry, calcInterpolatedPose)
 {
   using tier4_autoware_utils::calcInterpolatedPose;
@@ -878,24 +895,11 @@
       EXPECT_DOUBLE_EQ(p_out.orientation.y, result_quat.y);
       EXPECT_DOUBLE_EQ(p_out.orientation.z, result_quat.z);
       EXPECT_DOUBLE_EQ(p_out.orientation.w, result_quat.w);
->>>>>>> 373c91a1
     }
   }
 
   // Same points are given
   {
-<<<<<<< HEAD
-    const auto src_point = createPoint(0.0, 0.0, 0.0);
-    const auto dst_point = createPoint(0.0, 0.0, 0.0);
-
-    const double epsilon = 1e-3;
-    for (double ratio = 0.0; ratio < 1.0 + epsilon; ratio += 0.1) {
-      const auto p_out = calcInterpolatedPoint(src_point, dst_point, ratio);
-
-      EXPECT_DOUBLE_EQ(p_out.x, 0.0);
-      EXPECT_DOUBLE_EQ(p_out.y, 0.0);
-      EXPECT_DOUBLE_EQ(p_out.z, 0.0);
-=======
     geometry_msgs::msg::Pose src_pose;
     src_pose.position = createPoint(0.0, 0.0, 0.0);
     src_pose.orientation = createQuaternionFromRPY(deg2rad(0), deg2rad(0), deg2rad(0));
@@ -915,7 +919,6 @@
       EXPECT_DOUBLE_EQ(p_out.orientation.y, 0.0);
       EXPECT_DOUBLE_EQ(p_out.orientation.z, 0.0);
       EXPECT_DOUBLE_EQ(p_out.orientation.w, 1.0);
->>>>>>> 373c91a1
     }
   }
 }