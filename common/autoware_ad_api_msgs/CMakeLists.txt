cmake_minimum_required(VERSION 3.14)
project(autoware_ad_api_msgs)

find_package(autoware_cmake REQUIRED)
autoware_package()

rosidl_generate_interfaces(${PROJECT_NAME}
  common/msg/ResponseStatus.msg
  interface/srv/InterfaceVersion.srv
  localization/msg/LocalizationInitializationState.msg
  localization/srv/InitializeLocalization.srv
<<<<<<< HEAD
=======
  routing/msg/RouteState.msg
  routing/msg/Route.msg
  routing/msg/RouteData.msg
  routing/msg/RoutePrimitive.msg
  routing/msg/RouteSegment.msg
  routing/srv/ClearRoute.srv
  routing/srv/SetRoute.srv
  routing/srv/SetRoutePoints.srv
>>>>>>> cac33b03
  DEPENDENCIES
    builtin_interfaces
    std_msgs
    geometry_msgs
)

ament_auto_package()<|MERGE_RESOLUTION|>--- conflicted
+++ resolved
@@ -9,8 +9,6 @@
   interface/srv/InterfaceVersion.srv
   localization/msg/LocalizationInitializationState.msg
   localization/srv/InitializeLocalization.srv
-<<<<<<< HEAD
-=======
   routing/msg/RouteState.msg
   routing/msg/Route.msg
   routing/msg/RouteData.msg
@@ -19,7 +17,6 @@
   routing/srv/ClearRoute.srv
   routing/srv/SetRoute.srv
   routing/srv/SetRoutePoints.srv
->>>>>>> cac33b03
   DEPENDENCIES
     builtin_interfaces
     std_msgs
