--- conflicted
+++ resolved
@@ -535,19 +535,11 @@
   {
     if (publishers_.find(topic_name) == publishers_.end()) {
       auto publisher = test_node_->create_publisher<MessageType>(topic_name, 10);
-<<<<<<< HEAD
-      publishers_[topic_name] = std::static_pointer_cast<void>(publisher);
-    }
-
-    auto publisher =
-      std::static_pointer_cast<rclcpp::Publisher<MessageType>>(publishers_[topic_name]);
-=======
       publishers_[topic_name] = std::static_pointer_cast<rclcpp::PublisherBase>(publisher);
     }
 
     auto publisher =
       std::dynamic_pointer_cast<rclcpp::Publisher<MessageType>>(publishers_[topic_name]);
->>>>>>> 5cc0854a
 
     autoware::test_utils::publishToTargetNode(test_node_, target_node, topic_name, publisher, msg);
     RCLCPP_INFO(test_node_->get_logger(), "Published message on topic '%s'", topic_name.c_str());
@@ -562,11 +554,7 @@
       std::shared_ptr<rclcpp::Subscription<MessageType>> subscriber;
       autoware::test_utils::createSubscription<MessageType>(
         test_node_, topic_name, callback, subscriber);
-<<<<<<< HEAD
-      subscribers_[topic_name] = std::static_pointer_cast<void>(subscriber);
-=======
       subscribers_[topic_name] = std::static_pointer_cast<rclcpp::SubscriptionBase>(subscriber);
->>>>>>> 5cc0854a
     } else {
       RCLCPP_WARN(test_node_->get_logger(), "Subscriber %s already set.", topic_name.c_str());
     }
@@ -574,13 +562,8 @@
 
 protected:
   // Publisher
-<<<<<<< HEAD
-  std::unordered_map<std::string, std::shared_ptr<void>> publishers_;
-  std::unordered_map<std::string, std::shared_ptr<void>> subscribers_;
-=======
   std::unordered_map<std::string, std::shared_ptr<rclcpp::PublisherBase>> publishers_;
   std::unordered_map<std::string, std::shared_ptr<rclcpp::SubscriptionBase>> subscribers_;
->>>>>>> 5cc0854a
 
   // Node
   rclcpp::Node::SharedPtr test_node_;
