--- conflicted
+++ resolved
@@ -23,11 +23,7 @@
   LowpassFilter1d lowpass_filter_1d(0.1);
 
   // initial state
-<<<<<<< HEAD
-  EXPECT_EQ(lowpass_filter_1d.getValue(), boost::none);
-=======
   EXPECT_EQ(*lowpass_filter_1d.getValue(), {});
->>>>>>> 10c60429
 
   // random filter
   EXPECT_NEAR(lowpass_filter_1d.filter(0.0), 0.0, epsilon);
@@ -37,11 +33,7 @@
 
   // reset without value
   lowpass_filter_1d.reset();
-<<<<<<< HEAD
-  EXPECT_EQ(lowpass_filter_1d.getValue(), boost::none);
-=======
   EXPECT_EQ(*lowpass_filter_1d.getValue(), {});
->>>>>>> 10c60429
 
   // reset with value
   lowpass_filter_1d.reset(-1.1);
