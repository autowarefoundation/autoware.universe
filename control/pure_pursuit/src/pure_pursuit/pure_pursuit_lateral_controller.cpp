// Copyright 2020-2022 Tier IV, Inc., Leo Drive Teknoloji A.Ş.
//
// Licensed under the Apache License, Version 2.0 (the "License");
// you may not use this file except in compliance with the License.
// You may obtain a copy of the License at
//
//     http://www.apache.org/licenses/LICENSE-2.0
//
// Unless required by applicable law or agreed to in writing, software
// distributed under the License is distributed on an "AS IS" BASIS,
// WITHOUT WARRANTIES OR CONDITIONS OF ANY KIND, either express or implied.
// See the License for the specific language governing permissions and
// limitations under the License.

/*
 * Copyright 2015-2019 Autoware Foundation. All rights reserved.
 *
 * Licensed under the Apache License, Version 2.0 (the "License");
 * you may not use this file except in compliance with the License.
 * You may obtain a copy of the License at
 *
 *     http://www.apache.org/licenses/LICENSE-2.0
 *
 * Unless required by applicable law or agreed to in writing, software
 * distributed under the License is distributed on an "AS IS" BASIS,
 * WITHOUT WARRANTIES OR CONDITIONS OF ANY KIND, either express or implied.
 * See the License for the specific language governing permissions and
 * limitations under the License.
 */

#include "pure_pursuit/pure_pursuit_lateral_controller.hpp"

#include "pure_pursuit/pure_pursuit_viz.hpp"
#include "pure_pursuit/util/planning_utils.hpp"
#include "pure_pursuit/util/tf_utils.hpp"

#include <vehicle_info_util/vehicle_info_util.hpp>

#include <algorithm>
#include <memory>
#include <utility>

namespace
{
enum TYPE {
  VEL_LD = 0,
  CURVATURE_LD = 1,
  LATERAL_ERROR_LD = 2,
  TOTAL_LD = 3,
  CURVATURE = 4,
  LATERAL_ERROR = 5,
  VELOCITY = 6,
  SIZE  // this is the number of enum elements
};
}  // namespace

namespace pure_pursuit
{
PurePursuitLateralController::PurePursuitLateralController(rclcpp::Node & node)
: node_{&node}, tf_buffer_(node_->get_clock()), tf_listener_(tf_buffer_)
{
  pure_pursuit_ = std::make_unique<PurePursuit>();

  // Vehicle Parameters
  const auto vehicle_info = vehicle_info_util::VehicleInfoUtil(*node_).getVehicleInfo();
  param_.wheel_base = vehicle_info.wheel_base_m;
  param_.max_steering_angle = vehicle_info.max_steer_angle_rad;

  // Algorithm Parameters
  param_.ld_velocity_ratio = node_->declare_parameter<double>("ld_velocity_ratio", 2.4);
  param_.ld_lateral_error_ratio = node_->declare_parameter<double>("ld_lateral_error_ratio", 3.6);
  param_.ld_curvature_ratio = node_->declare_parameter<double>("ld_curvature_ratio", 120.0);
  param_.long_ld_lateral_error_threshold =
    node_->declare_parameter<double>("long_ld_lateral_error_threshold", 0.5);
  param_.min_lookahead_distance = node_->declare_parameter<double>("min_lookahead_distance", 4.35);
  param_.max_lookahead_distance = node_->declare_parameter<double>("max_lookahead_distance", 15.0);
  param_.reverse_min_lookahead_distance =
    node_->declare_parameter<double>("reverse_min_lookahead_distance", 7.0);
  param_.converged_steer_rad_ = node_->declare_parameter<double>("converged_steer_rad", 0.1);
  param_.prediction_ds = node_->declare_parameter<double>("prediction_ds", 0.3);
  param_.prediction_distance_length =
    node_->declare_parameter<double>("prediction_distance_length", 21.0);
  param_.resampling_ds = node_->declare_parameter<double>("resampling_ds", 0.1);
  param_.curvature_calculation_distance =
    node_->declare_parameter<double>("curvature_calculation_distance", 4.0);
  param_.enable_path_smoothing = node_->declare_parameter<bool>("enable_path_smoothing", true);
  param_.path_filter_moving_ave_num =
    node_->declare_parameter<int64_t>("path_filter_moving_ave_num", 25);

  // Debug Publishers
  pub_debug_marker_ =
    node_->create_publisher<visualization_msgs::msg::MarkerArray>("~/debug/markers", 0);
  pub_debug_values_ = node_->create_publisher<tier4_debug_msgs::msg::Float32MultiArrayStamped>(
    "~/debug/ld_outputs", rclcpp::QoS{1});

  // Publish predicted trajectory
  pub_predicted_trajectory_ = node_->create_publisher<autoware_auto_planning_msgs::msg::Trajectory>(
    "~/output/predicted_trajectory", 1);

  //  Wait for first current pose
  tf_utils::waitForTransform(tf_buffer_, "map", "base_link");
}

<<<<<<< HEAD
bool PurePursuitLateralController::isDataReady()
{
  if (!current_odometry_) {
    RCLCPP_WARN_THROTTLE(
      node_->get_logger(), *node_->get_clock(), 5000, "waiting for current_odometry...");
    return false;
  }

  if (!trajectory_) {
    RCLCPP_WARN_THROTTLE(
      node_->get_logger(), *node_->get_clock(), 5000, "waiting for trajectory...");
    return false;
  }

  if (!current_steering_) {
    RCLCPP_WARN_THROTTLE(
      node_->get_logger(), *node_->get_clock(), 5000, "waiting for current_steering...");
    return false;
  }

  return true;
}

=======
>>>>>>> a5420c5b
double PurePursuitLateralController::calcLookaheadDistance(
  const double lateral_error, const double curvature, const double velocity, const double min_ld,
  const bool is_control_cmd)
{
  const double vel_ld = abs(param_.ld_velocity_ratio * velocity);
  const double curvature_ld = -abs(param_.ld_curvature_ratio * curvature);
  double lateral_error_ld = 0.0;

  if (abs(lateral_error) >= param_.long_ld_lateral_error_threshold) {
    // If lateral error is higher than threshold, we should make ld larger to prevent entering the
    // road with high heading error.
    lateral_error_ld = abs(param_.ld_lateral_error_ratio * lateral_error);
  }

  const double total_ld =
    std::clamp(vel_ld + curvature_ld + lateral_error_ld, min_ld, param_.max_lookahead_distance);

  auto pubDebugValues = [&]() {
    tier4_debug_msgs::msg::Float32MultiArrayStamped debug_msg{};
    debug_msg.data.resize(TYPE::SIZE);
    debug_msg.data.at(TYPE::VEL_LD) = static_cast<float>(vel_ld);
    debug_msg.data.at(TYPE::CURVATURE_LD) = static_cast<float>(curvature_ld);
    debug_msg.data.at(TYPE::LATERAL_ERROR_LD) = static_cast<float>(lateral_error_ld);
    debug_msg.data.at(TYPE::TOTAL_LD) = static_cast<float>(total_ld);
    debug_msg.data.at(TYPE::VELOCITY) = static_cast<float>(velocity);
    debug_msg.data.at(TYPE::CURVATURE) = static_cast<float>(curvature);
    debug_msg.data.at(TYPE::LATERAL_ERROR) = static_cast<float>(lateral_error);
    debug_msg.stamp = node_->now();
    pub_debug_values_->publish(debug_msg);
  };

  if (is_control_cmd) {
    pubDebugValues();
  }

  return total_ld;
}

TrajectoryPoint PurePursuitLateralController::calcNextPose(
  const double ds, TrajectoryPoint & point, AckermannLateralCommand cmd) const
{
  geometry_msgs::msg::Transform transform;
  transform.translation = tier4_autoware_utils::createTranslation(ds, 0.0, 0.0);
  transform.rotation =
    planning_utils::getQuaternionFromYaw(((tan(cmd.steering_tire_angle) * ds) / param_.wheel_base));
  TrajectoryPoint output_p;

  tf2::Transform tf_pose;
  tf2::Transform tf_offset;
  tf2::fromMsg(transform, tf_offset);
  tf2::fromMsg(point.pose, tf_pose);
  tf2::toMsg(tf_pose * tf_offset, output_p.pose);
  return output_p;
}

void PurePursuitLateralController::setResampledTrajectory()
{
  // Interpolate with constant interval distance.
  std::vector<double> out_arclength;
  const auto input_tp_array = motion_utils::convertToTrajectoryPointArray(trajectory_);
  const auto traj_length = motion_utils::calcArcLength(input_tp_array);
  for (double s = 0; s < traj_length; s += param_.resampling_ds) {
    out_arclength.push_back(s);
  }
  trajectory_resampled_ =
    std::make_shared<autoware_auto_planning_msgs::msg::Trajectory>(motion_utils::resampleTrajectory(
      motion_utils::convertToTrajectory(input_tp_array), out_arclength));
  trajectory_resampled_->points.back() = trajectory_.points.back();
  trajectory_resampled_->header = trajectory_.header;
  output_tp_array_ = motion_utils::convertToTrajectoryPointArray(*trajectory_resampled_);
}

double PurePursuitLateralController::calcCurvature(const size_t closest_idx)
{
  // Calculate current curvature
  const size_t idx_dist = static_cast<size_t>(
    std::max(static_cast<int>((param_.curvature_calculation_distance) / param_.resampling_ds), 1));

  // Find the points in trajectory to calculate curvature
  size_t next_idx = trajectory_resampled_->points.size() - 1;
  size_t prev_idx = 0;

  if (static_cast<size_t>(closest_idx) >= idx_dist) {
    prev_idx = closest_idx - idx_dist;
  }
  if (trajectory_resampled_->points.size() - 1 >= closest_idx + idx_dist) {
    next_idx = closest_idx + idx_dist;
  }

  // Calculate curvature assuming the trajectory points interval is constant
  double current_curvature = 0.0;

  try {
    current_curvature = tier4_autoware_utils::calcCurvature(
      tier4_autoware_utils::getPoint(trajectory_resampled_->points.at(prev_idx)),
      tier4_autoware_utils::getPoint(trajectory_resampled_->points.at(closest_idx)),
      tier4_autoware_utils::getPoint(trajectory_resampled_->points.at(next_idx)));
  } catch (std::exception const & e) {
    // ...code that handles the error...
    RCLCPP_WARN(rclcpp::get_logger("pure_pursuit"), "%s", e.what());
    current_curvature = 0.0;
  }
  return current_curvature;
}

void PurePursuitLateralController::averageFilterTrajectory(
  autoware_auto_planning_msgs::msg::Trajectory & u)
{
  if (static_cast<int>(u.points.size()) <= 2 * param_.path_filter_moving_ave_num) {
    RCLCPP_ERROR(node_->get_logger(), "Cannot smooth path! Trajectory size is too low!");
    return;
  }

  autoware_auto_planning_msgs::msg::Trajectory filtered_trajectory(u);

  for (int64_t i = 0; i < static_cast<int64_t>(u.points.size()); ++i) {
    TrajectoryPoint tmp{};
    int64_t num_tmp = param_.path_filter_moving_ave_num;
    int64_t count = 0;
    double yaw = 0.0;
    if (i - num_tmp < 0) {
      num_tmp = i;
    }
    if (i + num_tmp > static_cast<int64_t>(u.points.size()) - 1) {
      num_tmp = static_cast<int64_t>(u.points.size()) - i - 1;
    }
    for (int64_t j = -num_tmp; j <= num_tmp; ++j) {
      const auto & p = u.points.at(static_cast<size_t>(i + j));

      tmp.pose.position.x += p.pose.position.x;
      tmp.pose.position.y += p.pose.position.y;
      tmp.pose.position.z += p.pose.position.z;
      tmp.longitudinal_velocity_mps += p.longitudinal_velocity_mps;
      tmp.acceleration_mps2 += p.acceleration_mps2;
      tmp.front_wheel_angle_rad += p.front_wheel_angle_rad;
      tmp.heading_rate_rps += p.heading_rate_rps;
      yaw += tf2::getYaw(p.pose.orientation);
      tmp.lateral_velocity_mps += p.lateral_velocity_mps;
      tmp.rear_wheel_angle_rad += p.rear_wheel_angle_rad;
      ++count;
    }
    auto & p = filtered_trajectory.points.at(static_cast<size_t>(i));

    p.pose.position.x = tmp.pose.position.x / count;
    p.pose.position.y = tmp.pose.position.y / count;
    p.pose.position.z = tmp.pose.position.z / count;
    p.longitudinal_velocity_mps = tmp.longitudinal_velocity_mps / count;
    p.acceleration_mps2 = tmp.acceleration_mps2 / count;
    p.front_wheel_angle_rad = tmp.front_wheel_angle_rad / count;
    p.heading_rate_rps = tmp.heading_rate_rps / count;
    p.lateral_velocity_mps = tmp.lateral_velocity_mps / count;
    p.rear_wheel_angle_rad = tmp.rear_wheel_angle_rad / count;
    p.pose.orientation = pure_pursuit::planning_utils::getQuaternionFromYaw(yaw / count);
  }
  trajectory_resampled_ = std::make_shared<Trajectory>(filtered_trajectory);
}

boost::optional<Trajectory> PurePursuitLateralController::generatePredictedTrajectory()
{
  const auto closest_idx_result =
<<<<<<< HEAD
    motion_utils::findNearestIndex(*output_tp_array_, current_odometry_->pose.pose, 3.0, M_PI_4);
=======
    motion_utils::findNearestIndex(output_tp_array_, current_pose_, 3.0, M_PI_4);
>>>>>>> a5420c5b

  if (!closest_idx_result) {
    return boost::none;
  }

  const double remaining_distance = planning_utils::calcArcLengthFromWayPoint(
    *trajectory_resampled_, *closest_idx_result, trajectory_resampled_->points.size() - 1);

  const auto num_of_iteration = std::max(
    static_cast<int>(std::ceil(
      std::min(remaining_distance, param_.prediction_distance_length) / param_.prediction_ds)),
    1);
  Trajectory predicted_trajectory;

  // Iterative prediction:
  for (int i = 0; i < num_of_iteration; i++) {
    if (i == 0) {
      // For first point, use the odometry for velocity, and use the current_pose for prediction.

      TrajectoryPoint p;
<<<<<<< HEAD
      p.pose = current_odometry_->pose.pose;
      p.longitudinal_velocity_mps = current_odometry_->twist.twist.linear.x;
=======
      p.pose = current_pose_;
      p.longitudinal_velocity_mps = current_odometry_.twist.twist.linear.x;
>>>>>>> a5420c5b
      predicted_trajectory.points.push_back(p);

      const auto pp_output = calcTargetCurvature(true, predicted_trajectory.points.at(i).pose);
      AckermannLateralCommand tmp_msg;

      if (pp_output) {
        tmp_msg = generateCtrlCmdMsg(pp_output->curvature);
        predicted_trajectory.points.at(i).longitudinal_velocity_mps = pp_output->velocity;
      } else {
        RCLCPP_WARN_THROTTLE(
          node_->get_logger(), *node_->get_clock(), 5000,
          "failed to solve pure_pursuit for prediction");
        tmp_msg = generateCtrlCmdMsg(0.0);
      }
      TrajectoryPoint p2;
      p2 = calcNextPose(param_.prediction_ds, predicted_trajectory.points.at(i), tmp_msg);
      predicted_trajectory.points.push_back(p2);

    } else {
      const auto pp_output = calcTargetCurvature(false, predicted_trajectory.points.at(i).pose);
      AckermannLateralCommand tmp_msg;

      if (pp_output) {
        tmp_msg = generateCtrlCmdMsg(pp_output->curvature);
        predicted_trajectory.points.at(i).longitudinal_velocity_mps = pp_output->velocity;
      } else {
        RCLCPP_WARN_THROTTLE(
          node_->get_logger(), *node_->get_clock(), 5000,
          "failed to solve pure_pursuit for prediction");
        tmp_msg = generateCtrlCmdMsg(0.0);
      }
      predicted_trajectory.points.push_back(
        calcNextPose(param_.prediction_ds, predicted_trajectory.points.at(i), tmp_msg));
    }
  }

  // for last point
  predicted_trajectory.points.back().longitudinal_velocity_mps = 0.0;
  predicted_trajectory.header.frame_id = trajectory_resampled_->header.frame_id;
  predicted_trajectory.header.stamp = trajectory_resampled_->header.stamp;

  return predicted_trajectory;
}

bool PurePursuitLateralController::isReady([[maybe_unused]] const InputData & input_data)
{
<<<<<<< HEAD
  if (!isDataReady()) {
    return boost::none;
  }
=======
  return true;
}

LateralOutput PurePursuitLateralController::run(const InputData & input_data)
{
  current_pose_ = input_data.current_odometry.pose.pose;
  trajectory_ = input_data.current_trajectory;
  current_odometry_ = input_data.current_odometry;
  current_steering_ = input_data.current_steering;

>>>>>>> a5420c5b
  setResampledTrajectory();
  if (param_.enable_path_smoothing) {
    averageFilterTrajectory(*trajectory_resampled_);
  }
  const auto cmd_msg = generateOutputControlCmd();

  LateralOutput output;
  output.control_cmd = cmd_msg;
  output.sync_data.is_steer_converged = calcIsSteerConverged(cmd_msg);

  // calculate predicted trajectory with iterative calculation
  const auto predicted_trajectory = generatePredictedTrajectory();
  if (!predicted_trajectory) {
    RCLCPP_ERROR(node_->get_logger(), "Failed to generate predicted trajectory.");
  } else {
    pub_predicted_trajectory_->publish(*predicted_trajectory);
  }

  return output;
}

bool PurePursuitLateralController::calcIsSteerConverged(const AckermannLateralCommand & cmd)
{
  return std::abs(cmd.steering_tire_angle - current_steering_.steering_tire_angle) <
         static_cast<float>(param_.converged_steer_rad_);
}

AckermannLateralCommand PurePursuitLateralController::generateOutputControlCmd()
{
  // Generate the control command
<<<<<<< HEAD
  const auto pp_output = calcTargetCurvature(true, current_odometry_->pose.pose);
=======
  const auto pp_output = calcTargetCurvature(true, current_pose_);
>>>>>>> a5420c5b
  AckermannLateralCommand output_cmd;

  if (pp_output) {
    output_cmd = generateCtrlCmdMsg(pp_output->curvature);
    prev_cmd_ = boost::optional<AckermannLateralCommand>(output_cmd);
    publishDebugMarker();
  } else {
    RCLCPP_WARN_THROTTLE(
      node_->get_logger(), *node_->get_clock(), 5000,
      "failed to solve pure_pursuit for control command calculation");
    if (prev_cmd_) {
      output_cmd = *prev_cmd_;
    } else {
      output_cmd = generateCtrlCmdMsg(0.0);
    }
  }
  return output_cmd;
}

AckermannLateralCommand PurePursuitLateralController::generateCtrlCmdMsg(
  const double target_curvature)
{
  const double tmp_steering =
    planning_utils::convertCurvatureToSteeringAngle(param_.wheel_base, target_curvature);
  AckermannLateralCommand cmd;
  cmd.stamp = node_->get_clock()->now();
  cmd.steering_tire_angle = static_cast<float>(
    std::min(std::max(tmp_steering, -param_.max_steering_angle), param_.max_steering_angle));

  // pub_ctrl_cmd_->publish(cmd);
  return cmd;
}

void PurePursuitLateralController::publishDebugMarker() const
{
  visualization_msgs::msg::MarkerArray marker_array;

  marker_array.markers.push_back(createNextTargetMarker(debug_data_.next_target));
  marker_array.markers.push_back(
<<<<<<< HEAD
    createTrajectoryCircleMarker(debug_data_.next_target, current_odometry_->pose.pose));
=======
    createTrajectoryCircleMarker(debug_data_.next_target, current_pose_));
>>>>>>> a5420c5b

  pub_debug_marker_->publish(marker_array);
}

boost::optional<PpOutput> PurePursuitLateralController::calcTargetCurvature(
  bool is_control_output, geometry_msgs::msg::Pose pose)
{
  // Ignore invalid trajectory
  if (trajectory_resampled_->points.size() < 3) {
    RCLCPP_WARN_THROTTLE(
      node_->get_logger(), *node_->get_clock(), 5000, "received path size is < 3, ignored");
    return {};
  }

  // Calculate target point for velocity/acceleration

  const auto closest_idx_result =
    motion_utils::findNearestIndex(output_tp_array_, pose, 3.0, M_PI_4);
  if (!closest_idx_result) {
    RCLCPP_ERROR(node_->get_logger(), "cannot find closest waypoint");
    return {};
  }

  const double target_vel =
    trajectory_resampled_->points.at(*closest_idx_result).longitudinal_velocity_mps;

  // calculate the lateral error

  const double lateral_error =
    motion_utils::calcLateralOffset(trajectory_resampled_->points, pose.position);

  // calculate the current curvature

  const double current_curvature = calcCurvature(*closest_idx_result);

  // Calculate lookahead distance

  const bool is_reverse = (target_vel < 0);
  const double min_lookahead_distance =
    is_reverse ? param_.reverse_min_lookahead_distance : param_.min_lookahead_distance;
  double lookahead_distance = min_lookahead_distance;
  if (is_control_output) {
    lookahead_distance = calcLookaheadDistance(
      lateral_error, current_curvature, current_odometry_.twist.twist.linear.x,
      min_lookahead_distance, is_control_output);
  } else {
    lookahead_distance = calcLookaheadDistance(
      lateral_error, current_curvature, target_vel, min_lookahead_distance, is_control_output);
  }

  // Set PurePursuit data
  pure_pursuit_->setCurrentPose(pose);
  pure_pursuit_->setWaypoints(planning_utils::extractPoses(*trajectory_resampled_));
  pure_pursuit_->setLookaheadDistance(lookahead_distance);

  // Run PurePursuit
  const auto pure_pursuit_result = pure_pursuit_->run();
  if (!pure_pursuit_result.first) {
    return {};
  }

  const auto kappa = pure_pursuit_result.second;

  // Set debug data
  if (is_control_output) {
    debug_data_.next_target = pure_pursuit_->getLocationOfNextTarget();
  }
  PpOutput output{};
  output.curvature = kappa;
  if (!is_control_output) {
    output.velocity = current_odometry_.twist.twist.linear.x;
  } else {
    output.velocity = target_vel;
  }

  return output;
}
}  // namespace pure_pursuit<|MERGE_RESOLUTION|>--- conflicted
+++ resolved
@@ -101,32 +101,6 @@
   tf_utils::waitForTransform(tf_buffer_, "map", "base_link");
 }
 
-<<<<<<< HEAD
-bool PurePursuitLateralController::isDataReady()
-{
-  if (!current_odometry_) {
-    RCLCPP_WARN_THROTTLE(
-      node_->get_logger(), *node_->get_clock(), 5000, "waiting for current_odometry...");
-    return false;
-  }
-
-  if (!trajectory_) {
-    RCLCPP_WARN_THROTTLE(
-      node_->get_logger(), *node_->get_clock(), 5000, "waiting for trajectory...");
-    return false;
-  }
-
-  if (!current_steering_) {
-    RCLCPP_WARN_THROTTLE(
-      node_->get_logger(), *node_->get_clock(), 5000, "waiting for current_steering...");
-    return false;
-  }
-
-  return true;
-}
-
-=======
->>>>>>> a5420c5b
 double PurePursuitLateralController::calcLookaheadDistance(
   const double lateral_error, const double curvature, const double velocity, const double min_ld,
   const bool is_control_cmd)
@@ -287,11 +261,7 @@
 boost::optional<Trajectory> PurePursuitLateralController::generatePredictedTrajectory()
 {
   const auto closest_idx_result =
-<<<<<<< HEAD
-    motion_utils::findNearestIndex(*output_tp_array_, current_odometry_->pose.pose, 3.0, M_PI_4);
-=======
-    motion_utils::findNearestIndex(output_tp_array_, current_pose_, 3.0, M_PI_4);
->>>>>>> a5420c5b
+    motion_utils::findNearestIndex(output_tp_array_, current_odometry_.pose.pose, 3.0, M_PI_4);
 
   if (!closest_idx_result) {
     return boost::none;
@@ -312,13 +282,8 @@
       // For first point, use the odometry for velocity, and use the current_pose for prediction.
 
       TrajectoryPoint p;
-<<<<<<< HEAD
-      p.pose = current_odometry_->pose.pose;
-      p.longitudinal_velocity_mps = current_odometry_->twist.twist.linear.x;
-=======
-      p.pose = current_pose_;
+      p.pose = current_odometry_.pose.pose;
       p.longitudinal_velocity_mps = current_odometry_.twist.twist.linear.x;
->>>>>>> a5420c5b
       predicted_trajectory.points.push_back(p);
 
       const auto pp_output = calcTargetCurvature(true, predicted_trajectory.points.at(i).pose);
@@ -365,11 +330,6 @@
 
 bool PurePursuitLateralController::isReady([[maybe_unused]] const InputData & input_data)
 {
-<<<<<<< HEAD
-  if (!isDataReady()) {
-    return boost::none;
-  }
-=======
   return true;
 }
 
@@ -380,7 +340,6 @@
   current_odometry_ = input_data.current_odometry;
   current_steering_ = input_data.current_steering;
 
->>>>>>> a5420c5b
   setResampledTrajectory();
   if (param_.enable_path_smoothing) {
     averageFilterTrajectory(*trajectory_resampled_);
@@ -411,11 +370,7 @@
 AckermannLateralCommand PurePursuitLateralController::generateOutputControlCmd()
 {
   // Generate the control command
-<<<<<<< HEAD
-  const auto pp_output = calcTargetCurvature(true, current_odometry_->pose.pose);
-=======
-  const auto pp_output = calcTargetCurvature(true, current_pose_);
->>>>>>> a5420c5b
+  const auto pp_output = calcTargetCurvature(true, current_odometry_.pose.pose);
   AckermannLateralCommand output_cmd;
 
   if (pp_output) {
@@ -455,13 +410,7 @@
 
   marker_array.markers.push_back(createNextTargetMarker(debug_data_.next_target));
   marker_array.markers.push_back(
-<<<<<<< HEAD
-    createTrajectoryCircleMarker(debug_data_.next_target, current_odometry_->pose.pose));
-=======
-    createTrajectoryCircleMarker(debug_data_.next_target, current_pose_));
->>>>>>> a5420c5b
-
-  pub_debug_marker_->publish(marker_array);
+    createTrajectoryCircleMarker(debug_data_.next_target, current_odometry_.pose.pose));
 }
 
 boost::optional<PpOutput> PurePursuitLateralController::calcTargetCurvature(
