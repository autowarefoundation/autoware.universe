{
  "$schema": "http://json-schema.org/draft-07/schema#",
  "title": "autoware_pointcloud_preprocessor parameters",
  "type": "object",
  "definitions": {
    "blockage_diag_node": {
      "type": "object",
      "properties": {
        "blockage_ratio_threshold": {
          "type": "number",
          "description": "The threshold of blockage area ratio. If the blockage value exceeds this threshold, the diagnostic state will be set to ERROR.",
          "default": 0.1,
          "minimum": 0
        },
        "blockage_count_threshold": {
          "type": "integer",
          "description": "The threshold of number continuous blockage frames",
          "default": 50,
          "minimum": 0
        },
        "blockage_buffering_frames": {
          "type": "integer",
          "description": "The number of buffering about blockage detection [range:1-200]",
          "default": 2,
          "minimum": 1,
          "maximum": 200
        },
        "blockage_buffering_interval": {
          "type": "integer",
          "description": "The interval of buffering about blockage detection",
          "default": 1,
          "minimum": 0
        },
        "enable_dust_diag": {
          "type": "boolean",
          "description": "Enable dust diagnostic",
          "default": false
        },
        "publish_debug_image": {
          "type": "boolean",
          "description": "Publish debug image",
          "default": false
        },
        "dust_ratio_threshold": {
          "type": "number",
          "description": "The threshold of dusty area ratio",
          "default": 0.2,
          "minimum": 0
        },
        "dust_count_threshold": {
          "type": "integer",
          "description": "The threshold of number continuous frames include dusty area",
          "default": 10,
          "minimum": 0
        },
        "dust_kernel_size": {
          "type": "integer",
          "description": "The kernel size of morphology processing in dusty area detection",
          "default": 2,
          "minimum": 0
        },
        "dust_buffering_frames": {
          "type": "integer",
          "description": "The number of buffering about dusty area detection [range:1-200]",
          "default": 10,
          "minimum": 1,
          "maximum": 200
        },
        "dust_buffering_interval": {
          "type": "integer",
          "description": "The interval of buffering about dusty area detection",
          "default": 1,
          "minimum": 0
        },
        "max_distance_range": {
          "type": "number",
          "description": "Maximum view range for the LiDAR",
          "default": 200.0,
          "minimum": 0
        },
        "horizontal_resolution": {
          "type": "number",
          "description": "The horizontal resolution of depth map image [deg/pixel]",
          "default": 0.4,
          "minimum": 0
        },
        "blockage_kernel": {
          "type": "integer",
          "description": "The kernel size of morphology processing the detected blockage area",
          "default": 10,
          "minimum": 0
        },
        "angle_range": {
          "type": "array",
          "description": "The effective range of LiDAR",
          "minItems": 2,
          "maxItems": 2,
          "items": {
<<<<<<< HEAD
            "type": "number"
=======
            "type": "number",
            "minimum": 0.0,
            "maximum": 360.0
>>>>>>> 337f0acb
          },
          "default": [0.0, 360.0]
        },
        "vertical_bins": {
          "type": "integer",
          "description": "The LiDAR channel",
          "default": 40,
          "minimum": 0
        },
        "is_channel_order_top2down": {
          "type": "boolean",
          "description": "If the lidar channels are indexed from top to down",
          "default": true
        },
        "horizontal_ring_id": {
          "type": "integer",
          "description": "The id of horizontal ring of the LiDAR",
          "default": 18,
          "minimum": 0
        }
      },
      "required": [
        "blockage_ratio_threshold",
        "blockage_count_threshold",
        "blockage_buffering_frames",
        "blockage_buffering_interval",
        "enable_dust_diag",
        "publish_debug_image",
        "dust_ratio_threshold",
        "dust_count_threshold",
        "dust_kernel_size",
        "dust_buffering_frames",
        "dust_buffering_interval",
        "max_distance_range",
        "horizontal_resolution",
        "blockage_kernel",
        "angle_range",
        "vertical_bins",
        "is_channel_order_top2down",
        "horizontal_ring_id"
      ],
      "additionalProperties": false
    }
  },
  "properties": {
    "/**": {
      "type": "object",
      "properties": {
        "ros__parameters": {
          "$ref": "#/definitions/blockage_diag_node"
        }
      },
      "required": ["ros__parameters"],
      "additionalProperties": false
    }
  },
  "required": ["/**"],
  "additionalProperties": false
}<|MERGE_RESOLUTION|>--- conflicted
+++ resolved
@@ -96,13 +96,9 @@
           "minItems": 2,
           "maxItems": 2,
           "items": {
-<<<<<<< HEAD
-            "type": "number"
-=======
             "type": "number",
             "minimum": 0.0,
             "maximum": 360.0
->>>>>>> 337f0acb
           },
           "default": [0.0, 360.0]
         },
