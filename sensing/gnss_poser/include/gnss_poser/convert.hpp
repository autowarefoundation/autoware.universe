// Copyright 2020 Tier IV, Inc.
//
// Licensed under the Apache License, Version 2.0 (the "License");
// you may not use this file except in compliance with the License.
// You may obtain a copy of the License at
//
//     http://www.apache.org/licenses/LICENSE-2.0
//
// Unless required by applicable law or agreed to in writing, software
// distributed under the License is distributed on an "AS IS" BASIS,
// WITHOUT WARRANTIES OR CONDITIONS OF ANY KIND, either express or implied.
// See the License for the specific language governing permissions and
// limitations under the License.
#ifndef GNSS_POSER__CONVERT_HPP_
#define GNSS_POSER__CONVERT_HPP_

#include "gnss_poser/gnss_stat.hpp"

#include <GeographicLib/Geoid.hpp>
#include <GeographicLib/MGRS.hpp>
#include <GeographicLib/UTMUPS.hpp>
<<<<<<< HEAD
#include <component_interface_specs/map.hpp>
=======
#include <geography_utils/height.hpp>
>>>>>>> 5f04a370
#include <rclcpp/logging.hpp>

#include <sensor_msgs/msg/nav_sat_fix.hpp>

#include <string>

namespace gnss_poser
{
enum class MGRSPrecision {
  _10_KILO_METER = 1,
  _1_KILO_METER = 2,
  _100_METER = 3,
  _10_METER = 4,
  _1_METER = 5,
  _100_MIllI_METER = 6,
  _10_MIllI_METER = 7,
  _1_MIllI_METER = 8,
  _100MICRO_METER = 9,
};

<<<<<<< HEAD
double convertHeight2EGM2008(
  const sensor_msgs::msg::NavSatFix & nav_sat_fix_msg, const std::string & vertical_datum)
{
  double height{0.0};
  if (vertical_datum == map_interface::MapProjectorInfo::Message::WGS84) {
    GeographicLib::Geoid egm2008("egm2008-1");
    height = egm2008.ConvertHeight(
      nav_sat_fix_msg.latitude, nav_sat_fix_msg.longitude, nav_sat_fix_msg.altitude,
      GeographicLib::Geoid::ELLIPSOIDTOGEOID);
  } else if (vertical_datum == map_interface::MapProjectorInfo::Message::EGM2008) {
    height = nav_sat_fix_msg.altitude;
  } else {
    throw std::runtime_error("Invalid vertical datum type: " + vertical_datum);
  }
  return height;
}

=======
>>>>>>> 5f04a370
GNSSStat NavSatFix2UTM(
  const sensor_msgs::msg::NavSatFix & nav_sat_fix_msg, const rclcpp::Logger & logger,
  const std::string & vertical_datum)
{
  GNSSStat utm;

  try {
    GeographicLib::UTMUPS::Forward(
      nav_sat_fix_msg.latitude, nav_sat_fix_msg.longitude, utm.zone, utm.east_north_up, utm.x,
      utm.y);
<<<<<<< HEAD
    utm.z = convertHeight2EGM2008(nav_sat_fix_msg, vertical_datum);
=======

    std::string target_height_system;
    if (height_system == 0) {
      target_height_system = "EGM2008";
    } else {
      target_height_system = "WGS84";
    }
    utm.z = geography_utils::convert_height(
      nav_sat_fix_msg.altitude, nav_sat_fix_msg.latitude, nav_sat_fix_msg.longitude, "WGS84",
      target_height_system);
>>>>>>> 5f04a370
    utm.latitude = nav_sat_fix_msg.latitude;
    utm.longitude = nav_sat_fix_msg.longitude;
    utm.altitude = nav_sat_fix_msg.altitude;
  } catch (const GeographicLib::GeographicErr & err) {
    RCLCPP_ERROR_STREAM(logger, "Failed to convert from LLH to UTM" << err.what());
  }
  return utm;
}

GNSSStat NavSatFix2LocalCartesianUTM(
  const sensor_msgs::msg::NavSatFix & nav_sat_fix_msg,
  sensor_msgs::msg::NavSatFix nav_sat_fix_origin, const rclcpp::Logger & logger,
  const std::string & vertical_datum)
{
  GNSSStat utm_local;
  try {
    // origin of the local coordinate system in global frame
    GNSSStat utm_origin;
    GeographicLib::UTMUPS::Forward(
      nav_sat_fix_origin.latitude, nav_sat_fix_origin.longitude, utm_origin.zone,
      utm_origin.east_north_up, utm_origin.x, utm_origin.y);
<<<<<<< HEAD
    utm_origin.z = convertHeight2EGM2008(nav_sat_fix_origin, vertical_datum);
=======
    std::string target_height_system;
    if (height_system == 0) {
      target_height_system = "EGM2008";
    } else {
      target_height_system = "WGS84";
    }
    utm_origin.z = geography_utils::convert_height(
      nav_sat_fix_origin.altitude, nav_sat_fix_origin.latitude, nav_sat_fix_origin.longitude,
      "WGS84", target_height_system);
>>>>>>> 5f04a370

    // individual coordinates of global coordinate system
    double global_x = 0.0;
    double global_y = 0.0;
    GeographicLib::UTMUPS::Forward(
      nav_sat_fix_msg.latitude, nav_sat_fix_msg.longitude, utm_origin.zone,
      utm_origin.east_north_up, global_x, global_y);
    utm_local.latitude = nav_sat_fix_msg.latitude;
    utm_local.longitude = nav_sat_fix_msg.longitude;
    utm_local.altitude = nav_sat_fix_msg.altitude;
    // individual coordinates of local coordinate system
    utm_local.x = global_x - utm_origin.x;
    utm_local.y = global_y - utm_origin.y;
<<<<<<< HEAD
    utm_local.z = convertHeight2EGM2008(nav_sat_fix_msg, vertical_datum) - utm_origin.z;
=======
    utm_local.z = geography_utils::convert_height(
                    nav_sat_fix_msg.altitude, nav_sat_fix_msg.latitude, nav_sat_fix_msg.longitude,
                    "WGS84", target_height_system) -
                  utm_origin.z;
>>>>>>> 5f04a370
  } catch (const GeographicLib::GeographicErr & err) {
    RCLCPP_ERROR_STREAM(
      logger, "Failed to convert from LLH to UTM in local coordinates" << err.what());
  }
  return utm_local;
}

GNSSStat UTM2MGRS(
  const GNSSStat & utm, const MGRSPrecision & precision, const rclcpp::Logger & logger)
{
  constexpr int GZD_ID_size = 5;  // size of header like "53SPU"

  GNSSStat mgrs = utm;
  try {
    std::string mgrs_code;
    GeographicLib::MGRS::Forward(
      utm.zone, utm.east_north_up, utm.x, utm.y, utm.latitude, static_cast<int>(precision),
      mgrs_code);
    mgrs.mgrs_zone = std::string(mgrs_code.substr(0, GZD_ID_size));
    mgrs.x = std::stod(mgrs_code.substr(GZD_ID_size, static_cast<int>(precision))) *
             std::pow(
               10, static_cast<int>(MGRSPrecision::_1_METER) -
                     static_cast<int>(precision));  // set unit as [m]
    mgrs.y = std::stod(mgrs_code.substr(
               GZD_ID_size + static_cast<int>(precision), static_cast<int>(precision))) *
             std::pow(
               10, static_cast<int>(MGRSPrecision::_1_METER) -
                     static_cast<int>(precision));  // set unit as [m]
    mgrs.z = utm.z;                                 // TODO(ryo.watanabe)
  } catch (const GeographicLib::GeographicErr & err) {
    RCLCPP_ERROR_STREAM(logger, "Failed to convert from UTM to MGRS" << err.what());
  }
  return mgrs;
}

GNSSStat NavSatFix2MGRS(
  const sensor_msgs::msg::NavSatFix & nav_sat_fix_msg, const MGRSPrecision & precision,
  const rclcpp::Logger & logger, const std::string & vertical_datum)
{
  const auto utm = NavSatFix2UTM(nav_sat_fix_msg, logger, vertical_datum);
  const auto mgrs = UTM2MGRS(utm, precision, logger);
  return mgrs;
}

}  // namespace gnss_poser

#endif  // GNSS_POSER__CONVERT_HPP_<|MERGE_RESOLUTION|>--- conflicted
+++ resolved
@@ -19,11 +19,8 @@
 #include <GeographicLib/Geoid.hpp>
 #include <GeographicLib/MGRS.hpp>
 #include <GeographicLib/UTMUPS.hpp>
-<<<<<<< HEAD
 #include <component_interface_specs/map.hpp>
-=======
 #include <geography_utils/height.hpp>
->>>>>>> 5f04a370
 #include <rclcpp/logging.hpp>
 
 #include <sensor_msgs/msg/nav_sat_fix.hpp>
@@ -44,26 +41,6 @@
   _100MICRO_METER = 9,
 };
 
-<<<<<<< HEAD
-double convertHeight2EGM2008(
-  const sensor_msgs::msg::NavSatFix & nav_sat_fix_msg, const std::string & vertical_datum)
-{
-  double height{0.0};
-  if (vertical_datum == map_interface::MapProjectorInfo::Message::WGS84) {
-    GeographicLib::Geoid egm2008("egm2008-1");
-    height = egm2008.ConvertHeight(
-      nav_sat_fix_msg.latitude, nav_sat_fix_msg.longitude, nav_sat_fix_msg.altitude,
-      GeographicLib::Geoid::ELLIPSOIDTOGEOID);
-  } else if (vertical_datum == map_interface::MapProjectorInfo::Message::EGM2008) {
-    height = nav_sat_fix_msg.altitude;
-  } else {
-    throw std::runtime_error("Invalid vertical datum type: " + vertical_datum);
-  }
-  return height;
-}
-
-=======
->>>>>>> 5f04a370
 GNSSStat NavSatFix2UTM(
   const sensor_msgs::msg::NavSatFix & nav_sat_fix_msg, const rclcpp::Logger & logger,
   const std::string & vertical_datum)
@@ -74,10 +51,6 @@
     GeographicLib::UTMUPS::Forward(
       nav_sat_fix_msg.latitude, nav_sat_fix_msg.longitude, utm.zone, utm.east_north_up, utm.x,
       utm.y);
-<<<<<<< HEAD
-    utm.z = convertHeight2EGM2008(nav_sat_fix_msg, vertical_datum);
-=======
-
     std::string target_height_system;
     if (height_system == 0) {
       target_height_system = "EGM2008";
@@ -87,7 +60,6 @@
     utm.z = geography_utils::convert_height(
       nav_sat_fix_msg.altitude, nav_sat_fix_msg.latitude, nav_sat_fix_msg.longitude, "WGS84",
       target_height_system);
->>>>>>> 5f04a370
     utm.latitude = nav_sat_fix_msg.latitude;
     utm.longitude = nav_sat_fix_msg.longitude;
     utm.altitude = nav_sat_fix_msg.altitude;
@@ -109,9 +81,7 @@
     GeographicLib::UTMUPS::Forward(
       nav_sat_fix_origin.latitude, nav_sat_fix_origin.longitude, utm_origin.zone,
       utm_origin.east_north_up, utm_origin.x, utm_origin.y);
-<<<<<<< HEAD
-    utm_origin.z = convertHeight2EGM2008(nav_sat_fix_origin, vertical_datum);
-=======
+
     std::string target_height_system;
     if (height_system == 0) {
       target_height_system = "EGM2008";
@@ -121,7 +91,6 @@
     utm_origin.z = geography_utils::convert_height(
       nav_sat_fix_origin.altitude, nav_sat_fix_origin.latitude, nav_sat_fix_origin.longitude,
       "WGS84", target_height_system);
->>>>>>> 5f04a370
 
     // individual coordinates of global coordinate system
     double global_x = 0.0;
@@ -135,14 +104,10 @@
     // individual coordinates of local coordinate system
     utm_local.x = global_x - utm_origin.x;
     utm_local.y = global_y - utm_origin.y;
-<<<<<<< HEAD
-    utm_local.z = convertHeight2EGM2008(nav_sat_fix_msg, vertical_datum) - utm_origin.z;
-=======
     utm_local.z = geography_utils::convert_height(
                     nav_sat_fix_msg.altitude, nav_sat_fix_msg.latitude, nav_sat_fix_msg.longitude,
                     "WGS84", target_height_system) -
                   utm_origin.z;
->>>>>>> 5f04a370
   } catch (const GeographicLib::GeographicErr & err) {
     RCLCPP_ERROR_STREAM(
       logger, "Failed to convert from LLH to UTM in local coordinates" << err.what());
