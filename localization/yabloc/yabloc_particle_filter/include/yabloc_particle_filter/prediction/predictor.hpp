--- conflicted
+++ resolved
@@ -77,11 +77,7 @@
   rclcpp::Publisher<Marker>::SharedPtr marker_pub_;
   std::unique_ptr<tf2_ros::TransformBroadcaster> tf2_broadcaster_;
   // Server
-<<<<<<< HEAD
-  rclcpp::Service<SetBool>::SharedPtr enable_server_;
-=======
   rclcpp::Service<SetBool>::SharedPtr yabloc_trigger_server_;
->>>>>>> fe8f2839
 
   // Timer callback
   rclcpp::TimerBase::SharedPtr timer_;
@@ -103,12 +99,8 @@
   void on_twist_cov(const TwistCovStamped::ConstSharedPtr twist);
   void on_weighted_particles(const ParticleArray::ConstSharedPtr weighted_particles);
   void on_timer();
-<<<<<<< HEAD
-  void on_service(SetBool::Request::ConstSharedPtr request, SetBool::Response::SharedPtr response);
-=======
   void on_trigger_service(
     SetBool::Request::ConstSharedPtr request, SetBool::Response::SharedPtr response);
->>>>>>> fe8f2839
 
   //
   void initialize_particles(const PoseCovStamped & initialpose);
