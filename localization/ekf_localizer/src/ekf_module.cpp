// Copyright 2018-2019 Autoware Foundation
//
// Licensed under the Apache License, Version 2.0 (the "License");
// you may not use this file except in compliance with the License.
// You may obtain a copy of the License at
//
//     http://www.apache.org/licenses/LICENSE-2.0
//
// Unless required by applicable law or agreed to in writing, software
// distributed under the License is distributed on an "AS IS" BASIS,
// WITHOUT WARRANTIES OR CONDITIONS OF ANY KIND, either express or implied.
// See the License for the specific language governing permissions and
// limitations under the License.

#include "ekf_localizer/ekf_module.hpp"

#include "ekf_localizer/covariance.hpp"
#include "ekf_localizer/mahalanobis.hpp"
#include "ekf_localizer/matrix_types.hpp"
#include "ekf_localizer/measurement.hpp"
#include "ekf_localizer/numeric.hpp"
#include "ekf_localizer/state_transition.hpp"
#include "ekf_localizer/warning_message.hpp"

#include <autoware/universe_utils/geometry/geometry.hpp>
#include <autoware/universe_utils/ros/msg_covariance.hpp>

#include <fmt/core.h>
#include <tf2/LinearMath/Quaternion.h>
#include <tf2/utils.h>

namespace autoware::ekf_localizer
{

// clang-format off
#define DEBUG_PRINT_MAT(X) {if (params_.show_debug_info) {std::cout << #X << ": " << X << std::endl;}} // NOLINT
// clang-format on

EKFModule::EKFModule(std::shared_ptr<Warning> warning, const HyperParameters & params)
: warning_(std::move(warning)),
  dim_x_(6),  // x, y, yaw, yaw_bias, vx, wz
  accumulated_delay_times_(params.extend_state_step, 1.0E15),
  params_(params),
  last_angular_velocity_(0.0, 0.0, 0.0)
{
  Eigen::MatrixXd x = Eigen::MatrixXd::Zero(dim_x_, 1);
  Eigen::MatrixXd p = Eigen::MatrixXd::Identity(dim_x_, dim_x_) * 1.0E15;  // for x & y
  p(IDX::YAW, IDX::YAW) = 50.0;                                            // for yaw
  if (params_.enable_yaw_bias_estimation) {
    p(IDX::YAWB, IDX::YAWB) = 50.0;  // for yaw bias
  }
  p(IDX::VX, IDX::VX) = 1000.0;  // for vx
  p(IDX::WZ, IDX::WZ) = 50.0;    // for wz

  kalman_filter_.init(x, p, static_cast<int>(params_.extend_state_step));
  z_filter_.set_proc_var(params_.z_filter_proc_dev * params_.z_filter_proc_dev);
  roll_filter_.set_proc_var(params_.roll_filter_proc_dev * params_.roll_filter_proc_dev);
  pitch_filter_.set_proc_var(params_.pitch_filter_proc_dev * params_.pitch_filter_proc_dev);
}

void EKFModule::initialize(
  const PoseWithCovariance & initial_pose, const geometry_msgs::msg::TransformStamped & transform)
{
  Eigen::MatrixXd x(dim_x_, 1);
  Eigen::MatrixXd p = Eigen::MatrixXd::Zero(dim_x_, dim_x_);

  x(IDX::X) = initial_pose.pose.pose.position.x + transform.transform.translation.x;
  x(IDX::Y) = initial_pose.pose.pose.position.y + transform.transform.translation.y;
  x(IDX::YAW) =
    tf2::getYaw(initial_pose.pose.pose.orientation) + tf2::getYaw(transform.transform.rotation);
  x(IDX::YAWB) = 0.0;
  x(IDX::VX) = 0.0;
  x(IDX::WZ) = 0.0;

  using COV_IDX = autoware::universe_utils::xyzrpy_covariance_index::XYZRPY_COV_IDX;
  p(IDX::X, IDX::X) = initial_pose.pose.covariance[COV_IDX::X_X];
  p(IDX::Y, IDX::Y) = initial_pose.pose.covariance[COV_IDX::Y_Y];
  p(IDX::YAW, IDX::YAW) = initial_pose.pose.covariance[COV_IDX::YAW_YAW];

  if (params_.enable_yaw_bias_estimation) {
    p(IDX::YAWB, IDX::YAWB) = 0.0001;
  }
  p(IDX::VX, IDX::VX) = 0.01;
  p(IDX::WZ, IDX::WZ) = 0.01;

  kalman_filter_.init(x, p, static_cast<int>(params_.extend_state_step));

  const double z = initial_pose.pose.pose.position.z;

  const auto rpy = autoware::universe_utils::getRPY(initial_pose.pose.pose.orientation);

  const double z_var = initial_pose.pose.covariance[COV_IDX::Z_Z];
  const double roll_var = initial_pose.pose.covariance[COV_IDX::ROLL_ROLL];
  const double pitch_var = initial_pose.pose.covariance[COV_IDX::PITCH_PITCH];

  z_filter_.init(z, z_var);
  roll_filter_.init(rpy.x, roll_var);
  pitch_filter_.init(rpy.y, pitch_var);
}

geometry_msgs::msg::PoseStamped EKFModule::get_current_pose(
  const rclcpp::Time & current_time, bool get_biased_yaw) const
{
  const double z = z_filter_.get_x();
  const double roll = roll_filter_.get_x();
  const double pitch = pitch_filter_.get_x();

  const double x = kalman_filter_.getXelement(IDX::X);
  const double y = kalman_filter_.getXelement(IDX::Y);
  /*
    getXelement(IDX::YAW) is surely `biased_yaw`.
    Please note how `yaw` and `yaw_bias` are used in the state transition model and
    how the observed pose is handled in the measurement pose update.
  */
  const double biased_yaw = kalman_filter_.getXelement(IDX::YAW);
  const double yaw_bias = kalman_filter_.getXelement(IDX::YAWB);
  const double yaw = biased_yaw + yaw_bias;

  Pose current_ekf_pose;
  current_ekf_pose.header.frame_id = params_.pose_frame_id;
  current_ekf_pose.header.stamp = current_time;
  current_ekf_pose.pose.position = autoware::universe_utils::createPoint(x, y, z);
  if (get_biased_yaw) {
    current_ekf_pose.pose.orientation =
      autoware::universe_utils::createQuaternionFromRPY(roll, pitch, biased_yaw);
  } else {
    current_ekf_pose.pose.orientation =
      autoware::universe_utils::createQuaternionFromRPY(roll, pitch, yaw);
  }
  return current_ekf_pose;
}

geometry_msgs::msg::TwistStamped EKFModule::get_current_twist(
  const rclcpp::Time & current_time) const
{
  const double vx = kalman_filter_.getXelement(IDX::VX);
  const double wz = kalman_filter_.getXelement(IDX::WZ);

  Twist current_ekf_twist;
  current_ekf_twist.header.frame_id = "base_link";
  current_ekf_twist.header.stamp = current_time;
  current_ekf_twist.twist.linear.x = vx;
  current_ekf_twist.twist.angular.z = wz;
  return current_ekf_twist;
}

std::array<double, 36> EKFModule::get_current_pose_covariance() const
{
  std::array<double, 36> cov =
    ekf_covariance_to_pose_message_covariance(kalman_filter_.getLatestP());

  using COV_IDX = autoware::universe_utils::xyzrpy_covariance_index::XYZRPY_COV_IDX;
  cov[COV_IDX::Z_Z] = z_filter_.get_var();
  cov[COV_IDX::ROLL_ROLL] = roll_filter_.get_var();
  cov[COV_IDX::PITCH_PITCH] = pitch_filter_.get_var();

  return cov;
}

std::array<double, 36> EKFModule::get_current_twist_covariance() const
{
  return ekf_covariance_to_twist_message_covariance(kalman_filter_.getLatestP());
}

double EKFModule::get_yaw_bias() const
{
  return kalman_filter_.getLatestX()(IDX::YAWB);
}

size_t EKFModule::find_closest_delay_time_index(double target_value) const
{
  // If target_value is too large, return last index + 1
  if (target_value > accumulated_delay_times_.back()) {
    return accumulated_delay_times_.size();
  }

  auto lower = std::lower_bound(
    accumulated_delay_times_.begin(), accumulated_delay_times_.end(), target_value);

  // If the lower bound is the first element, return its index.
  // If the lower bound is beyond the last element, return the last index.
  // If else, take the closest element.
  if (lower == accumulated_delay_times_.begin()) {
    return 0;
  }
  if (lower == accumulated_delay_times_.end()) {
    return accumulated_delay_times_.size() - 1;
  }
  // Compare the target with the lower bound and the previous element.
  auto prev = lower - 1;
  bool is_closer_to_prev = (target_value - *prev) < (*lower - target_value);

  // Return the index of the closer element.
  return is_closer_to_prev ? std::distance(accumulated_delay_times_.begin(), prev)
                           : std::distance(accumulated_delay_times_.begin(), lower);
}

void EKFModule::accumulate_delay_time(const double dt)
{
  // Shift the delay times to the right.
  std::copy_backward(
    accumulated_delay_times_.begin(), accumulated_delay_times_.end() - 1,
    accumulated_delay_times_.end());

  // Add a new element (=0) and, and add delay time to the previous elements.
  accumulated_delay_times_.front() = 0.0;
  for (size_t i = 1; i < accumulated_delay_times_.size(); ++i) {
    accumulated_delay_times_[i] += dt;
  }
}

void EKFModule::predict_with_delay(const double dt)
{
  const Eigen::MatrixXd x_curr = kalman_filter_.getLatestX();
  const Eigen::MatrixXd p_curr = kalman_filter_.getLatestP();

  const double proc_cov_vx_d = std::pow(params_.proc_stddev_vx_c * dt, 2.0);
  const double proc_cov_wz_d = std::pow(params_.proc_stddev_wz_c * dt, 2.0);
  const double proc_cov_yaw_d = std::pow(params_.proc_stddev_yaw_c * dt, 2.0);

  const Vector6d x_next = predict_next_state(x_curr, dt);
  const Matrix6d a = create_state_transition_matrix(x_curr, dt);
  const Matrix6d q = process_noise_covariance(proc_cov_yaw_d, proc_cov_vx_d, proc_cov_wz_d);
  kalman_filter_.predictWithDelay(x_next, a, q);
  ekf_dt_ = dt;
}

bool EKFModule::measurement_update_pose(
  const PoseWithCovariance & pose, const rclcpp::Time & t_curr, EKFDiagnosticInfo & pose_diag_info)
{
  if (pose.header.frame_id != params_.pose_frame_id) {
    warning_->warn_throttle(
      fmt::format(
        "pose frame_id is %s, but pose_frame is set as %s. They must be same.",
        pose.header.frame_id.c_str(), params_.pose_frame_id.c_str()),
      2000);
  }
  const Eigen::MatrixXd x_curr = kalman_filter_.getLatestX();
  DEBUG_PRINT_MAT(x_curr.transpose());

  constexpr int dim_y = 3;  // pos_x, pos_y, yaw, depending on Pose output

  /* Calculate delay step */
  double delay_time = (t_curr - pose.header.stamp).seconds() + params_.pose_additional_delay;
  if (delay_time < 0.0) {
    warning_->warn_throttle(pose_delay_time_warning_message(delay_time), 1000);
  }

  delay_time = std::max(delay_time, 0.0);

  const size_t delay_step = find_closest_delay_time_index(delay_time);

  pose_diag_info.delay_time = std::max(delay_time, pose_diag_info.delay_time);
  pose_diag_info.delay_time_threshold = accumulated_delay_times_.back();
  if (delay_step >= params_.extend_state_step) {
    pose_diag_info.is_passed_delay_gate = false;
    warning_->warn_throttle(
      pose_delay_step_warning_message(
        pose_diag_info.delay_time, pose_diag_info.delay_time_threshold),
      2000);
    return false;
  }

  /* Since the kalman filter cannot handle the rotation angle directly,
    offset the yaw angle so that the difference from the yaw angle that ekf holds internally
    is less than 2 pi. */
  double yaw = tf2::getYaw(pose.pose.pose.orientation);
  const double ekf_yaw = kalman_filter_.getXelement(delay_step * dim_x_ + IDX::YAW);
  const double yaw_error = normalize_yaw(yaw - ekf_yaw);  // normalize the error not to exceed 2 pi
  yaw = yaw_error + ekf_yaw;

  /* Set measurement matrix */
  Eigen::MatrixXd y(dim_y, 1);
  y << pose.pose.pose.position.x, pose.pose.pose.position.y, yaw;

  if (has_nan(y) || has_inf(y)) {
    warning_->warn(
      "[EKF] pose measurement matrix includes NaN of Inf. ignore update. check pose message.");
    return false;
  }

  /* Gate */
  const Eigen::Vector3d y_ekf(
    kalman_filter_.getXelement(delay_step * dim_x_ + IDX::X),
    kalman_filter_.getXelement(delay_step * dim_x_ + IDX::Y), ekf_yaw);
  const Eigen::MatrixXd p_curr = kalman_filter_.getLatestP();
  const Eigen::MatrixXd p_y = p_curr.block(0, 0, dim_y, dim_y);

  const double distance = mahalanobis(y_ekf, y, p_y);
  pose_diag_info.mahalanobis_distance = std::max(distance, pose_diag_info.mahalanobis_distance);
  if (distance > params_.pose_gate_dist) {
    pose_diag_info.is_passed_mahalanobis_gate = false;
    warning_->warn_throttle(mahalanobis_warning_message(distance, params_.pose_gate_dist), 2000);
    warning_->warn_throttle("Ignore the measurement data.", 2000);
    return false;
  }

  DEBUG_PRINT_MAT(y.transpose());
  DEBUG_PRINT_MAT(y_ekf.transpose());
  DEBUG_PRINT_MAT((y - y_ekf).transpose());

  const Eigen::Matrix<double, 3, 6> c = pose_measurement_matrix();
  const Eigen::Matrix3d r =
    pose_measurement_covariance(pose.pose.covariance, params_.pose_smoothing_steps);

  kalman_filter_.updateWithDelay(y, c, r, static_cast<int>(delay_step));

  // Update Simple 1D filter with considering change of roll, pitch and height (position z)
  // values due to measurement pose delay
  auto pose_with_rph_delay_compensation =
    compensate_rph_with_delay(pose, last_angular_velocity_, delay_time);
  update_simple_1d_filters(pose_with_rph_delay_compensation, params_.pose_smoothing_steps);

  // debug
  const Eigen::MatrixXd x_result = kalman_filter_.getLatestX();
  DEBUG_PRINT_MAT(x_result.transpose());
  DEBUG_PRINT_MAT((x_result - x_curr).transpose());

  return true;
}

geometry_msgs::msg::PoseWithCovarianceStamped EKFModule::compensate_rph_with_delay(
  const PoseWithCovariance & pose, tf2::Vector3 last_angular_velocity, const double delay_time)
{
  tf2::Quaternion delta_orientation;
  if (last_angular_velocity.length() > 0.0) {
    delta_orientation.setRotation(
      last_angular_velocity.normalized(), last_angular_velocity.length() * delay_time);
  } else {
    delta_orientation.setValue(0.0, 0.0, 0.0, 1.0);
  }

  tf2::Quaternion prev_orientation = tf2::Quaternion(
    pose.pose.pose.orientation.x, pose.pose.pose.orientation.y, pose.pose.pose.orientation.z,
    pose.pose.pose.orientation.w);

  tf2::Quaternion curr_orientation;
  curr_orientation = prev_orientation * delta_orientation;
  curr_orientation.normalize();

  PoseWithCovariance pose_with_delay;
  pose_with_delay = pose;
  pose_with_delay.header.stamp =
    rclcpp::Time(pose.header.stamp) + rclcpp::Duration::from_seconds(delay_time);
  pose_with_delay.pose.pose.orientation.x = curr_orientation.x();
  pose_with_delay.pose.pose.orientation.y = curr_orientation.y();
  pose_with_delay.pose.pose.orientation.z = curr_orientation.z();
  pose_with_delay.pose.pose.orientation.w = curr_orientation.w();

  const auto rpy = autoware::universe_utils::getRPY(pose_with_delay.pose.pose.orientation);
  const double delta_z = kalman_filter_.getXelement(IDX::VX) * delay_time * std::sin(-rpy.y);
  pose_with_delay.pose.pose.position.z += delta_z;

  return pose_with_delay;
}

bool EKFModule::measurement_update_twist(
  const TwistWithCovariance & twist, const rclcpp::Time & t_curr,
  EKFDiagnosticInfo & twist_diag_info)
{
  if (twist.header.frame_id != "base_link") {
    warning_->warn_throttle("twist frame_id must be base_link", 2000);
  }

  last_angular_velocity_ = tf2::Vector3(0.0, 0.0, 0.0);

  const Eigen::MatrixXd x_curr = kalman_filter_.getLatestX();
  DEBUG_PRINT_MAT(x_curr.transpose());

  constexpr int dim_y = 2;  // vx, wz

  /* Calculate delay step */
  double delay_time = (t_curr - twist.header.stamp).seconds() + params_.twist_additional_delay;
  if (delay_time < 0.0) {
    warning_->warn_throttle(twist_delay_time_warning_message(delay_time), 1000);
  }
  delay_time = std::max(delay_time, 0.0);

  const size_t delay_step = find_closest_delay_time_index(delay_time);

  twist_diag_info.delay_time = std::max(delay_time, twist_diag_info.delay_time);
  twist_diag_info.delay_time_threshold = accumulated_delay_times_.back();
  if (delay_step >= params_.extend_state_step) {
    twist_diag_info.is_passed_delay_gate = false;
    warning_->warn_throttle(
      twist_delay_step_warning_message(
        twist_diag_info.delay_time, twist_diag_info.delay_time_threshold),
      2000);
    return false;
  }

  /* Set measurement matrix */
  Eigen::MatrixXd y(dim_y, 1);
  y << twist.twist.twist.linear.x, twist.twist.twist.angular.z;

  if (has_nan(y) || has_inf(y)) {
    warning_->warn(
      "[EKF] twist measurement matrix includes NaN of Inf. ignore update. check twist message.");
    return false;
  }

  const Eigen::Vector2d y_ekf(
    kalman_filter_.getXelement(delay_step * dim_x_ + IDX::VX),
    kalman_filter_.getXelement(delay_step * dim_x_ + IDX::WZ));
  const Eigen::MatrixXd p_curr = kalman_filter_.getLatestP();
  const Eigen::MatrixXd p_y = p_curr.block(4, 4, dim_y, dim_y);

  const double distance = mahalanobis(y_ekf, y, p_y);
  twist_diag_info.mahalanobis_distance = std::max(distance, twist_diag_info.mahalanobis_distance);
  if (distance > params_.twist_gate_dist) {
    twist_diag_info.is_passed_mahalanobis_gate = false;
    warning_->warn_throttle(mahalanobis_warning_message(distance, params_.twist_gate_dist), 2000);
    warning_->warn_throttle("Ignore the measurement data.", 2000);
    return false;
  }

  DEBUG_PRINT_MAT(y.transpose());
  DEBUG_PRINT_MAT(y_ekf.transpose());
  DEBUG_PRINT_MAT((y - y_ekf).transpose());

  const Eigen::Matrix<double, 2, 6> c = twist_measurement_matrix();
  const Eigen::Matrix2d r =
    twist_measurement_covariance(twist.twist.covariance, params_.twist_smoothing_steps);

  kalman_filter_.updateWithDelay(y, c, r, static_cast<int>(delay_step));

  last_angular_velocity_ = tf2::Vector3(
    twist.twist.twist.angular.x, twist.twist.twist.angular.y, twist.twist.twist.angular.z);

  // debug
  const Eigen::MatrixXd x_result = kalman_filter_.getLatestX();
  DEBUG_PRINT_MAT(x_result.transpose());
  DEBUG_PRINT_MAT((x_result - x_curr).transpose());

  return true;
}

<<<<<<< HEAD
void EKFModule::update_simple_1d_filters(
  const geometry_msgs::msg::PoseWithCovarianceStamped & pose, const size_t smoothing_step)
{
  double z = pose.pose.pose.position.z;

  const auto rpy = autoware::universe_utils::getRPY(pose.pose.pose.orientation);

  using COV_IDX = autoware::universe_utils::xyzrpy_covariance_index::XYZRPY_COV_IDX;
  double z_var = pose.pose.covariance[COV_IDX::Z_Z] * static_cast<double>(smoothing_step);
  double roll_var = pose.pose.covariance[COV_IDX::ROLL_ROLL] * static_cast<double>(smoothing_step);
  double pitch_var =
    pose.pose.covariance[COV_IDX::PITCH_PITCH] * static_cast<double>(smoothing_step);

  z_filter_.update(z, z_var, ekf_dt_);
  roll_filter_.update(rpy.x, roll_var, ekf_dt_);
  pitch_filter_.update(rpy.y, pitch_var, ekf_dt_);
}
=======
}  // namespace autoware::ekf_localizer
>>>>>>> d92b054c
<|MERGE_RESOLUTION|>--- conflicted
+++ resolved
@@ -435,7 +435,6 @@
   return true;
 }
 
-<<<<<<< HEAD
 void EKFModule::update_simple_1d_filters(
   const geometry_msgs::msg::PoseWithCovarianceStamped & pose, const size_t smoothing_step)
 {
@@ -453,6 +452,5 @@
   roll_filter_.update(rpy.x, roll_var, ekf_dt_);
   pitch_filter_.update(rpy.y, pitch_var, ekf_dt_);
 }
-=======
-}  // namespace autoware::ekf_localizer
->>>>>>> d92b054c
+
+}  // namespace autoware::ekf_localizer