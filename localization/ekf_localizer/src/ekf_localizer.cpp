// Copyright 2018-2019 Autoware Foundation
//
// Licensed under the Apache License, Version 2.0 (the "License");
// you may not use this file except in compliance with the License.
// You may obtain a copy of the License at
//
//     http://www.apache.org/licenses/LICENSE-2.0
//
// Unless required by applicable law or agreed to in writing, software
// distributed under the License is distributed on an "AS IS" BASIS,
// WITHOUT WARRANTIES OR CONDITIONS OF ANY KIND, either express or implied.
// See the License for the specific language governing permissions and
// limitations under the License.

#include "ekf_localizer/ekf_localizer.hpp"

#include "ekf_localizer/diagnostics.hpp"
#include "ekf_localizer/string.hpp"
#include "ekf_localizer/warning_message.hpp"

#include <rclcpp/duration.hpp>
#include <rclcpp/logging.hpp>
#include <tier4_autoware_utils/geometry/geometry.hpp>
#include <tier4_autoware_utils/math/unit_conversion.hpp>
#include <tier4_autoware_utils/ros/msg_covariance.hpp>

#include <fmt/core.h>

#include <algorithm>
#include <functional>
#include <memory>
#include <queue>
#include <string>
#include <utility>

// clang-format off
#define PRINT_MAT(X) std::cout << #X << ":\n" << X << std::endl << std::endl
#define DEBUG_INFO(...) {if (params_.show_debug_info) {RCLCPP_INFO(__VA_ARGS__);}}
// clang-format on

using std::placeholders::_1;

EKFLocalizer::EKFLocalizer(const std::string & node_name, const rclcpp::NodeOptions & node_options)
: rclcpp::Node(node_name, node_options),
  warning_(std::make_shared<Warning>(this)),
  params_(this),
  ekf_rate_(params_.ekf_rate),
  ekf_dt_(params_.ekf_dt),
  pose_queue_(params_.pose_smoothing_steps),
  twist_queue_(params_.twist_smoothing_steps)
{
  /* convert to continuous to discrete */
  proc_cov_vx_d_ = std::pow(params_.proc_stddev_vx_c * ekf_dt_, 2.0);
  proc_cov_wz_d_ = std::pow(params_.proc_stddev_wz_c * ekf_dt_, 2.0);
  proc_cov_yaw_d_ = std::pow(params_.proc_stddev_yaw_c * ekf_dt_, 2.0);

  is_activated_ = false;

  /* initialize ros system */
  timer_control_ = rclcpp::create_timer(
    this, get_clock(), rclcpp::Duration::from_seconds(ekf_dt_),
    std::bind(&EKFLocalizer::timerCallback, this));

  timer_tf_ = rclcpp::create_timer(
    this, get_clock(), rclcpp::Rate(params_.tf_rate_).period(),
    std::bind(&EKFLocalizer::timerTFCallback, this));

  pub_pose_ = create_publisher<geometry_msgs::msg::PoseStamped>("ekf_pose", 1);
  pub_pose_cov_ =
    create_publisher<geometry_msgs::msg::PoseWithCovarianceStamped>("ekf_pose_with_covariance", 1);
  pub_odom_ = create_publisher<nav_msgs::msg::Odometry>("ekf_odom", 1);
  pub_twist_ = create_publisher<geometry_msgs::msg::TwistStamped>("ekf_twist", 1);
  pub_twist_cov_ = create_publisher<geometry_msgs::msg::TwistWithCovarianceStamped>(
    "ekf_twist_with_covariance", 1);
  pub_yaw_bias_ = create_publisher<tier4_debug_msgs::msg::Float64Stamped>("estimated_yaw_bias", 1);
  pub_biased_pose_ = create_publisher<geometry_msgs::msg::PoseStamped>("ekf_biased_pose", 1);
  pub_biased_pose_cov_ = create_publisher<geometry_msgs::msg::PoseWithCovarianceStamped>(
    "ekf_biased_pose_with_covariance", 1);
  pub_diag_ = this->create_publisher<diagnostic_msgs::msg::DiagnosticArray>("/diagnostics", 10);
  sub_initialpose_ = create_subscription<geometry_msgs::msg::PoseWithCovarianceStamped>(
    "initialpose", 1, std::bind(&EKFLocalizer::callbackInitialPose, this, _1));
  sub_pose_with_cov_ = create_subscription<geometry_msgs::msg::PoseWithCovarianceStamped>(
    "in_pose_with_covariance", 1, std::bind(&EKFLocalizer::callbackPoseWithCovariance, this, _1));
  sub_twist_with_cov_ = create_subscription<geometry_msgs::msg::TwistWithCovarianceStamped>(
    "in_twist_with_covariance", 1, std::bind(&EKFLocalizer::callbackTwistWithCovariance, this, _1));
  service_trigger_node_ = create_service<std_srvs::srv::SetBool>(
    "trigger_node_srv",
    std::bind(
      &EKFLocalizer::serviceTriggerNode, this, std::placeholders::_1, std::placeholders::_2),
    rclcpp::ServicesQoS().get_rmw_qos_profile());

  tf_br_ = std::make_shared<tf2_ros::TransformBroadcaster>(
    std::shared_ptr<rclcpp::Node>(this, [](auto) {}));

<<<<<<< HEAD
  ekf_module_ = std::make_unique<EKFModule>(warning_, params_);
=======
  logger_configure_ = std::make_unique<tier4_autoware_utils::LoggerLevelConfigure>(this);

  initEKF();
>>>>>>> c7aa19ee

  z_filter_.set_proc_dev(1.0);
  roll_filter_.set_proc_dev(0.01);
  pitch_filter_.set_proc_dev(0.01);
}

/*
 * updatePredictFrequency
 */
void EKFLocalizer::updatePredictFrequency()
{
  if (last_predict_time_) {
    if (get_clock()->now() < *last_predict_time_) {
      warning_->warn("Detected jump back in time");
    } else {
      ekf_rate_ = 1.0 / (get_clock()->now() - *last_predict_time_).seconds();
      DEBUG_INFO(get_logger(), "[EKF] update ekf_rate_ to %f hz", ekf_rate_);
      ekf_dt_ = 1.0 / std::max(ekf_rate_, 0.1);

      /* Update discrete proc_cov*/
      proc_cov_vx_d_ = std::pow(params_.proc_stddev_vx_c * ekf_dt_, 2.0);
      proc_cov_wz_d_ = std::pow(params_.proc_stddev_wz_c * ekf_dt_, 2.0);
      proc_cov_yaw_d_ = std::pow(params_.proc_stddev_yaw_c * ekf_dt_, 2.0);
    }
  }
  last_predict_time_ = std::make_shared<const rclcpp::Time>(get_clock()->now());
}

/*
 * timerCallback
 */
void EKFLocalizer::timerCallback()
{
  if (!is_activated_) {
    warning_->warnThrottle(
      "The node is not activated. Provide initial pose to pose_initializer", 2000);
    publishDiagnostics();
    return;
  }

  DEBUG_INFO(get_logger(), "========================= timer called =========================");

  /* update predict frequency with measured timer rate */
  updatePredictFrequency();

  /* predict model in EKF */
  stop_watch_.tic();
  DEBUG_INFO(get_logger(), "------------------------- start prediction -------------------------");
  ekf_module_->predictWithDelay(ekf_dt_);
  DEBUG_INFO(get_logger(), "[EKF] predictKinematicsModel calc time = %f [ms]", stop_watch_.toc());
  DEBUG_INFO(get_logger(), "------------------------- end prediction -------------------------\n");

  /* pose measurement update */
  pose_diag_info_.queue_size = pose_queue_.size();
  pose_diag_info_.is_passed_delay_gate = true;
  pose_diag_info_.delay_time = 0.0;
  pose_diag_info_.delay_time_threshold = 0.0;
  pose_diag_info_.is_passed_mahalanobis_gate = true;
  pose_diag_info_.mahalanobis_distance = 0.0;

  bool pose_is_updated = false;

  if (!pose_queue_.empty()) {
    DEBUG_INFO(get_logger(), "------------------------- start Pose -------------------------");
    stop_watch_.tic();

    // save the initial size because the queue size can change in the loop
    const auto t_curr = this->now();
    const size_t n = pose_queue_.size();
    for (size_t i = 0; i < n; ++i) {
      const auto pose = pose_queue_.pop_increment_age();
      bool is_updated = ekf_module_->measurementUpdatePose(*pose, ekf_dt_, t_curr, pose_diag_info_);
      if (is_updated) {
        pose_is_updated = true;

        // Update Simple 1D filter with considering change of z value due to measurement pose delay
        const double delay_time =
          (t_curr - pose->header.stamp).seconds() + params_.pose_additional_delay;
        const auto pose_with_z_delay = ekf_module_->compensatePoseWithZDelay(*pose, delay_time);
        updateSimple1DFilters(pose_with_z_delay, params_.pose_smoothing_steps);
      }
    }
    DEBUG_INFO(get_logger(), "[EKF] measurementUpdatePose calc time = %f [ms]", stop_watch_.toc());
    DEBUG_INFO(get_logger(), "------------------------- end Pose -------------------------\n");
  }
  pose_diag_info_.no_update_count = pose_is_updated ? 0 : (pose_diag_info_.no_update_count + 1);

  /* twist measurement update */
  twist_diag_info_.queue_size = twist_queue_.size();
  twist_diag_info_.is_passed_delay_gate = true;
  twist_diag_info_.delay_time = 0.0;
  twist_diag_info_.delay_time_threshold = 0.0;
  twist_diag_info_.is_passed_mahalanobis_gate = true;
  twist_diag_info_.mahalanobis_distance = 0.0;

  bool twist_is_updated = false;

  if (!twist_queue_.empty()) {
    DEBUG_INFO(get_logger(), "------------------------- start Twist -------------------------");
    stop_watch_.tic();

    // save the initial size because the queue size can change in the loop
    const auto t_curr = this->now();
    const size_t n = twist_queue_.size();
    for (size_t i = 0; i < n; ++i) {
      const auto twist = twist_queue_.pop_increment_age();
      bool is_updated =
        ekf_module_->measurementUpdateTwist(*twist, ekf_dt_, t_curr, twist_diag_info_);
      if (is_updated) {
        twist_is_updated = true;
      }
    }
    DEBUG_INFO(get_logger(), "[EKF] measurementUpdateTwist calc time = %f [ms]", stop_watch_.toc());
    DEBUG_INFO(get_logger(), "------------------------- end Twist -------------------------\n");
  }
  twist_diag_info_.no_update_count = twist_is_updated ? 0 : (twist_diag_info_.no_update_count + 1);

  const double z = z_filter_.get_x();
  const double roll = roll_filter_.get_x();
  const double pitch = pitch_filter_.get_x();
  const geometry_msgs::msg::PoseStamped current_ekf_pose =
    ekf_module_->getCurrentPose(this->now(), z, roll, pitch, false);
  const geometry_msgs::msg::PoseStamped current_biased_ekf_pose =
    ekf_module_->getCurrentPose(this->now(), z, roll, pitch, true);
  const geometry_msgs::msg::TwistStamped current_ekf_twist =
    ekf_module_->getCurrentTwist(this->now());

  /* publish ekf result */
  publishEstimateResult(current_ekf_pose, current_biased_ekf_pose, current_ekf_twist);
  publishDiagnostics();
}

/*
 * timerTFCallback
 */
void EKFLocalizer::timerTFCallback()
{
  if (!is_activated_) {
    return;
  }

  if (params_.pose_frame_id == "") {
    return;
  }

  const double z = z_filter_.get_x();
  const double roll = roll_filter_.get_x();
  const double pitch = pitch_filter_.get_x();

  geometry_msgs::msg::TransformStamped transform_stamped;
  transform_stamped = tier4_autoware_utils::pose2transform(
    ekf_module_->getCurrentPose(this->now(), z, roll, pitch, false), "base_link");
  transform_stamped.header.stamp = this->now();
  tf_br_->sendTransform(transform_stamped);
}

/*
 * getTransformFromTF
 */
bool EKFLocalizer::getTransformFromTF(
  std::string parent_frame, std::string child_frame,
  geometry_msgs::msg::TransformStamped & transform)
{
  tf2::BufferCore tf_buffer;
  tf2_ros::TransformListener tf_listener(tf_buffer);
  rclcpp::sleep_for(std::chrono::milliseconds(100));

  parent_frame = eraseLeadingSlash(parent_frame);
  child_frame = eraseLeadingSlash(child_frame);

  for (int i = 0; i < 50; ++i) {
    try {
      transform = tf_buffer.lookupTransform(parent_frame, child_frame, tf2::TimePointZero);
      return true;
    } catch (tf2::TransformException & ex) {
      warning_->warn(ex.what());
      rclcpp::sleep_for(std::chrono::milliseconds(100));
    }
  }
  return false;
}

/*
 * callbackInitialPose
 */
void EKFLocalizer::callbackInitialPose(
  geometry_msgs::msg::PoseWithCovarianceStamped::SharedPtr initialpose)
{
  geometry_msgs::msg::TransformStamped transform;
  if (!getTransformFromTF(params_.pose_frame_id, initialpose->header.frame_id, transform)) {
    RCLCPP_ERROR(
      get_logger(), "[EKF] TF transform failed. parent = %s, child = %s",
      params_.pose_frame_id.c_str(), initialpose->header.frame_id.c_str());
  }
  ekf_module_->initialize(*initialpose, transform);
  initSimple1DFilters(*initialpose);
}

/*
 * callbackPoseWithCovariance
 */
void EKFLocalizer::callbackPoseWithCovariance(
  geometry_msgs::msg::PoseWithCovarianceStamped::SharedPtr msg)
{
  if (!is_activated_) {
    return;
  }

  pose_queue_.push(msg);
}

/*
 * callbackTwistWithCovariance
 */
void EKFLocalizer::callbackTwistWithCovariance(
  geometry_msgs::msg::TwistWithCovarianceStamped::SharedPtr msg)
{
  // Ignore twist if velocity is too small.
  // Note that this inequality must not include "equal".
  if (std::abs(msg->twist.twist.linear.x) < params_.threshold_observable_velocity_mps) {
    msg->twist.covariance[0 * 6 + 0] = 10000.0;
  }
  twist_queue_.push(msg);
}

/*
 * publishEstimateResult
 */
void EKFLocalizer::publishEstimateResult(
  const geometry_msgs::msg::PoseStamped & current_ekf_pose,
  const geometry_msgs::msg::PoseStamped & current_biased_ekf_pose,
  const geometry_msgs::msg::TwistStamped & current_ekf_twist)
{
  rclcpp::Time current_time = this->now();

  /* publish latest pose */
  pub_pose_->publish(current_ekf_pose);
  pub_biased_pose_->publish(current_biased_ekf_pose);

  /* publish latest pose with covariance */
  geometry_msgs::msg::PoseWithCovarianceStamped pose_cov;
  pose_cov.header.stamp = current_time;
  pose_cov.header.frame_id = current_ekf_pose.header.frame_id;
  pose_cov.pose.pose = current_ekf_pose.pose;
  pose_cov.pose.covariance = ekf_module_->getCurrentPoseCovariance();
  pub_pose_cov_->publish(pose_cov);

  geometry_msgs::msg::PoseWithCovarianceStamped biased_pose_cov = pose_cov;
  biased_pose_cov.pose.pose = current_biased_ekf_pose.pose;
  pub_biased_pose_cov_->publish(biased_pose_cov);

  /* publish latest twist */
  pub_twist_->publish(current_ekf_twist);

  /* publish latest twist with covariance */
  geometry_msgs::msg::TwistWithCovarianceStamped twist_cov;
  twist_cov.header.stamp = current_time;
  twist_cov.header.frame_id = current_ekf_twist.header.frame_id;
  twist_cov.twist.twist = current_ekf_twist.twist;
  twist_cov.twist.covariance = ekf_module_->getCurrentTwistCovariance();
  pub_twist_cov_->publish(twist_cov);

  /* publish yaw bias */
  tier4_debug_msgs::msg::Float64Stamped yawb;
  yawb.stamp = current_time;
  yawb.data = ekf_module_->getYawBias();
  pub_yaw_bias_->publish(yawb);

  /* publish latest odometry */
  nav_msgs::msg::Odometry odometry;
  odometry.header.stamp = current_time;
  odometry.header.frame_id = current_ekf_pose.header.frame_id;
  odometry.child_frame_id = "base_link";
  odometry.pose = pose_cov.pose;
  odometry.twist = twist_cov.twist;
  pub_odom_->publish(odometry);
}

void EKFLocalizer::publishDiagnostics()
{
  std::vector<diagnostic_msgs::msg::DiagnosticStatus> diag_status_array;

  diag_status_array.push_back(checkProcessActivated(is_activated_));

  if (is_activated_) {
    diag_status_array.push_back(checkMeasurementUpdated(
      "pose", pose_diag_info_.no_update_count, params_.pose_no_update_count_threshold_warn,
      params_.pose_no_update_count_threshold_error));
    diag_status_array.push_back(checkMeasurementQueueSize("pose", pose_diag_info_.queue_size));
    diag_status_array.push_back(checkMeasurementDelayGate(
      "pose", pose_diag_info_.is_passed_delay_gate, pose_diag_info_.delay_time,
      pose_diag_info_.delay_time_threshold));
    diag_status_array.push_back(checkMeasurementMahalanobisGate(
      "pose", pose_diag_info_.is_passed_mahalanobis_gate, pose_diag_info_.mahalanobis_distance,
      params_.pose_gate_dist));

    diag_status_array.push_back(checkMeasurementUpdated(
      "twist", twist_diag_info_.no_update_count, params_.twist_no_update_count_threshold_warn,
      params_.twist_no_update_count_threshold_error));
    diag_status_array.push_back(checkMeasurementQueueSize("twist", twist_diag_info_.queue_size));
    diag_status_array.push_back(checkMeasurementDelayGate(
      "twist", twist_diag_info_.is_passed_delay_gate, twist_diag_info_.delay_time,
      twist_diag_info_.delay_time_threshold));
    diag_status_array.push_back(checkMeasurementMahalanobisGate(
      "twist", twist_diag_info_.is_passed_mahalanobis_gate, twist_diag_info_.mahalanobis_distance,
      params_.twist_gate_dist));
  }

  diagnostic_msgs::msg::DiagnosticStatus diag_merged_status;
  diag_merged_status = mergeDiagnosticStatus(diag_status_array);
  diag_merged_status.name = "localization: " + std::string(this->get_name());
  diag_merged_status.hardware_id = this->get_name();

  diagnostic_msgs::msg::DiagnosticArray diag_msg;
  diag_msg.header.stamp = this->now();
  diag_msg.status.push_back(diag_merged_status);
  pub_diag_->publish(diag_msg);
}

void EKFLocalizer::updateSimple1DFilters(
  const geometry_msgs::msg::PoseWithCovarianceStamped & pose, const size_t smoothing_step)
{
  double z = pose.pose.pose.position.z;

  const auto rpy = tier4_autoware_utils::getRPY(pose.pose.pose.orientation);

  using COV_IDX = tier4_autoware_utils::xyzrpy_covariance_index::XYZRPY_COV_IDX;
  double z_dev = pose.pose.covariance[COV_IDX::Z_Z] * static_cast<double>(smoothing_step);
  double roll_dev = pose.pose.covariance[COV_IDX::ROLL_ROLL] * static_cast<double>(smoothing_step);
  double pitch_dev =
    pose.pose.covariance[COV_IDX::PITCH_PITCH] * static_cast<double>(smoothing_step);

  z_filter_.update(z, z_dev, pose.header.stamp);
  roll_filter_.update(rpy.x, roll_dev, pose.header.stamp);
  pitch_filter_.update(rpy.y, pitch_dev, pose.header.stamp);
}

void EKFLocalizer::initSimple1DFilters(const geometry_msgs::msg::PoseWithCovarianceStamped & pose)
{
  double z = pose.pose.pose.position.z;

  const auto rpy = tier4_autoware_utils::getRPY(pose.pose.pose.orientation);

  using COV_IDX = tier4_autoware_utils::xyzrpy_covariance_index::XYZRPY_COV_IDX;
  double z_dev = pose.pose.covariance[COV_IDX::Z_Z];
  double roll_dev = pose.pose.covariance[COV_IDX::ROLL_ROLL];
  double pitch_dev = pose.pose.covariance[COV_IDX::PITCH_PITCH];

  z_filter_.init(z, z_dev, pose.header.stamp);
  roll_filter_.init(rpy.x, roll_dev, pose.header.stamp);
  pitch_filter_.init(rpy.y, pitch_dev, pose.header.stamp);
}

/**
 * @brief trigger node
 */
void EKFLocalizer::serviceTriggerNode(
  const std_srvs::srv::SetBool::Request::SharedPtr req,
  std_srvs::srv::SetBool::Response::SharedPtr res)
{
  if (req->data) {
    pose_queue_.clear();
    twist_queue_.clear();
    is_activated_ = true;
  } else {
    is_activated_ = false;
  }
  res->success = true;
  return;
}<|MERGE_RESOLUTION|>--- conflicted
+++ resolved
@@ -92,13 +92,8 @@
   tf_br_ = std::make_shared<tf2_ros::TransformBroadcaster>(
     std::shared_ptr<rclcpp::Node>(this, [](auto) {}));
 
-<<<<<<< HEAD
   ekf_module_ = std::make_unique<EKFModule>(warning_, params_);
-=======
   logger_configure_ = std::make_unique<tier4_autoware_utils::LoggerLevelConfigure>(this);
-
-  initEKF();
->>>>>>> c7aa19ee
 
   z_filter_.set_proc_dev(1.0);
   roll_filter_.set_proc_dev(0.01);
