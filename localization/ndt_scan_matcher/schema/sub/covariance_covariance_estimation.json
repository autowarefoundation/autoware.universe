{
  "$schema": "http://json-schema.org/draft-07/schema#",
  "title": "Parameters for Ndt Scan Matcher Node",
  "definitions": {
    "covariance_estimation": {
      "type": "object",
      "properties": {
        "covariance_estimation_type": {
          "type": "number",
          "description": "2D Real-time Converged estimation type. 0=FIXED_VALUE, 1=LAPLACE_APPROXIMATION, 2=MULTI_NDT, 3=MULTI_NDT_SCORE (FIXED_VALUE mode does not perform 2D Real-time Converged estimation)",
          "default": 0,
          "minimum": 0,
          "maximum": 3
        },
        "initial_pose_offset_model_x": {
          "type": "array",
          "description": "Offset arrangement in covariance estimation [m]. initial_pose_offset_model_x & initial_pose_offset_model_y must have the same number of elements.",
          "default": [0.0, 0.0, 0.5, -0.5, 1.0, -1.0]
        },
        "initial_pose_offset_model_y": {
          "type": "array",
          "description": "Offset arrangement in covariance estimation [m]. initial_pose_offset_model_x & initial_pose_offset_model_y must have the same number of elements.",
          "default": [0.5, -0.5, 0.0, 0.0, 0.0, 0.0]
        },
        "temperature": {
          "type": "number",
          "description": "In MULTI_NDT_SCORE, the parameter that adjusts the estimated 2D covariance",
          "default": 0.1,
          "exclusiveMinimum": 0
<<<<<<< HEAD
=======
        },
        "scale_factor": {
          "type": "number",
          "description": "Scale value for adjusting the estimated covariance by a constant multiplication",
          "default": 1.0,
          "exclusiveMinimum": 0
>>>>>>> 3e496cce
        }
      },

      "required": [
        "covariance_estimation_type",
        "initial_pose_offset_model_x",
<<<<<<< HEAD
        "initial_pose_offset_model_y"
=======
        "initial_pose_offset_model_y",
        "temperature",
        "scale_factor"
>>>>>>> 3e496cce
      ],
      "additionalProperties": false
    }
  }
}<|MERGE_RESOLUTION|>--- conflicted
+++ resolved
@@ -27,28 +27,22 @@
           "description": "In MULTI_NDT_SCORE, the parameter that adjusts the estimated 2D covariance",
           "default": 0.1,
           "exclusiveMinimum": 0
-<<<<<<< HEAD
-=======
         },
         "scale_factor": {
           "type": "number",
           "description": "Scale value for adjusting the estimated covariance by a constant multiplication",
           "default": 1.0,
           "exclusiveMinimum": 0
->>>>>>> 3e496cce
         }
       },
 
       "required": [
         "covariance_estimation_type",
         "initial_pose_offset_model_x",
-<<<<<<< HEAD
         "initial_pose_offset_model_y"
-=======
         "initial_pose_offset_model_y",
         "temperature",
         "scale_factor"
->>>>>>> 3e496cce
       ],
       "additionalProperties": false
     }
