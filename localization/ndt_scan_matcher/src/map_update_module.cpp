// Copyright 2022 Autoware Foundation
//
// Licensed under the Apache License, Version 2.0 (the "License");
// you may not use this file except in compliance with the License.
// You may obtain a copy of the License at
//
//     http://www.apache.org/licenses/LICENSE-2.0
//
// Unless required by applicable law or agreed to in writing, software
// distributed under the License is distributed on an "AS IS" BASIS,
// WITHOUT WARRANTIES OR CONDITIONS OF ANY KIND, either express or implied.
// See the License for the specific language governing permissions and
// limitations under the License.

#include "ndt_scan_matcher/map_update_module.hpp"

MapUpdateModule::MapUpdateModule(
<<<<<<< HEAD
  rclcpp::Node * node, std::mutex * ndt_ptr_mutex,
  std::shared_ptr<NormalDistributionsTransform> ndt_ptr,
  std::shared_ptr<Tf2ListenerModule> tf2_listener_module, std::string map_frame,
  rclcpp::CallbackGroup::SharedPtr main_callback_group)
: ndt_ptr_(std::move(ndt_ptr)),
=======
  rclcpp::Node * node, std::mutex * ndt_ptr_mutex, NdtPtrType & ndt_ptr,
  HyperParameters::DynamicMapLoading param)
: ndt_ptr_(ndt_ptr),
>>>>>>> 80460059
  ndt_ptr_mutex_(ndt_ptr_mutex),
  logger_(node->get_logger()),
  clock_(node->get_clock()),
<<<<<<< HEAD
  tf2_listener_module_(std::move(tf2_listener_module)),
  dynamic_map_loading_update_distance_(
    node->declare_parameter<double>("dynamic_map_loading_update_distance")),
  dynamic_map_loading_map_radius_(
    node->declare_parameter<double>("dynamic_map_loading_map_radius")),
  lidar_radius_(node->declare_parameter<double>("lidar_radius"))
=======
  param_(param)
>>>>>>> 80460059
{
  loaded_pcd_pub_ = node->create_publisher<sensor_msgs::msg::PointCloud2>(
    "debug/loaded_pointcloud_map", rclcpp::QoS{1}.transient_local());

  pcd_loader_client_ =
    node->create_client<autoware_map_msgs::srv::GetDifferentialPointCloudMap>("pcd_loader_service");

  secondary_ndt_ptr_.reset(new NdtType);

  if (ndt_ptr_) {
    *secondary_ndt_ptr_ = *ndt_ptr_;
  } else {
    RCLCPP_ERROR_STREAM_THROTTLE(logger_, *clock_, 1000, "Attempt to update a null NDT pointer.");
  }

<<<<<<< HEAD
  double map_update_dt = 1.0;
  auto period_ns = std::chrono::duration_cast<std::chrono::nanoseconds>(
    std::chrono::duration<double>(map_update_dt));
  map_update_timer_ = rclcpp::create_timer(
    node, clock_, period_ns, std::bind(&MapUpdateModule::map_update_timer_callback, this),
    map_callback_group_);

  diagnostics_module_ =
    std::make_unique<DiagnosticsModule>(node, "localization", "map_update_module");
  initialize_diagnostics_key_value();
=======
  // Initially, a direct map update on ndt_ptr_ is needed.
  // ndt_ptr_'s mutex is locked until it is fully rebuilt.
  // From the second update, the update is done on secondary_ndt_ptr_,
  // and ndt_ptr_ is only locked when swapping its pointer with
  // secondary_ndt_ptr_.
  need_rebuild_ = true;
>>>>>>> 80460059
}

bool MapUpdateModule::should_update_map(const geometry_msgs::msg::Point & position)
{
<<<<<<< HEAD
  diagnostics_module_->clearLevelAndMessage();

  current_position_ = odom_ptr->pose.pose.position;

  bool is_set_current_position = (current_position_ != std::nullopt);
  bool is_set_last_update_position = (last_update_position_ != std::nullopt);

  validate_is_set_current_position(is_set_current_position);
  diagnostics_module_->addKeyValue("is_set_last_update_position", is_set_last_update_position);

  if (is_set_current_position && is_set_last_update_position) {
    double distance = norm_xy(current_position_.value(), last_update_position_.value());
    diagnostics_module_->addKeyValue("distance_last_updete_position_to_current_position", distance);
    validate_map_is_in_lidar_range(distance + lidar_radius_, dynamic_map_loading_map_radius_);
  }

  diagnostics_module_->publish();
=======
  if (last_update_position_ == std::nullopt) {
    need_rebuild_ = true;
    return true;
  }

  const double dx = position.x - last_update_position_.value().x;
  const double dy = position.y - last_update_position_.value().y;
  const double distance = std::hypot(dx, dy);
  if (distance + param_.lidar_radius > param_.map_radius) {
    RCLCPP_ERROR_STREAM_THROTTLE(logger_, *clock_, 1000, "Dynamic map loading is not keeping up.");
    // If the map does not keep up with the current position,
    // lock ndt_ptr_ entirely until it is fully rebuilt.
    need_rebuild_ = true;
  }

  return distance > param_.update_distance;
>>>>>>> 80460059
}

void MapUpdateModule::update_map(const geometry_msgs::msg::Point & position)
{
<<<<<<< HEAD
  diagnostics_module_->clearLevelAndMessage();

  bool is_set_current_position = (current_position_ != std::nullopt);
  bool is_set_last_update_position = (last_update_position_ != std::nullopt);

  validate_is_set_current_position(is_set_current_position);
  diagnostics_module_->addKeyValue("is_set_last_update_position", is_set_last_update_position);

  if (is_set_current_position && is_set_last_update_position) {
    // continue only if we should update the map
    if (should_update_map(current_position_.value())) {
      RCLCPP_INFO(logger_, "Start updating NDT map (timer_callback)");
      update_map(current_position_.value());
      last_update_position_ = current_position_;
    }
  }

  diagnostics_module_->publish();
}

bool MapUpdateModule::should_update_map(const geometry_msgs::msg::Point & position) const
{
  if (last_update_position_ == std::nullopt) return false;
  double distance = norm_xy(position, last_update_position_.value());
  diagnostics_module_->addKeyValue("distance_last_updete_position_to_current_position", distance);
  return distance > dynamic_map_loading_update_distance_;
=======
  // If the current position is super far from the previous loading position,
  // lock and rebuild ndt_ptr_
  if (need_rebuild_) {
    ndt_ptr_mutex_->lock();

    auto param = ndt_ptr_->getParams();
    auto input_source = ndt_ptr_->getInputSource();

    ndt_ptr_.reset(new NdtType);

    ndt_ptr_->setParams(param);
    if (input_source != nullptr) {
      ndt_ptr_->setInputSource(input_source);
    }

    const bool updated = update_ndt(position, *ndt_ptr_);
    if (!updated) {
      RCLCPP_ERROR_STREAM_THROTTLE(
        logger_, *clock_, 1000,
        "update_ndt failed. If this happens with initial position estimation, make sure that"
        "(1) the initial position matches the pcd map and (2) the map_loader is working properly.");
      last_update_position_ = position;
      ndt_ptr_mutex_->unlock();
      return;
    }
    ndt_ptr_mutex_->unlock();
    need_rebuild_ = false;
  } else {
    // Load map to the secondary_ndt_ptr, which does not require a mutex lock
    // Since the update of the secondary ndt ptr and the NDT align (done on
    // the main ndt_ptr_) overlap, the latency of updating/alignment reduces partly.
    // If the updating is done the main ndt_ptr_, either the update or the NDT
    // align will be blocked by the other.
    const bool updated = update_ndt(position, *secondary_ndt_ptr_);
    if (!updated) {
      last_update_position_ = position;
      return;
    }

    ndt_ptr_mutex_->lock();
    auto dummy_ptr = ndt_ptr_;
    auto input_source = ndt_ptr_->getInputSource();
    ndt_ptr_ = secondary_ndt_ptr_;
    if (input_source != nullptr) {
      ndt_ptr_->setInputSource(input_source);
    }
    ndt_ptr_mutex_->unlock();

    dummy_ptr.reset();
  }

  secondary_ndt_ptr_.reset(new NdtType);
  *secondary_ndt_ptr_ = *ndt_ptr_;

  // Memorize the position of the last update
  last_update_position_ = position;

  // Publish the new ndt maps
  publish_partial_pcd_map();
>>>>>>> 80460059
}

bool MapUpdateModule::update_ndt(const geometry_msgs::msg::Point & position, NdtType & ndt)
{
  diagnostics_module_->addKeyValue("is_running_update_map", true);

  auto request = std::make_shared<autoware_map_msgs::srv::GetDifferentialPointCloudMap::Request>();

  request->area.center_x = static_cast<float>(position.x);
  request->area.center_y = static_cast<float>(position.y);
  request->area.radius = static_cast<float>(param_.map_radius);
  request->cached_ids = ndt.getCurrentMapIDs();

  while (!pcd_loader_client_->wait_for_service(std::chrono::seconds(1)) && rclcpp::ok()) {
    RCLCPP_INFO(logger_, "Waiting for pcd loader service. Check the pointcloud_map_loader.");
  }

  // send a request to map_loader
  auto result{pcd_loader_client_->async_send_request(
    request,
    [](rclcpp::Client<autoware_map_msgs::srv::GetDifferentialPointCloudMap>::SharedFuture) {})};

  std::future_status status = result.wait_for(std::chrono::seconds(0));
  while (status != std::future_status::ready) {
    RCLCPP_INFO(logger_, "waiting response");
    if (!rclcpp::ok()) {
      return false;  // No update
    }
    status = result.wait_for(std::chrono::seconds(1));
  }
<<<<<<< HEAD
  update_ndt(result.get()->new_pointcloud_with_ids, result.get()->ids_to_remove);
  last_update_position_ = position;

  diagnostics_module_->addKeyValue("is_running_update_map", false);
}
=======
>>>>>>> 80460059

  auto & maps_to_add = result.get()->new_pointcloud_with_ids;
  auto & map_ids_to_remove = result.get()->ids_to_remove;

  RCLCPP_INFO(
    logger_, "Update map (Add: %lu, Remove: %lu)", maps_to_add.size(), map_ids_to_remove.size());
  if (maps_to_add.empty() && map_ids_to_remove.empty()) {
    RCLCPP_INFO(logger_, "Skip map update");
    return false;  // No update
  }

  const auto exe_start_time = std::chrono::system_clock::now();
  // Perform heavy processing outside of the lock scope

  // Add pcd
  for (auto & map : maps_to_add) {
    auto cloud = pcl::make_shared<pcl::PointCloud<PointTarget>>();

    pcl::fromROSMsg(map.pointcloud, *cloud);
    ndt.addTarget(cloud, map.cell_id);
  }

  // Remove pcd
  for (const std::string & map_id_to_remove : map_ids_to_remove) {
    ndt.removeTarget(map_id_to_remove);
  }

  ndt.createVoxelKdtree();

  const auto exe_end_time = std::chrono::system_clock::now();
  const auto duration_micro_sec =
    std::chrono::duration_cast<std::chrono::microseconds>(exe_end_time - exe_start_time).count();
  const auto exe_time = static_cast<double>(duration_micro_sec) / 1000.0;
<<<<<<< HEAD
  RCLCPP_INFO(logger_, "Time duration for creating new ndt_ptr: %lf [ms]", exe_time);
  diagnostics_module_->addKeyValue("latest_update_execution_time", exe_time);

  // swap
  (*ndt_ptr_mutex_).lock();
  // ToDo (kminoda): Here negligible NDT copy occurs during the new map loading phase, which should
  // ideally be avoided. But I will leave this for now since I cannot come up with a solution other
  // than using pointer of pointer.
  *ndt_ptr_ = backup_ndt;
  (*ndt_ptr_mutex_).unlock();
  diagnostics_module_->addKeyValue("is_set_map_points", true);

  publish_partial_pcd_map();
=======
  RCLCPP_DEBUG(logger_, "Time duration for creating new ndt_ptr: %lf [ms]", exe_time);
  return true;  // Updated
>>>>>>> 80460059
}

void MapUpdateModule::publish_partial_pcd_map()
{
  pcl::PointCloud<PointTarget> map_pcl = ndt_ptr_->getVoxelPCD();
  sensor_msgs::msg::PointCloud2 map_msg;
  pcl::toROSMsg(map_pcl, map_msg);
  map_msg.header.frame_id = "map";

  loaded_pcd_pub_->publish(map_msg);
}<|MERGE_RESOLUTION|>--- conflicted
+++ resolved
@@ -15,30 +15,13 @@
 #include "ndt_scan_matcher/map_update_module.hpp"
 
 MapUpdateModule::MapUpdateModule(
-<<<<<<< HEAD
-  rclcpp::Node * node, std::mutex * ndt_ptr_mutex,
-  std::shared_ptr<NormalDistributionsTransform> ndt_ptr,
-  std::shared_ptr<Tf2ListenerModule> tf2_listener_module, std::string map_frame,
-  rclcpp::CallbackGroup::SharedPtr main_callback_group)
-: ndt_ptr_(std::move(ndt_ptr)),
-=======
   rclcpp::Node * node, std::mutex * ndt_ptr_mutex, NdtPtrType & ndt_ptr,
   HyperParameters::DynamicMapLoading param)
 : ndt_ptr_(ndt_ptr),
->>>>>>> 80460059
   ndt_ptr_mutex_(ndt_ptr_mutex),
   logger_(node->get_logger()),
   clock_(node->get_clock()),
-<<<<<<< HEAD
-  tf2_listener_module_(std::move(tf2_listener_module)),
-  dynamic_map_loading_update_distance_(
-    node->declare_parameter<double>("dynamic_map_loading_update_distance")),
-  dynamic_map_loading_map_radius_(
-    node->declare_parameter<double>("dynamic_map_loading_map_radius")),
-  lidar_radius_(node->declare_parameter<double>("lidar_radius"))
-=======
   param_(param)
->>>>>>> 80460059
 {
   loaded_pcd_pub_ = node->create_publisher<sensor_msgs::msg::PointCloud2>(
     "debug/loaded_pointcloud_map", rclcpp::QoS{1}.transient_local());
@@ -54,97 +37,51 @@
     RCLCPP_ERROR_STREAM_THROTTLE(logger_, *clock_, 1000, "Attempt to update a null NDT pointer.");
   }
 
-<<<<<<< HEAD
-  double map_update_dt = 1.0;
-  auto period_ns = std::chrono::duration_cast<std::chrono::nanoseconds>(
-    std::chrono::duration<double>(map_update_dt));
-  map_update_timer_ = rclcpp::create_timer(
-    node, clock_, period_ns, std::bind(&MapUpdateModule::map_update_timer_callback, this),
-    map_callback_group_);
-
   diagnostics_module_ =
     std::make_unique<DiagnosticsModule>(node, "localization", "map_update_module");
   initialize_diagnostics_key_value();
-=======
+
   // Initially, a direct map update on ndt_ptr_ is needed.
   // ndt_ptr_'s mutex is locked until it is fully rebuilt.
   // From the second update, the update is done on secondary_ndt_ptr_,
   // and ndt_ptr_ is only locked when swapping its pointer with
   // secondary_ndt_ptr_.
   need_rebuild_ = true;
->>>>>>> 80460059
 }
 
 bool MapUpdateModule::should_update_map(const geometry_msgs::msg::Point & position)
 {
-<<<<<<< HEAD
   diagnostics_module_->clearLevelAndMessage();
 
-  current_position_ = odom_ptr->pose.pose.position;
-
-  bool is_set_current_position = (current_position_ != std::nullopt);
-  bool is_set_last_update_position = (last_update_position_ != std::nullopt);
-
-  validate_is_set_current_position(is_set_current_position);
-  diagnostics_module_->addKeyValue("is_set_last_update_position", is_set_last_update_position);
-
-  if (is_set_current_position && is_set_last_update_position) {
-    double distance = norm_xy(current_position_.value(), last_update_position_.value());
-    diagnostics_module_->addKeyValue("distance_last_updete_position_to_current_position", distance);
-    validate_map_is_in_lidar_range(distance + lidar_radius_, dynamic_map_loading_map_radius_);
-  }
-
-  diagnostics_module_->publish();
-=======
+  // diagnostics_module_->addKeyValue("is_set_last_update_position", is_set_last_update_position);
   if (last_update_position_ == std::nullopt) {
     need_rebuild_ = true;
+    // validate_is_set_current_position(is_set_current_position);
+    diagnostics_module_->publish();
     return true;
   }
 
   const double dx = position.x - last_update_position_.value().x;
   const double dy = position.y - last_update_position_.value().y;
   const double distance = std::hypot(dx, dy);
+  diagnostics_module_->addKeyValue("distance_last_updete_position_to_current_position", distance);
+
   if (distance + param_.lidar_radius > param_.map_radius) {
+    // validate_map_is_in_lidar_range(distance + lidar_radius_, dynamic_map_loading_map_radius_);
     RCLCPP_ERROR_STREAM_THROTTLE(logger_, *clock_, 1000, "Dynamic map loading is not keeping up.");
     // If the map does not keep up with the current position,
     // lock ndt_ptr_ entirely until it is fully rebuilt.
     need_rebuild_ = true;
   }
 
+  diagnostics_module_->publish();
   return distance > param_.update_distance;
->>>>>>> 80460059
 }
 
 void MapUpdateModule::update_map(const geometry_msgs::msg::Point & position)
 {
-<<<<<<< HEAD
-  diagnostics_module_->clearLevelAndMessage();
-
-  bool is_set_current_position = (current_position_ != std::nullopt);
-  bool is_set_last_update_position = (last_update_position_ != std::nullopt);
-
-  validate_is_set_current_position(is_set_current_position);
-  diagnostics_module_->addKeyValue("is_set_last_update_position", is_set_last_update_position);
-
-  if (is_set_current_position && is_set_last_update_position) {
-    // continue only if we should update the map
-    if (should_update_map(current_position_.value())) {
-      RCLCPP_INFO(logger_, "Start updating NDT map (timer_callback)");
-      update_map(current_position_.value());
-      last_update_position_ = current_position_;
-    }
-  }
-
-  diagnostics_module_->publish();
-}
-
-bool MapUpdateModule::should_update_map(const geometry_msgs::msg::Point & position) const
-{
-  if (last_update_position_ == std::nullopt) return false;
-  double distance = norm_xy(position, last_update_position_.value());
-  diagnostics_module_->addKeyValue("distance_last_updete_position_to_current_position", distance);
-  return distance > dynamic_map_loading_update_distance_;
-=======
+  diagnostics_module_->addKeyValue("is_running_update_map", true);
+
   // If the current position is super far from the previous loading position,
   // lock and rebuild ndt_ptr_
   if (need_rebuild_) {
@@ -199,18 +136,19 @@
   secondary_ndt_ptr_.reset(new NdtType);
   *secondary_ndt_ptr_ = *ndt_ptr_;
 
+  diagnostics_module_->addKeyValue("is_set_map_points", true);
+
   // Memorize the position of the last update
   last_update_position_ = position;
 
   // Publish the new ndt maps
   publish_partial_pcd_map();
->>>>>>> 80460059
+
+  diagnostics_module_->addKeyValue("is_running_update_map", false);
 }
 
 bool MapUpdateModule::update_ndt(const geometry_msgs::msg::Point & position, NdtType & ndt)
 {
-  diagnostics_module_->addKeyValue("is_running_update_map", true);
-
   auto request = std::make_shared<autoware_map_msgs::srv::GetDifferentialPointCloudMap::Request>();
 
   request->area.center_x = static_cast<float>(position.x);
@@ -235,14 +173,6 @@
     }
     status = result.wait_for(std::chrono::seconds(1));
   }
-<<<<<<< HEAD
-  update_ndt(result.get()->new_pointcloud_with_ids, result.get()->ids_to_remove);
-  last_update_position_ = position;
-
-  diagnostics_module_->addKeyValue("is_running_update_map", false);
-}
-=======
->>>>>>> 80460059
 
   auto & maps_to_add = result.get()->new_pointcloud_with_ids;
   auto & map_ids_to_remove = result.get()->ids_to_remove;
@@ -276,24 +206,9 @@
   const auto duration_micro_sec =
     std::chrono::duration_cast<std::chrono::microseconds>(exe_end_time - exe_start_time).count();
   const auto exe_time = static_cast<double>(duration_micro_sec) / 1000.0;
-<<<<<<< HEAD
-  RCLCPP_INFO(logger_, "Time duration for creating new ndt_ptr: %lf [ms]", exe_time);
   diagnostics_module_->addKeyValue("latest_update_execution_time", exe_time);
-
-  // swap
-  (*ndt_ptr_mutex_).lock();
-  // ToDo (kminoda): Here negligible NDT copy occurs during the new map loading phase, which should
-  // ideally be avoided. But I will leave this for now since I cannot come up with a solution other
-  // than using pointer of pointer.
-  *ndt_ptr_ = backup_ndt;
-  (*ndt_ptr_mutex_).unlock();
-  diagnostics_module_->addKeyValue("is_set_map_points", true);
-
-  publish_partial_pcd_map();
-=======
   RCLCPP_DEBUG(logger_, "Time duration for creating new ndt_ptr: %lf [ms]", exe_time);
   return true;  // Updated
->>>>>>> 80460059
 }
 
 void MapUpdateModule::publish_partial_pcd_map()
