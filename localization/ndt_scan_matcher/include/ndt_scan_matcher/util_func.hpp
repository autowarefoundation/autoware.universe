// Copyright 2015-2019 Autoware Foundation
//
// Licensed under the Apache License, Version 2.0 (the "License");
// you may not use this file except in compliance with the License.
// You may obtain a copy of the License at
//
//     http://www.apache.org/licenses/LICENSE-2.0
//
// Unless required by applicable law or agreed to in writing, software
// distributed under the License is distributed on an "AS IS" BASIS,
// WITHOUT WARRANTIES OR CONDITIONS OF ANY KIND, either express or implied.
// See the License for the specific language governing permissions and
// limitations under the License.

#ifndef NDT_SCAN_MATCHER__UTIL_FUNC_HPP_
#define NDT_SCAN_MATCHER__UTIL_FUNC_HPP_

#include <geometry_msgs/msg/pose_with_covariance_stamped.hpp>
#include <geometry_msgs/msg/twist_stamped.hpp>
#include <std_msgs/msg/color_rgba.hpp>
#include <visualization_msgs/msg/marker_array.hpp>

#ifdef ROS_DISTRO_GALACTIC
#include <tf2_eigen/tf2_eigen.h>
#include <tf2_geometry_msgs/tf2_geometry_msgs.h>
#else
#include <tf2_eigen/tf2_eigen.hpp>

#include <tf2_geometry_msgs/tf2_geometry_msgs.hpp>
#endif

#include <algorithm>
#include <cmath>
#include <deque>
#include <random>
#include <string>
#include <vector>

// ref by http://takacity.blog.fc2.com/blog-entry-69.html
std_msgs::msg::ColorRGBA exchange_color_crc(double x);

double calc_diff_for_radian(const double lhs_rad, const double rhs_rad);

// x: roll, y: pitch, z: yaw
geometry_msgs::msg::Vector3 get_rpy(const geometry_msgs::msg::Pose & pose);
geometry_msgs::msg::Vector3 get_rpy(const geometry_msgs::msg::PoseStamped & pose);
geometry_msgs::msg::Vector3 get_rpy(const geometry_msgs::msg::PoseWithCovarianceStamped & pose);

geometry_msgs::msg::Twist calc_twist(
  const geometry_msgs::msg::PoseStamped & pose_a, const geometry_msgs::msg::PoseStamped & pose_b);

void get_nearest_timestamp_pose(
  const std::deque<geometry_msgs::msg::PoseWithCovarianceStamped::ConstSharedPtr> &
    pose_cov_msg_ptr_array,
  const rclcpp::Time & time_stamp,
  geometry_msgs::msg::PoseWithCovarianceStamped::SharedPtr & output_old_pose_cov_msg_ptr,
  geometry_msgs::msg::PoseWithCovarianceStamped::SharedPtr & output_new_pose_cov_msg_ptr);

geometry_msgs::msg::PoseStamped interpolate_pose(
  const geometry_msgs::msg::PoseStamped & pose_a, const geometry_msgs::msg::PoseStamped & pose_b,
  const rclcpp::Time & time_stamp);

geometry_msgs::msg::PoseStamped interpolate_pose(
  const geometry_msgs::msg::PoseWithCovarianceStamped & pose_a,
  const geometry_msgs::msg::PoseWithCovarianceStamped & pose_b, const rclcpp::Time & time_stamp);

void pop_old_pose(
  std::deque<geometry_msgs::msg::PoseWithCovarianceStamped::ConstSharedPtr> &
    pose_cov_msg_ptr_array,
  const rclcpp::Time & time_stamp);

Eigen::Affine3d pose_to_affine3d(const geometry_msgs::msg::Pose & ros_pose);
Eigen::Matrix4f pose_to_matrix4f(const geometry_msgs::msg::Pose & ros_pose);
geometry_msgs::msg::Pose matrix4f_to_pose(const Eigen::Matrix4f & eigen_pose_matrix);
Eigen::Vector3d point_to_vector3d(const geometry_msgs::msg::Point & ros_pos);

std::vector<geometry_msgs::msg::Pose> create_random_pose_array(
  const geometry_msgs::msg::PoseWithCovarianceStamped & base_pose_with_cov, const int particle_num);

template <class T>
T transform(const T & input, const geometry_msgs::msg::TransformStamped & transform)
{
  T output;
  tf2::doTransform<T>(input, output, transform);
  return output;
}

double norm(const geometry_msgs::msg::Point & p1, const geometry_msgs::msg::Point & p2);

void output_pose_with_cov_to_log(
<<<<<<< HEAD
  const rclcpp::Logger logger,
  const std::string& prefix,
=======
  const rclcpp::Logger logger, const std::string & prefix,
>>>>>>> c7525bb3
  const geometry_msgs::msg::PoseWithCovarianceStamped & pose_with_cov);

#endif  // NDT_SCAN_MATCHER__UTIL_FUNC_HPP_<|MERGE_RESOLUTION|>--- conflicted
+++ resolved
@@ -88,12 +88,7 @@
 double norm(const geometry_msgs::msg::Point & p1, const geometry_msgs::msg::Point & p2);
 
 void output_pose_with_cov_to_log(
-<<<<<<< HEAD
-  const rclcpp::Logger logger,
-  const std::string& prefix,
-=======
   const rclcpp::Logger logger, const std::string & prefix,
->>>>>>> c7525bb3
   const geometry_msgs::msg::PoseWithCovarianceStamped & pose_with_cov);
 
 #endif  // NDT_SCAN_MATCHER__UTIL_FUNC_HPP_