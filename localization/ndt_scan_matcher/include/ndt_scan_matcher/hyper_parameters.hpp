--- conflicted
+++ resolved
@@ -40,14 +40,9 @@
 
   struct SensorPoints
   {
-<<<<<<< HEAD
-    double timeout_sec;
-    double required_distance;
-  } sensor_points;
-=======
+    double timeout_sec{};
     double required_distance{};
   } sensor_points{};
->>>>>>> 65665ce2
 
   pclomp::NdtParams ndt{};
   bool ndt_regularization_enable{};
@@ -60,20 +55,12 @@
 
   struct Validation
   {
-<<<<<<< HEAD
-    double initial_pose_timeout_sec;
-    double initial_pose_distance_tolerance_m;
-    double initial_to_result_distance_tolerance_m;
-    double critical_upper_bound_exe_time_ms;
-    int64_t skipping_publish_num;
-  } validation;
-=======
-    double lidar_topic_timeout_sec{};
     double initial_pose_timeout_sec{};
     double initial_pose_distance_tolerance_m{};
+    double initial_to_result_distance_tolerance_m{};
     double critical_upper_bound_exe_time_ms{};
+    int64_t skipping_publish_num{};
   } validation{};
->>>>>>> 65665ce2
 
   struct ScoreEstimation
   {
