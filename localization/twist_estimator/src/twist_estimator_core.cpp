// Copyright 2015-2019 Autoware Foundation
//
// Licensed under the Apache License, Version 2.0 (the "License");
// you may not use this file except in compliance with the License.
// You may obtain a copy of the License at
//
//     http://www.apache.org/licenses/LICENSE-2.0
//
// Unless required by applicable law or agreed to in writing, software
// distributed under the License is distributed on an "AS IS" BASIS,
// WITHOUT WARRANTIES OR CONDITIONS OF ANY KIND, either express or implied.
// See the License for the specific language governing permissions and
// limitations under the License.

#include "twist_estimator/twist_estimator_core.hpp"

#ifdef ROS_DISTRO_GALACTIC
#include <tf2_geometry_msgs/tf2_geometry_msgs.h>
#else
#include <tf2_geometry_msgs/tf2_geometry_msgs.hpp>
#endif

#include <cmath>
#include <memory>
#include <string>

TwistEstimator::TwistEstimator()
: Node("twist_estimator"), message_timeout_sec_(declare_parameter("message_timeout_sec", 0.2))
{
  sensing_twist_with_covariance_sub_ =
    create_subscription<geometry_msgs::msg::TwistWithCovarianceStamped>(
      "in_twist_with_covariance", rclcpp::QoS{100},
      std::bind(&TwistEstimator::callbackTwistWithCovariance, this, std::placeholders::_1));

  twist_with_covariance_pub_ = create_publisher<geometry_msgs::msg::TwistWithCovarianceStamped>(
    "out_twist_with_covariance", rclcpp::QoS{10});
}

TwistEstimator::~TwistEstimator() {}

void TwistEstimator::callbackTwistWithCovariance(
  const geometry_msgs::msg::TwistWithCovarianceStamped::ConstSharedPtr twist_with_cov_msg_ptr)
{
  geometry_msgs::msg::TwistWithCovarianceStamped msg = *twist_with_cov_msg_ptr;

  // clear velocity and angular velocity if vehicle is stopped
<<<<<<< HEAD
  if (std::fabs(msg.twist.twist.angular.z) < 0.01 && std::fabs(msg.twist.twist.linear.x) < 0.01) {
=======
  if (std::fabs(msg.twist.twist.linear.x) < 0.01 && std::fabs(msg.twist.twist.angular.z) < 0.01) {
>>>>>>> d716295e
    msg.twist.twist.linear.x = 0.0;
    msg.twist.twist.linear.y = 0.0;
    msg.twist.twist.linear.z = 0.0;
    msg.twist.twist.angular.x = 0.0;
    msg.twist.twist.angular.y = 0.0;
    msg.twist.twist.angular.z = 0.0;
  }

  twist_with_covariance_pub_->publish(msg);
}<|MERGE_RESOLUTION|>--- conflicted
+++ resolved
@@ -44,11 +44,7 @@
   geometry_msgs::msg::TwistWithCovarianceStamped msg = *twist_with_cov_msg_ptr;
 
   // clear velocity and angular velocity if vehicle is stopped
-<<<<<<< HEAD
-  if (std::fabs(msg.twist.twist.angular.z) < 0.01 && std::fabs(msg.twist.twist.linear.x) < 0.01) {
-=======
   if (std::fabs(msg.twist.twist.linear.x) < 0.01 && std::fabs(msg.twist.twist.angular.z) < 0.01) {
->>>>>>> d716295e
     msg.twist.twist.linear.x = 0.0;
     msg.twist.twist.linear.y = 0.0;
     msg.twist.twist.linear.z = 0.0;
