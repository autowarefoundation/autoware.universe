// Copyright 2023 Autoware Foundation
//
// Licensed under the Apache License, Version 2.0 (the "License");
// you may not use this file except in compliance with the License.
// You may obtain a copy of the License at
//
//     http://www.apache.org/licenses/LICENSE-2.0
//
// Unless required by applicable law or agreed to in writing, software
// distributed under the License is distributed on an "AS IS" BASIS,
// WITHOUT WARRANTIES OR CONDITIONS OF ANY KIND, either express or implied.
// See the License for the specific language governing permissions and
// limitations under the License.

#include "landmark_manager/landmark_manager.hpp"

#include "lanelet2_extension/utility/message_conversion.hpp"
#include "localization_util/util_func.hpp"
#include "tier4_autoware_utils/geometry/geometry.hpp"

#include <Eigen/Core>
#include <tf2_eigen/tf2_eigen.hpp>

#include <lanelet2_core/LaneletMap.h>
#include <lanelet2_core/primitives/Polygon.h>

namespace landmark_manager
{

void LandmarkManager::parse_landmarks(
<<<<<<< HEAD
  const autoware_map_msgs::msg::LaneletMapBin::ConstSharedPtr & msg,
  const std::string & target_subtype, const rclcpp::Logger & logger)
{
  RCLCPP_INFO_STREAM(logger, "msg->format_version: " << msg->version_map_format);
  RCLCPP_INFO_STREAM(logger, "msg->map_format: " << msg->name_map);
  RCLCPP_INFO_STREAM(logger, "msg->map_version: " << msg->version_map);
  RCLCPP_INFO_STREAM(logger, "msg->data.size(): " << msg->data.size());
  lanelet::LaneletMapPtr lanelet_map_ptr{std::make_shared<lanelet::LaneletMap>()};
  lanelet::utils::conversion::fromBinMsg(*msg, lanelet_map_ptr);

  for (const auto & poly : lanelet_map_ptr->polygonLayer) {
    const std::string type{poly.attributeOr(lanelet::AttributeName::Type, "none")};
    if (type != "pose_marker") {
      continue;
    }
    const std::string subtype{poly.attributeOr(lanelet::AttributeName::Subtype, "none")};
    if (subtype != target_subtype) {
      continue;
    }

=======
  const autoware_auto_mapping_msgs::msg::HADMapBin::ConstSharedPtr & msg,
  const std::string & target_subtype)
{
  std::vector<lanelet::Polygon3d> landmarks =
    lanelet::localization::parseLandmarkPolygons(msg, target_subtype);
  for (const lanelet::Polygon3d & poly : landmarks) {
>>>>>>> be5663c2
    // Get landmark_id
    const std::string landmark_id = poly.attributeOr("marker_id", "none");

    // Get 4 vertices
    const auto & vertices = poly.basicPolygon();
    if (vertices.size() != 4) {
      continue;
    }

    // 4 vertices represent the landmark vertices in counterclockwise order
    // Calculate the volume by considering it as a tetrahedron
    const auto & v0 = vertices[0];
    const auto & v1 = vertices[1];
    const auto & v2 = vertices[2];
    const auto & v3 = vertices[3];
    const double volume = (v1 - v0).cross(v2 - v0).dot(v3 - v0) / 6.0;
    const double volume_threshold = 1e-5;
    if (volume > volume_threshold) {
      continue;
    }

    // Calculate the center of the quadrilateral
    const auto center = (v0 + v1 + v2 + v3) / 4.0;

    // Define axes
    const auto x_axis = (v1 - v0).normalized();
    const auto y_axis = (v2 - v1).normalized();
    const auto z_axis = x_axis.cross(y_axis).normalized();

    // Construct rotation matrix and convert it to quaternion
    Eigen::Matrix3d rotation_matrix;
    rotation_matrix << x_axis, y_axis, z_axis;
    const Eigen::Quaterniond q{rotation_matrix};

    // Create Pose
    geometry_msgs::msg::Pose pose;
    pose.position.x = center.x();
    pose.position.y = center.y();
    pose.position.z = center.z();
    pose.orientation.x = q.x();
    pose.orientation.y = q.y();
    pose.orientation.z = q.z();
    pose.orientation.w = q.w();

    // Add
    landmarks_map_[landmark_id].push_back(pose);
  }
}

std::vector<landmark_manager::Landmark> LandmarkManager::get_landmarks() const
{
  std::vector<landmark_manager::Landmark> landmarks;

  landmark_manager::Landmark landmark;
  for (const auto & [landmark_id_str, landmark_poses] : landmarks_map_) {
    for (const auto & pose : landmark_poses) {
      landmark.id = landmark_id_str;
      landmark.pose = pose;
      landmarks.push_back(landmark);
    }
  }

  return landmarks;
}

visualization_msgs::msg::MarkerArray LandmarkManager::get_landmarks_as_marker_array_msg() const
{
  int32_t id = 0;
  visualization_msgs::msg::MarkerArray marker_array;
  for (const auto & [landmark_id_str, landmark_poses] : landmarks_map_) {
    for (const auto & pose : landmark_poses) {
      // publish cube as a thin board
      visualization_msgs::msg::Marker cube_marker;
      cube_marker.header.frame_id = "map";
      cube_marker.header.stamp = rclcpp::Clock().now();
      cube_marker.ns = "landmark_cube";
      cube_marker.id = id;
      cube_marker.type = visualization_msgs::msg::Marker::CUBE;
      cube_marker.action = visualization_msgs::msg::Marker::ADD;
      cube_marker.pose = pose;
      cube_marker.scale.x = 1.0;
      cube_marker.scale.y = 2.0;
      cube_marker.scale.z = 0.1;
      cube_marker.color.a = 0.5;
      cube_marker.color.r = 0.0;
      cube_marker.color.g = 1.0;
      cube_marker.color.b = 0.0;
      marker_array.markers.push_back(cube_marker);

      // publish text
      visualization_msgs::msg::Marker text_marker;
      text_marker.header.frame_id = "map";
      text_marker.header.stamp = rclcpp::Clock().now();
      text_marker.ns = "landmark_text";
      text_marker.id = id;
      text_marker.type = visualization_msgs::msg::Marker::TEXT_VIEW_FACING;
      text_marker.action = visualization_msgs::msg::Marker::ADD;
      text_marker.pose = pose;
      text_marker.text = "(" + landmark_id_str + ")";
      text_marker.scale.z = 0.5;
      text_marker.color.a = 1.0;
      text_marker.color.r = 1.0;
      text_marker.color.g = 0.0;
      text_marker.color.b = 0.0;
      marker_array.markers.push_back(text_marker);

      id++;
    }
  }
  return marker_array;
}

geometry_msgs::msg::Pose LandmarkManager::calculate_new_self_pose(
  const std::vector<landmark_manager::Landmark> & detected_landmarks,
  const geometry_msgs::msg::Pose & self_pose, const bool consider_orientation) const
{
  using Pose = geometry_msgs::msg::Pose;

  Pose min_new_self_pose;
  double min_distance = std::numeric_limits<double>::max();

  for (const landmark_manager::Landmark & landmark : detected_landmarks) {
    // Firstly, landmark pose is base_link
    const Pose & detected_landmark_on_base_link = landmark.pose;

    // convert base_link to map
    const Pose detected_landmark_on_map =
      tier4_autoware_utils::transformPose(detected_landmark_on_base_link, self_pose);

    // match to map
    if (landmarks_map_.count(landmark.id) == 0) {
      continue;
    }

    // check all poses
    for (const Pose mapped_landmark_on_map : landmarks_map_.at(landmark.id)) {
      // check distance
      const double curr_distance = tier4_autoware_utils::calcDistance3d(
        mapped_landmark_on_map.position, detected_landmark_on_map.position);
      if (curr_distance > min_distance) {
        continue;
      }

      if (consider_orientation) {
        const Eigen::Affine3d landmark_pose = pose_to_affine3d(mapped_landmark_on_map);
        const Eigen::Affine3d landmark_to_base_link =
          pose_to_affine3d(detected_landmark_on_base_link).inverse();
        const Eigen::Affine3d new_self_pose_eigen = landmark_pose * landmark_to_base_link;

        const Pose new_self_pose = matrix4f_to_pose(new_self_pose_eigen.matrix().cast<float>());

        // update
        min_distance = curr_distance;
        min_new_self_pose = new_self_pose;
      } else {
        const double diff_x =
          mapped_landmark_on_map.position.x - detected_landmark_on_map.position.x;
        const double diff_y =
          mapped_landmark_on_map.position.y - detected_landmark_on_map.position.y;
        const double diff_z =
          mapped_landmark_on_map.position.z - detected_landmark_on_map.position.z;
        Pose new_self_pose = self_pose;
        new_self_pose.position.x += diff_x;
        new_self_pose.position.y += diff_y;
        new_self_pose.position.z += diff_z;

        // update
        min_distance = curr_distance;
        min_new_self_pose = new_self_pose;
      }
    }
  }

  return min_new_self_pose;
}

}  // namespace landmark_manager<|MERGE_RESOLUTION|>--- conflicted
+++ resolved
@@ -28,35 +28,12 @@
 {
 
 void LandmarkManager::parse_landmarks(
-<<<<<<< HEAD
   const autoware_map_msgs::msg::LaneletMapBin::ConstSharedPtr & msg,
-  const std::string & target_subtype, const rclcpp::Logger & logger)
-{
-  RCLCPP_INFO_STREAM(logger, "msg->format_version: " << msg->version_map_format);
-  RCLCPP_INFO_STREAM(logger, "msg->map_format: " << msg->name_map);
-  RCLCPP_INFO_STREAM(logger, "msg->map_version: " << msg->version_map);
-  RCLCPP_INFO_STREAM(logger, "msg->data.size(): " << msg->data.size());
-  lanelet::LaneletMapPtr lanelet_map_ptr{std::make_shared<lanelet::LaneletMap>()};
-  lanelet::utils::conversion::fromBinMsg(*msg, lanelet_map_ptr);
-
-  for (const auto & poly : lanelet_map_ptr->polygonLayer) {
-    const std::string type{poly.attributeOr(lanelet::AttributeName::Type, "none")};
-    if (type != "pose_marker") {
-      continue;
-    }
-    const std::string subtype{poly.attributeOr(lanelet::AttributeName::Subtype, "none")};
-    if (subtype != target_subtype) {
-      continue;
-    }
-
-=======
-  const autoware_auto_mapping_msgs::msg::HADMapBin::ConstSharedPtr & msg,
   const std::string & target_subtype)
 {
   std::vector<lanelet::Polygon3d> landmarks =
     lanelet::localization::parseLandmarkPolygons(msg, target_subtype);
   for (const lanelet::Polygon3d & poly : landmarks) {
->>>>>>> be5663c2
     // Get landmark_id
     const std::string landmark_id = poly.attributeOr("marker_id", "none");
 
