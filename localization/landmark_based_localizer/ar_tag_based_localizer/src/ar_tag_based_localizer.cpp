--- conflicted
+++ resolved
@@ -110,12 +110,8 @@
   /*
     Subscribers
   */
-<<<<<<< HEAD
+  using std::placeholders::_1;
   map_bin_sub_ = this->create_subscription<LaneletMapBin>(
-=======
-  using std::placeholders::_1;
-  map_bin_sub_ = this->create_subscription<HADMapBin>(
->>>>>>> 2e2f1847
     "~/input/lanelet2_map", rclcpp::QoS(10).durability(rclcpp::DurabilityPolicy::TransientLocal),
     std::bind(&ArTagBasedLocalizer::map_bin_callback, this, _1));
 
