--- conflicted
+++ resolved
@@ -148,14 +148,8 @@
 
 void ArTagBasedLocalizer::map_bin_callback(const HADMapBin::ConstSharedPtr & msg)
 {
-<<<<<<< HEAD
-  landmark_manager_.parse_landmark(msg, "apriltag_16h5", this->get_logger());
-  const visualization_msgs::msg::MarkerArray marker_msg =
-    landmark_manager_.get_landmarks_marker_array_msg();
-=======
   landmark_map_ = parse_landmark(msg, "apriltag_16h5", this->get_logger());
   const MarkerArray marker_msg = convert_to_marker_array_msg(landmark_map_);
->>>>>>> 4db9fc52
   marker_pub_->publish(marker_msg);
 }
 
@@ -291,13 +285,6 @@
 }
 
 void ArTagBasedLocalizer::publish_pose_as_base_link(
-<<<<<<< HEAD
-  const geometry_msgs::msg::PoseStamped & msg, const std::string & tag_id)
-{
-  // Check if frame_id is in target_tag_ids
-  if (std::find(target_tag_ids_.begin(), target_tag_ids_.end(), tag_id) == target_tag_ids_.end()) {
-    RCLCPP_INFO_STREAM(this->get_logger(), "tag_id(" << tag_id << ") is not in target_tag_ids");
-=======
   const PoseStamped & sensor_to_tag, const std::string & tag_id)
 {
   // Check tag_id
@@ -307,7 +294,6 @@
   }
   if (landmark_map_.count(tag_id) == 0) {
     RCLCPP_INFO_STREAM(this->get_logger(), "tag_id(" << tag_id << ") is not in landmark_map_");
->>>>>>> 4db9fc52
     return;
   }
 
@@ -320,36 +306,17 @@
   }
 
   // Transform to base_link
-<<<<<<< HEAD
-  geometry_msgs::msg::PoseStamped base_link_to_landmark;
-  try {
-    const geometry_msgs::msg::TransformStamped transform =
-      tf_buffer_->lookupTransform("base_link", msg.header.frame_id, tf2::TimePointZero);
-    tf2::doTransform(msg, base_link_to_landmark, transform);
-    base_link_to_landmark.header.frame_id = "base_link";
-=======
   PoseStamped base_link_to_tag;
   try {
     const TransformStamped transform =
       tf_buffer_->lookupTransform("base_link", sensor_to_tag.header.frame_id, tf2::TimePointZero);
     tf2::doTransform(sensor_to_tag, base_link_to_tag, transform);
     base_link_to_tag.header.frame_id = "base_link";
->>>>>>> 4db9fc52
   } catch (tf2::TransformException & ex) {
     RCLCPP_INFO(this->get_logger(), "Could not transform base_link to camera: %s", ex.what());
     return;
   }
 
-<<<<<<< HEAD
-  // Convert to map
-  const std::optional<geometry_msgs::msg::Pose> map_to_base_link =
-    landmark_manager_.convert_landmark_pose_to_ego_pose(base_link_to_landmark.pose, tag_id);
-  if (!map_to_base_link) {
-    RCLCPP_INFO_STREAM(
-      this->get_logger(), "Failed to convert landmark pose to ego pose. frame_id: " << tag_id);
-    return;
-  }
-=======
   // (1) map_to_tag
   const Pose & map_to_tag = landmark_map_.at(tag_id);
   const Eigen::Affine3d map_to_tag_affine = pose_to_affine3d(map_to_tag);
@@ -361,7 +328,6 @@
   // calculate map_to_base_link
   const Eigen::Affine3d map_to_base_link_affine = map_to_tag_affine * tag_to_base_link_affine;
   const Pose map_to_base_link = tf2::toMsg(map_to_base_link_affine);
->>>>>>> 4db9fc52
 
   // If latest_ekf_pose_ is older than <ekf_time_tolerance_> seconds compared to current frame, it
   // will not be published.
@@ -379,21 +345,10 @@
 
   // If curr_pose differs from latest_ekf_pose_ by more than <ekf_position_tolerance_>, it will not
   // be published.
-<<<<<<< HEAD
-  const geometry_msgs::msg::Pose curr_pose = map_to_base_link.value();
-  const geometry_msgs::msg::Pose latest_ekf_pose = latest_ekf_pose_.pose.pose;
-  const double diff_x = curr_pose.position.x - latest_ekf_pose.position.x;
-  const double diff_y = curr_pose.position.y - latest_ekf_pose.position.y;
-  const double diff_z = curr_pose.position.z - latest_ekf_pose.position.z;
-  const double diff_distance_squared = diff_x * diff_x + diff_y * diff_y + diff_z * diff_z;
-  const double threshold = ekf_position_tolerance_ * ekf_position_tolerance_;
-  if (threshold < diff_distance_squared) {
-=======
   const Pose curr_pose = map_to_base_link;
   const Pose latest_ekf_pose = latest_ekf_pose_.pose.pose;
   const double diff_position = norm(curr_pose.position, latest_ekf_pose.position);
   if (diff_position > ekf_position_tolerance_) {
->>>>>>> 4db9fc52
     RCLCPP_INFO(
       this->get_logger(),
       "curr_pose differs from latest_ekf_pose_ by more than %f m. "
@@ -404,13 +359,8 @@
   }
 
   // Construct output message
-<<<<<<< HEAD
-  geometry_msgs::msg::PoseWithCovarianceStamped pose_with_covariance_stamped;
-  pose_with_covariance_stamped.header.stamp = msg.header.stamp;
-=======
   PoseWithCovarianceStamped pose_with_covariance_stamped;
   pose_with_covariance_stamped.header.stamp = sensor_to_tag.header.stamp;
->>>>>>> 4db9fc52
   pose_with_covariance_stamped.header.frame_id = "map";
   pose_with_covariance_stamped.pose.pose = curr_pose;
 
