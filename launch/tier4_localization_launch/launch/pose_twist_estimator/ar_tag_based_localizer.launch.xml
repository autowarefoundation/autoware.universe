<?xml version="1.0"?>
<launch>
  <group>
<<<<<<< HEAD
    <push-ros-namespace namespace="ar_tag_based_localizer"/>

    <arg name="multi_localizer_mode" default="false" description="Set to true when multiple pose_estimators are run simultaneously."/>
    <let name="input_image" value="/sensing/camera/traffic_light/image_raw" unless="$(var multi_localizer_mode)"/>
    <let name="input_image" value="/sensing/camera/traffic_light/image_raw/artag_relay" if="$(var multi_localizer_mode)"/>

    <group>
      <include file="$(find-pkg-share ar_tag_based_localizer)/launch/ar_tag_based_localizer.launch.xml">
        <arg name="input_lanelet2_map" value="/map/vector_map"/>
        <arg name="input_image" value="$(var input_image)"/>
        <arg name="input_camera_info" value="/sensing/camera/traffic_light/camera_info"/>
        <arg name="input_ekf_pose" value="/localization/pose_twist_fusion_filter/biased_pose_with_covariance"/>
        <arg name="output_image" value="/localization/pose_estimator/ar_tag_detected_image"/>
        <arg name="output_pose_with_covariance" value="/localization/pose_estimator/pose_with_covariance"/>
        <arg name="param_file" value="$(find-pkg-share ar_tag_based_localizer)/config/ar_tag_based_localizer.param.yaml"/>
      </include>
    </group>
=======
    <include file="$(find-pkg-share ar_tag_based_localizer)/launch/ar_tag_based_localizer.launch.xml">
      <arg name="input_lanelet2_map" value="/map/vector_map"/>
      <arg name="input_image" value="/sensing/camera/traffic_light/image_raw"/>
      <arg name="input_camera_info" value="/sensing/camera/traffic_light/camera_info"/>
      <arg name="input_ekf_pose" value="/localization/pose_twist_fusion_filter/biased_pose_with_covariance"/>
      <arg name="output_pose_with_covariance" value="/localization/pose_estimator/pose_with_covariance"/>
      <arg name="param_file" value="$(find-pkg-share ar_tag_based_localizer)/config/ar_tag_based_localizer.param.yaml"/>
    </include>
>>>>>>> 412b0e77
  </group>
</launch><|MERGE_RESOLUTION|>--- conflicted
+++ resolved
@@ -1,9 +1,6 @@
 <?xml version="1.0"?>
 <launch>
   <group>
-<<<<<<< HEAD
-    <push-ros-namespace namespace="ar_tag_based_localizer"/>
-
     <arg name="multi_localizer_mode" default="false" description="Set to true when multiple pose_estimators are run simultaneously."/>
     <let name="input_image" value="/sensing/camera/traffic_light/image_raw" unless="$(var multi_localizer_mode)"/>
     <let name="input_image" value="/sensing/camera/traffic_light/image_raw/artag_relay" if="$(var multi_localizer_mode)"/>
@@ -19,15 +16,5 @@
         <arg name="param_file" value="$(find-pkg-share ar_tag_based_localizer)/config/ar_tag_based_localizer.param.yaml"/>
       </include>
     </group>
-=======
-    <include file="$(find-pkg-share ar_tag_based_localizer)/launch/ar_tag_based_localizer.launch.xml">
-      <arg name="input_lanelet2_map" value="/map/vector_map"/>
-      <arg name="input_image" value="/sensing/camera/traffic_light/image_raw"/>
-      <arg name="input_camera_info" value="/sensing/camera/traffic_light/camera_info"/>
-      <arg name="input_ekf_pose" value="/localization/pose_twist_fusion_filter/biased_pose_with_covariance"/>
-      <arg name="output_pose_with_covariance" value="/localization/pose_estimator/pose_with_covariance"/>
-      <arg name="param_file" value="$(find-pkg-share ar_tag_based_localizer)/config/ar_tag_based_localizer.param.yaml"/>
-    </include>
->>>>>>> 412b0e77
   </group>
 </launch>