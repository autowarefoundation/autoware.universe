<?xml version="1.0"?>
<launch>
  <!-- only when running with a real vehicle, the pose_initializer judges the stop -->
  <let name="stop_check_enabled" if="$(eval &quot;'$(var system_run_mode)'=='online'&quot;)" value="true"/>
  <let name="stop_check_enabled" if="$(eval &quot;'$(var system_run_mode)'=='logging_simulation'&quot;)" value="false"/>

  <!-- When gnss_enabled is false, automatic_pose_initializer will not run, only manual initial position estimation is available. -->
  <arg name="gnss_enabled" default="true" description="gnss availability for initial position estimation"/>

  <!-- split string with underscores -->
  <let name="available_args" value="[\'ndt\',\'yabloc\',\'eagleye\',\'artag\']"/>
  <let name="split_function" value="list(set('$(var pose_source)'.split('_')).intersection($(var available_args)))"/>
  <let name="pose_sources" value="$(eval $(var split_function))"/>
  <let name="multi_localizer_mode" value="$(eval &quot;len($(var pose_sources))> 1&quot;)"/>

  <!-- organizes flags for which nodes to activate -->
  <let name="use_ndt_pose" value="$(eval &quot;'ndt' in $(var pose_sources)&quot;)"/>
  <let name="use_yabloc_pose" value="$(eval &quot;'yabloc' in $(var pose_sources)&quot;)"/>
  <let name="use_artag_pose" value="$(eval &quot;'artag' in $(var pose_sources)&quot;)"/>
  <let name="use_eagleye_pose" value="$(eval &quot;'eagleye' in $(var pose_sources)&quot;)"/>
  <let name="use_eagleye_twist" value="$(eval &quot;'eagleye' == '$(var twist_source)'&quot;)"/>
  <let name="use_gyro_odom_twist" value="$(eval &quot;'gyro_odom' == '$(var twist_source)'&quot;)"/>

  <!-- NDT Scan Matcher Launch (as pose estimator) -->
<<<<<<< HEAD
  <group if="$(eval &quot;'$(var pose_source)'=='ndt'&quot;)">
    <group>
      <push-ros-namespace namespace="pose_estimator"/>
      <include file="$(find-pkg-share tier4_localization_launch)/launch/pose_twist_estimator/ndt_scan_matcher.launch.xml"/>
    </group>
    <group>
      <push-ros-namespace namespace="util"/>
      <include file="$(find-pkg-share pose_initializer)/launch/pose_initializer.launch.xml">
        <arg name="ndt_enabled" value="true"/>
        <arg name="gnss_enabled" value="true"/>
        <arg name="ekf_enabled" value="true"/>
        <arg name="yabloc_enabled" value="false"/>
        <arg name="stop_check_enabled" value="$(var stop_check_enabled)"/>
        <arg name="config_file" value="$(var pose_initializer_param_path)"/>
        <arg name="sub_gnss_pose_cov" value="/sensing/gnss/pose_with_covariance"/>
      </include>
      <group if="$(var gnss_enabled)">
        <include file="$(find-pkg-share automatic_pose_initializer)/launch/automatic_pose_initializer.launch.xml"/>
      </group>
      <include file="$(find-pkg-share tier4_localization_launch)/launch/util/util.launch.xml">
        <arg name="lidar_container_name" value="$(var lidar_container_name)"/>
      </include>
    </group>
=======
  <group if="$(var use_ndt_pose)">
    <push-ros-namespace namespace="pose_estimator"/>
    <include file="$(find-pkg-share tier4_localization_launch)/launch/pose_twist_estimator/ndt_scan_matcher.launch.xml"/>
>>>>>>> 5ed6038c
  </group>

  <!-- YabLoc Launch (as pose estimator) -->
  <group if="$(var use_yabloc_pose)">
    <push-ros-namespace namespace="pose_estimator"/>
    <let name="yabloc_src_image" value="/sensing/camera/traffic_light/image_raw" unless="$(var multi_localizer_mode)"/>
    <let name="yabloc_src_image" value="/sensing/camera/traffic_light/image_raw/yabloc_relay" if="$(var multi_localizer_mode)"/>

    <include file="$(find-pkg-share tier4_localization_launch)/launch/pose_twist_estimator/yabloc.launch.xml">
      <arg name="src_image" value="$(var yabloc_src_image)"/>
    </include>
  </group>

  <!-- Gyro Odometer Launch (as twist estimator) -->
  <group if="$(var use_gyro_odom_twist)">
    <push-ros-namespace namespace="twist_estimator"/>
    <include file="$(find-pkg-share tier4_localization_launch)/launch/pose_twist_estimator/gyro_odometer.launch.xml"/>
  </group>

  <!-- Eagleye Launch -->
  <group if="$(eval &quot;$(var use_eagleye_pose) or $(var use_eagleye_twist)&quot;)">
    <let name="eagleye_name_space" value="pose_twist_estimator"/>
    <let name="eagleye_name_space" value="twist_estimator" unless="$(var use_eagleye_pose)"/>
    <let name="eagleye_name_space" value="pose_estimator" unless="$(var use_eagleye_twist)"/>
    <let name="output_pose_with_cov_name" value="/localization/pose_estimator/pose_with_covariance" unless="$(var multi_localizer_mode)"/>
    <let name="output_pose_with_cov_name" value="/localization/pose_estimator/eagleye/pose_with_covariance/to_relay" if="$(var multi_localizer_mode)"/>

    <push-ros-namespace namespace="$(var eagleye_name_space)"/>
    <include file="$(find-pkg-share tier4_localization_launch)/launch/pose_twist_estimator/eagleye/eagleye_rt.launch.xml">
      <arg name="output_twist_with_cov_name" value="/localization/twist_estimator/twist_with_covariance"/>
      <arg name="output_pose_with_cov_name" value="$(var output_pose_with_cov_name)"/>
      <arg name="use_eagleye_pose" value="$(var use_eagleye_pose)"/>
      <arg name="use_eagleye_twist" value="$(var use_eagleye_twist)"/>
    </include>
  </group>

  <!-- AR Tag Based Localizer (as pose estimator) -->
  <group if="$(var use_artag_pose)">
    <push-ros-namespace namespace="pose_estimator"/>
    <let name="artag_input_image" value="/sensing/camera/traffic_light/image_raw" unless="$(var multi_localizer_mode)"/>
    <let name="artag_input_image" value="/sensing/camera/traffic_light/image_raw/artag_relay" if="$(var multi_localizer_mode)"/>

    <include file="$(find-pkg-share tier4_localization_launch)/launch/pose_twist_estimator/ar_tag_based_localizer.launch.xml">
      <arg name="input_image" value="$(var artag_input_image)"/>
    </include>
  </group>

  <!-- Pose Estimator Arbiter Launch -->
  <group if="$(var multi_localizer_mode)">
    <include file="$(find-pkg-share pose_estimator_arbiter)/launch/pose_estimator_arbiter.launch.xml">
      <arg name="pose_sources" value="$(var pose_sources)"/>
      <arg name="input_pointcloud" value="$(var input_pointcloud)"/>
    </include>
  </group>

  <!-- Util Launch -->
  <group>
    <push-ros-namespace namespace="util"/>

    <!-- pose_initializer -->
    <let name="sub_gnss_pose_cov" value="/sensing/gnss/pose_with_covariance"/>
    <group if="$(var use_eagleye_pose)" scoped="false">
      <let name="sub_gnss_pose_cov" value="/localization/pose_estimator/pose_with_covariance" unless="$(var multi_localizer_mode)"/>
    </group>

<<<<<<< HEAD
    <group>
      <push-ros-namespace namespace="util"/>
      <include file="$(find-pkg-share pose_initializer)/launch/pose_initializer.launch.xml">
        <arg name="ndt_enabled" value="false"/>
        <arg name="gnss_enabled" value="false"/>
        <arg name="ekf_enabled" value="true"/>
        <arg name="yabloc_enabled" value="false"/>
        <arg name="stop_check_enabled" value="$(var stop_check_enabled)"/>
        <arg name="config_file" value="$(var pose_initializer_param_path)"/>
        <arg name="sub_gnss_pose_cov" value="/sensing/gnss/pose_with_covariance"/>
      </include>
      <group if="$(var gnss_enabled)">
        <include file="$(find-pkg-share automatic_pose_initializer)/launch/automatic_pose_initializer.launch.xml"/>
      </group>
      <include file="$(find-pkg-share tier4_localization_launch)/launch/util/util.launch.xml">
        <arg name="lidar_container_name" value="$(var lidar_container_name)"/>
      </include>
=======
    <include file="$(find-pkg-share pose_initializer)/launch/pose_initializer.launch.xml">
      <arg name="ndt_enabled" value="$(var use_ndt_pose)"/>
      <arg name="yabloc_enabled" value="$(var use_yabloc_pose)"/>
      <arg name="gnss_enabled" value="$(var gnss_enabled)"/>
      <arg name="ekf_enabled" value="true"/>
      <arg name="stop_check_enabled" value="$(var stop_check_enabled)"/>
      <arg name="config_file" value="$(var pose_initializer_param_path)"/>
      <arg name="sub_gnss_pose_cov" value="$(var sub_gnss_pose_cov)"/>
    </include>

    <!-- automatic_pose_initializer -->
    <group if="$(var gnss_enabled)">
      <include file="$(find-pkg-share automatic_pose_initializer)/launch/automatic_pose_initializer.launch.xml"/>
>>>>>>> 5ed6038c
    </group>

    <!-- pointcloud_downsampling -->
    <let name="override_input_pointcloud" value="$(var input_pointcloud)"/>
    <let name="override_input_pointcloud" value="$(var input_pointcloud)/relay" if="$(var multi_localizer_mode)"/>
    <include file="$(find-pkg-share tier4_localization_launch)/launch/util/util.launch.py" if="$(var use_ndt_pose)">
      <arg name="lidar_container_name" value="$(var lidar_container_name)"/>
      <arg name="input_pointcloud" value="$(var override_input_pointcloud)"/>
    </include>
  </group>
</launch><|MERGE_RESOLUTION|>--- conflicted
+++ resolved
@@ -22,35 +22,9 @@
   <let name="use_gyro_odom_twist" value="$(eval &quot;'gyro_odom' == '$(var twist_source)'&quot;)"/>
 
   <!-- NDT Scan Matcher Launch (as pose estimator) -->
-<<<<<<< HEAD
-  <group if="$(eval &quot;'$(var pose_source)'=='ndt'&quot;)">
-    <group>
-      <push-ros-namespace namespace="pose_estimator"/>
-      <include file="$(find-pkg-share tier4_localization_launch)/launch/pose_twist_estimator/ndt_scan_matcher.launch.xml"/>
-    </group>
-    <group>
-      <push-ros-namespace namespace="util"/>
-      <include file="$(find-pkg-share pose_initializer)/launch/pose_initializer.launch.xml">
-        <arg name="ndt_enabled" value="true"/>
-        <arg name="gnss_enabled" value="true"/>
-        <arg name="ekf_enabled" value="true"/>
-        <arg name="yabloc_enabled" value="false"/>
-        <arg name="stop_check_enabled" value="$(var stop_check_enabled)"/>
-        <arg name="config_file" value="$(var pose_initializer_param_path)"/>
-        <arg name="sub_gnss_pose_cov" value="/sensing/gnss/pose_with_covariance"/>
-      </include>
-      <group if="$(var gnss_enabled)">
-        <include file="$(find-pkg-share automatic_pose_initializer)/launch/automatic_pose_initializer.launch.xml"/>
-      </group>
-      <include file="$(find-pkg-share tier4_localization_launch)/launch/util/util.launch.xml">
-        <arg name="lidar_container_name" value="$(var lidar_container_name)"/>
-      </include>
-    </group>
-=======
   <group if="$(var use_ndt_pose)">
     <push-ros-namespace namespace="pose_estimator"/>
     <include file="$(find-pkg-share tier4_localization_launch)/launch/pose_twist_estimator/ndt_scan_matcher.launch.xml"/>
->>>>>>> 5ed6038c
   </group>
 
   <!-- YabLoc Launch (as pose estimator) -->
@@ -116,25 +90,6 @@
       <let name="sub_gnss_pose_cov" value="/localization/pose_estimator/pose_with_covariance" unless="$(var multi_localizer_mode)"/>
     </group>
 
-<<<<<<< HEAD
-    <group>
-      <push-ros-namespace namespace="util"/>
-      <include file="$(find-pkg-share pose_initializer)/launch/pose_initializer.launch.xml">
-        <arg name="ndt_enabled" value="false"/>
-        <arg name="gnss_enabled" value="false"/>
-        <arg name="ekf_enabled" value="true"/>
-        <arg name="yabloc_enabled" value="false"/>
-        <arg name="stop_check_enabled" value="$(var stop_check_enabled)"/>
-        <arg name="config_file" value="$(var pose_initializer_param_path)"/>
-        <arg name="sub_gnss_pose_cov" value="/sensing/gnss/pose_with_covariance"/>
-      </include>
-      <group if="$(var gnss_enabled)">
-        <include file="$(find-pkg-share automatic_pose_initializer)/launch/automatic_pose_initializer.launch.xml"/>
-      </group>
-      <include file="$(find-pkg-share tier4_localization_launch)/launch/util/util.launch.xml">
-        <arg name="lidar_container_name" value="$(var lidar_container_name)"/>
-      </include>
-=======
     <include file="$(find-pkg-share pose_initializer)/launch/pose_initializer.launch.xml">
       <arg name="ndt_enabled" value="$(var use_ndt_pose)"/>
       <arg name="yabloc_enabled" value="$(var use_yabloc_pose)"/>
@@ -148,13 +103,12 @@
     <!-- automatic_pose_initializer -->
     <group if="$(var gnss_enabled)">
       <include file="$(find-pkg-share automatic_pose_initializer)/launch/automatic_pose_initializer.launch.xml"/>
->>>>>>> 5ed6038c
     </group>
 
     <!-- pointcloud_downsampling -->
     <let name="override_input_pointcloud" value="$(var input_pointcloud)"/>
     <let name="override_input_pointcloud" value="$(var input_pointcloud)/relay" if="$(var multi_localizer_mode)"/>
-    <include file="$(find-pkg-share tier4_localization_launch)/launch/util/util.launch.py" if="$(var use_ndt_pose)">
+    <include file="$(find-pkg-share tier4_localization_launch)/launch/util/util.launch.xml" if="$(var use_ndt_pose)">
       <arg name="lidar_container_name" value="$(var lidar_container_name)"/>
       <arg name="input_pointcloud" value="$(var override_input_pointcloud)"/>
     </include>
