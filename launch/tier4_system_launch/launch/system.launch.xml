--- conflicted
+++ resolved
@@ -23,8 +23,7 @@
       </include>
     </group>
 
-<<<<<<< HEAD
-=======
+    <!-- TODO(Takagi, Isamu): replace node -->
     <!-- State Monitor -->
     <group>
       <let name="config_file" value="$(var tier4_system_launch_param_path)/ad_service_state_monitor/ad_service_state_monitor.param.yaml" if="$(eval &quot;'$(var run_mode)'=='online'&quot;)"/>
@@ -46,7 +45,6 @@
       </include>
     </group>
 
->>>>>>> 7829c07d
     <!-- Error Monitor -->
     <group>
       <let name="config_file" value="$(var tier4_system_launch_param_path)/system_error_monitor/system_error_monitor.param.yaml" if="$(eval &quot;'$(var run_mode)'=='online'&quot;)"/>
