/**:
  ros__parameters:
    enable_whole_load: true
<<<<<<< HEAD
    enable_partial_load: false
    enable_differential_load: false
=======
    enable_downsampled_whole_load: false
    enable_partial_load: false

    # only used when downsample_whole_load enabled
    leaf_size: 3.0 # downsample leaf size [m]
>>>>>>> a6392e79
<|MERGE_RESOLUTION|>--- conflicted
+++ resolved
@@ -1,13 +1,9 @@
 /**:
   ros__parameters:
     enable_whole_load: true
-<<<<<<< HEAD
+    enable_downsampled_whole_load: false
     enable_partial_load: false
     enable_differential_load: false
-=======
-    enable_downsampled_whole_load: false
-    enable_partial_load: false
 
     # only used when downsample_whole_load enabled
-    leaf_size: 3.0 # downsample leaf size [m]
->>>>>>> a6392e79
+    leaf_size: 3.0 # downsample leaf size [m]