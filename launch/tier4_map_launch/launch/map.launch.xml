<launch>
  <!-- map files -->
  <arg name="pointcloud_map_path"/>
  <arg name="pointcloud_map_metadata_path"/>
  <arg name="lanelet2_map_path"/>
  <arg name="map_projector_info_path"/>

  <!-- Parameter files -->
  <arg name="pointcloud_map_loader_param_path"/>
  <arg name="lanelet2_map_loader_param_path"/>
<<<<<<< HEAD
  <arg name="map_tf_generator_param_path"/>
=======
  <arg name="map_projection_loader_param_path"/>
>>>>>>> 9b4d7e43

  <!-- whether use intra-process -->
  <arg name="use_intra_process" default="false"/>

  <!-- select container type -->
  <arg name="use_multithread" default="false"/>
  <let name="container_type" value="component_container" unless="$(var use_multithread)"/>
  <let name="container_type" value="component_container_mt" if="$(var use_multithread)"/>

  <group>
    <push-ros-namespace namespace="map"/>

    <node_container pkg="rclcpp_components" exec="$(var container_type)" name="map_container" namespace="" output="screen">
      <composable_node pkg="map_loader" plugin="PointCloudMapLoaderNode" name="pointcloud_map_loader">
        <param from="$(var pointcloud_map_loader_param_path)"/>
        <param name="pcd_paths_or_directory" value="[$(var pointcloud_map_path)]"/>
        <param name="pcd_metadata_path" value="$(var pointcloud_map_metadata_path)"/>
        <remap from="output/pointcloud_map" to="pointcloud_map"/>
        <remap from="output/pointcloud_map_metadata" to="pointcloud_map_metadata"/>
        <remap from="service/get_partial_pcd_map" to="/map/get_partial_pointcloud_map"/>
        <remap from="service/get_differential_pcd_map" to="/map/get_differential_pointcloud_map"/>
        <remap from="service/get_selected_pcd_map" to="/map/get_selected_pointcloud_map"/>
        <extra_arg name="use_intra_process_comms" value="$(var use_intra_process)"/>
      </composable_node>

      <composable_node pkg="map_loader" plugin="Lanelet2MapLoaderNode" name="lanelet2_map_loader">
        <param from="$(var lanelet2_map_loader_param_path)"/>
        <param name="lanelet2_map_path" value="$(var lanelet2_map_path)"/>
        <remap from="output/lanelet2_map" to="vector_map"/>
        <extra_arg name="use_intra_process_comms" value="$(var use_intra_process)"/>
      </composable_node>

      <composable_node pkg="map_loader" plugin="Lanelet2MapVisualizationNode" name="lanelet2_map_visualization">
        <remap from="input/lanelet2_map" to="vector_map"/>
        <remap from="output/lanelet2_map_marker" to="vector_map_marker"/>
        <extra_arg name="use_intra_process_comms" value="$(var use_intra_process)"/>
      </composable_node>

      <composable_node pkg="map_tf_generator" plugin="VectorMapTFGeneratorNode" name="vector_map_tf_generator">
        <param from="$(var map_tf_generator_param_path)"/>
        <extra_arg name="use_intra_process_comms" value="$(var use_intra_process)"/>
      </composable_node>
    </node_container>

    <node pkg="map_loader" exec="map_hash_generator" name="map_hash_generator">
      <param name="lanelet2_map_path" value="$(var lanelet2_map_path)"/>
      <param name="pointcloud_map_path" value="$(var pointcloud_map_path)"/>
    </node>

    <include file="$(find-pkg-share map_projection_loader)/launch/map_projection_loader.launch.xml">
      <arg name="param_path" value="$(var map_projection_loader_param_path)"/>
      <arg name="map_projector_info_path" value="$(var map_projector_info_path)"/>
      <arg name="lanelet2_map_path" value="$(var lanelet2_map_path)"/>
    </include>
  </group>
</launch><|MERGE_RESOLUTION|>--- conflicted
+++ resolved
@@ -8,11 +8,9 @@
   <!-- Parameter files -->
   <arg name="pointcloud_map_loader_param_path"/>
   <arg name="lanelet2_map_loader_param_path"/>
-<<<<<<< HEAD
   <arg name="map_tf_generator_param_path"/>
-=======
   <arg name="map_projection_loader_param_path"/>
->>>>>>> 9b4d7e43
+
 
   <!-- whether use intra-process -->
   <arg name="use_intra_process" default="false"/>
