<launch>
  <arg name="respawn_rosbridge" default="true"/>
  <arg name="launch_image_base64_converter" default="false"/>
  <arg name="launch_path_distance_calculator" default="false"/>
  <arg name="launch_default_ad_api" default="true"/>
  <!-- external api adaptor -->
  <arg name="launch_calibration_status_api" default="false"/>
  <arg name="launch_start_api" default="true"/>

  <!-- AD API -->
<<<<<<< HEAD
  <group>
=======
  <group if="$(var launch_default_ad_api)">
>>>>>>> 72f34cff
    <include file="$(find-pkg-share default_ad_api)/launch/default_ad_api.launch.py"/>
  </group>

  <!-- awapi (deprecated) -->
  <group>
    <include file="$(find-pkg-share awapi_awiv_adapter)/launch/awapi_awiv_adapter.launch.xml"/>
  </group>

  <!-- autoware api adaptor -->
  <group>
    <push-ros-namespace namespace="autoware_api"/>
    <include file="$(find-pkg-share tier4_autoware_api_launch)/launch/include/external_api_adaptor.launch.py">
      <arg name="launch_calibration_status_api" value="$(var launch_calibration_status_api)"/>
      <arg name="launch_start_api" value="$(var launch_start_api)"/>
    </include>
    <include file="$(find-pkg-share tier4_autoware_api_launch)/launch/include/internal_api_adaptor.launch.py"/>
    <include file="$(find-pkg-share tier4_autoware_api_launch)/launch/include/internal_api_relay.launch.xml"/>
  </group>

  <!-- autoware api utils -->
  <group>
    <push-ros-namespace namespace="autoware_api/utils"/>
    <include file="$(find-pkg-share path_distance_calculator)/launch/path_distance_calculator.launch.xml" if="$(var launch_path_distance_calculator)"/>
    <include file="$(find-pkg-share image_base64_converter)/launch/image_base64_converter.launch.xml" if="$(var launch_image_base64_converter)"/>
  </group>

  <!-- rosbridge -->
  <!-- TODO: respawn will work once https://github.com/ros2/launch/pull/569 is released. I'll delete this comment when it's done. -->
  <group>
    <include file="$(find-pkg-share rosbridge_server)/launch/rosbridge_websocket_launch.xml">
      <arg name="respawn" value="$(var respawn_rosbridge)"/>
    </include>
  </group>
</launch><|MERGE_RESOLUTION|>--- conflicted
+++ resolved
@@ -8,11 +8,7 @@
   <arg name="launch_start_api" default="true"/>
 
   <!-- AD API -->
-<<<<<<< HEAD
-  <group>
-=======
   <group if="$(var launch_default_ad_api)">
->>>>>>> 72f34cff
     <include file="$(find-pkg-share default_ad_api)/launch/default_ad_api.launch.py"/>
   </group>
 
