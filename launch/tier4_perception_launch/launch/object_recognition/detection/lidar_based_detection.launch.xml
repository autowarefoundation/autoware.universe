<?xml version="1.0"?>
<launch>
  <arg name="input/pointcloud"/>
  <arg name="input/obstacle_segmentation/pointcloud" default="/perception/obstacle_segmentation/pointcloud"/>
  <arg name="output/objects" default="objects"/>
  <arg name="lidar_detection_model" default="centerpoint" description="options: `centerpoint`, `apollo`"/>
  <arg name="use_pointcloud_map" default="true" description="use pointcloud map in detection"/>
  <arg name="use_pointcloud_container" default="false" description="use pointcloud container for detection preprocessor"/>
  <arg name="container_name" default=""/>
  <arg name="use_validator" default="true" description="use obstacle_pointcloud based validator"/>


  <!-- Pointcloud map filter -->
  <group>
    <include file="$(find-pkg-share tier4_perception_launch)/launch/object_recognition/detection/pointcloud_map_filter.launch.py" if="$(var use_pointcloud_map)">
      <arg name="input_topic" value="$(var input/obstacle_segmentation/pointcloud)"/>
      <arg name="output_topic" value="pointcloud_map_filtered/pointcloud"/>
      <arg name="use_intra_process" value="true"/>
      <arg name="use_multithread" value="true"/>
      <arg name="use_pointcloud_container" value="$(var use_pointcloud_container)"/>
      <arg name="container_name" value="$(var pointcloud_container_name)"/>
    </include>
  </group>

  <!-- Clustering -->
  <group>
    <push-ros-namespace namespace="clustering"/>
    <let name="clustering/input/pointcloud" value="/perception/object_recognition/detection/pointcloud_map_filtered/pointcloud" if="$(var use_pointcloud_map)"/>
    <let name="clustering/input/pointcloud" value="$(var input/obstacle_segmentation/pointcloud)" unless="$(var use_pointcloud_map)"/>
    <include file="$(find-pkg-share euclidean_cluster)/launch/voxel_grid_based_euclidean_cluster.launch.xml">
      <arg name="input_pointcloud" value="$(var clustering/input/pointcloud)"/>
      <arg name="output_clusters" value="clusters"/>
      <arg name="use_pointcloud_map" value="false"/>
    </include>
    <include file="$(find-pkg-share shape_estimation)/launch/shape_estimation.launch.xml">
      <arg name="input/objects" value="clusters"/>
      <arg name="output/objects" value="objects_with_feature"/>
    </include>
    <!-- convert DynamicObjectsWithFeatureArray to DynamicObjects -->
    <include file="$(find-pkg-share detected_object_feature_remover)/launch/detected_object_feature_remover.launch.xml">
      <arg name="input" value="objects_with_feature"/>
      <arg name="output" value="objects"/>
    </include>
  </group>

  <!-- DetectionByTracker -->
  <group>
    <push-ros-namespace namespace="detection_by_tracker"/>
    <include file="$(find-pkg-share detection_by_tracker)/launch/detection_by_tracker.launch.xml"/>
  </group>

  <!-- CenterPoint -->
  <group if="$(eval &quot;'$(var lidar_detection_model)'=='centerpoint'&quot;)">
    <push-ros-namespace namespace="centerpoint"/>
    <group>
      <include file="$(find-pkg-share lidar_centerpoint)/launch/lidar_centerpoint.launch.xml">
        <arg name="input/pointcloud" value="$(var input/pointcloud)"/>
      </include>
    </group>
  </group>

  <!-- Lidar Apollo Instance Segmentation -->
  <group if="$(eval &quot;'$(var lidar_detection_model)'=='apollo'&quot;)">
    <push-ros-namespace namespace="apollo"/>
    <group>
      <include file="$(find-pkg-share lidar_apollo_instance_segmentation)/launch/lidar_apollo_instance_segmentation.launch.xml">
        <arg name="input/pointcloud" value="$(var input/pointcloud)"/>
      </include>
      <include file="$(find-pkg-share shape_estimation)/launch/shape_estimation.launch.xml">
        <arg name="output/objects" value="objects_with_feature"/>
        <arg name="use_vehicle_reference_yaw" value="true"/>
      </include>
      <!-- convert DynamicObjectsWithFeatureArray to DynamicObjects -->
      <include file="$(find-pkg-share detected_object_feature_remover)/launch/detected_object_feature_remover.launch.xml">
        <arg name="input" value="objects_with_feature"/>
        <arg name="output" value="objects"/>
      </include>
    </group>
  </group>

  <!-- Validator -->
  <group>
    <let name="validator/input/obstacle_pointcloud" value="/perception/object_recognition/detection/pointcloud_map_filtered/pointcloud" if="$(var use_pointcloud_map)"/>
    <let name="validator/input/obstacle_pointcloud" value="$(var input/obstacle_segmentation/pointcloud)" unless="$(var use_pointcloud_map)"/>
    <include file="$(find-pkg-share detected_object_validation)/launch/obstacle_pointcloud_based_validator.launch.xml" if="$(var use_validator)">
      <arg name="input/detected_objects" value="$(var lidar_detection_model)/objects"/>
      <arg name="input/obstacle_pointcloud" value="$(var validator/input/obstacle_pointcloud)"/>
      <arg name="output/objects" value="$(var lidar_detection_model)/validation/objects"/>
    </include>
  </group>

  <!-- Merger -->
  <group>
    <let name="merger/input/objects" value="$(var lidar_detection_model)/validation/objects" if="$(var use_validator)"/>
    <let name="merger/input/objects" value="$(var lidar_detection_model)/objects" unless="$(var use_validator)"/>
    <include file="$(find-pkg-share object_merger)/launch/object_association_merger.launch.xml">
      <arg name="input/object0" value="$(var merger/input/objects)"/>
      <arg name="input/object1" value="clustering/objects"/>
      <arg name="output/object" value="temporary_merged_objects"/>
    </include>
    <include file="$(find-pkg-share object_merger)/launch/object_association_merger.launch.xml">
      <arg name="input/object0" value="temporary_merged_objects"/>
      <arg name="input/object1" value="detection_by_tracker/objects"/>
<<<<<<< HEAD
      <arg name="output/object" value="$(var output/objects)"/>
=======
      <arg name="output/object" value="objects_before_filter"/>
    </include>
  </group>

  <!-- Filter -->
  <group>
    <include file="$(find-pkg-share detected_object_validation)/launch/object_lanelet_filter.launch.xml">
      <arg name="input/object" value="objects_before_filter"/>
      <arg name="output/object" value="objects"/>
>>>>>>> a0bd3042
    </include>
  </group>
</launch><|MERGE_RESOLUTION|>--- conflicted
+++ resolved
@@ -101,9 +101,6 @@
     <include file="$(find-pkg-share object_merger)/launch/object_association_merger.launch.xml">
       <arg name="input/object0" value="temporary_merged_objects"/>
       <arg name="input/object1" value="detection_by_tracker/objects"/>
-<<<<<<< HEAD
-      <arg name="output/object" value="$(var output/objects)"/>
-=======
       <arg name="output/object" value="objects_before_filter"/>
     </include>
   </group>
@@ -112,8 +109,7 @@
   <group>
     <include file="$(find-pkg-share detected_object_validation)/launch/object_lanelet_filter.launch.xml">
       <arg name="input/object" value="objects_before_filter"/>
-      <arg name="output/object" value="objects"/>
->>>>>>> a0bd3042
+      <arg name="output/object" value="$(var output/objects)"/>
     </include>
   </group>
 </launch>