--- conflicted
+++ resolved
@@ -75,12 +75,8 @@
         <arg name="output/objects" value="far_objects"/>
         <arg name="filter/angle_threshold" value="1.0472"/>
         <arg name="filter/velocity_threshold" value="3.0"/>
-<<<<<<< HEAD
-        <arg name="split/velocity_threshold" value="4.5"/>
         <arg name="radar_lanelet_filtering_range_param_path" value="$(var radar_lanelet_filtering_range_param_path)"/>
-=======
         <arg name="object_velocity_splitter_param_path" value="$(var object_recognition_detection_object_velocity_splitter_radar_fusion_param_path)"/>
->>>>>>> 0a77e4e0
         <arg name="object_range_splitter_param_path" value="$(var object_recognition_detection_object_range_splitter_radar_fusion_param_path)"/>
         <arg name="radar_object_clustering_param_path" value="$(var radar_object_clustering_param_path)"/>
       </include>
@@ -179,11 +175,8 @@
       <include file="$(find-pkg-share tier4_perception_launch)/launch/object_recognition/detection/detector/radar_detector.launch.xml">
         <arg name="input/radar" value="$(var input/radar)"/>
         <arg name="output/objects" value="far_objects"/>
-<<<<<<< HEAD
         <arg name="radar_lanelet_filtering_range_param_path" value="$(var radar_lanelet_filtering_range_param_path)"/>
-=======
         <arg name="object_velocity_splitter_param_path" value="$(var object_recognition_detection_object_velocity_splitter_radar_fusion_param_path)"/>
->>>>>>> 0a77e4e0
         <arg name="object_range_splitter_param_path" value="$(var object_recognition_detection_object_range_splitter_radar_fusion_param_path)"/>
         <arg name="radar_object_clustering_param_path" value="$(var radar_object_clustering_param_path)"/>
       </include>
@@ -243,11 +236,8 @@
     <include file="$(find-pkg-share tier4_perception_launch)/launch/object_recognition/detection/detector/radar_detector.launch.xml">
       <arg name="input/radar" value="$(var input/radar)"/>
       <arg name="output/objects" value="objects"/>
-<<<<<<< HEAD
       <arg name="radar_lanelet_filtering_range_param_path" value="$(var radar_lanelet_filtering_range_param_path)"/>
-=======
       <arg name="object_velocity_splitter_param_path" value="$(var object_recognition_detection_object_velocity_splitter_radar_param_path)"/>
->>>>>>> 0a77e4e0
       <arg name="object_range_splitter_param_path" value="$(var object_recognition_detection_object_range_splitter_radar_param_path)"/>
       <arg name="radar_object_clustering_param_path" value="$(var radar_object_clustering_param_path)"/>
     </include>
