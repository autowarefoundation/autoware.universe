<?xml version="1.0"?>
<launch>
  <arg name="tier4_perception_launch_param_path"/>
  <arg name="input/pointcloud"/>
  <arg name="input/obstacle_segmentation/pointcloud" default="/perception/obstacle_segmentation/pointcloud"/>
  <arg name="output/objects" default="objects"/>
  <arg name="image_raw0" default="/image_raw" description="image raw topic name"/>
  <arg name="camera_info0" default="/camera_info" description="camera info topic name"/>
  <arg name="image_raw1" default="/image_raw1"/>
  <arg name="camera_info1" default="/camera_info1"/>
  <arg name="image_raw2" default="/image_raw2"/>
  <arg name="camera_info2" default="/camera_info2"/>
  <arg name="image_raw3" default="/image_raw3"/>
  <arg name="camera_info3" default="/camera_info3"/>
  <arg name="image_raw4" default="/image_raw4"/>
  <arg name="camera_info4" default="/camera_info4"/>
  <arg name="image_raw5" default="/image_raw5"/>
  <arg name="camera_info5" default="/camera_info5"/>
  <arg name="image_raw6" default="/image_raw6"/>
  <arg name="camera_info6" default="/camera_info6"/>
  <arg name="image_raw7" default="/image_raw7"/>
  <arg name="camera_info7" default="/camera_info7"/>
  <arg name="image_number" default="1" description="choose image raw number(0-7)"/>
  <arg name="lidar_detection_model" default="centerpoint" description="options: `centerpoint`, `apollo`"/>
  <arg name="use_pointcloud_map" default="true" description="use pointcloud map in detection"/>
  <arg name="use_object_filter" default="true" description="use object filter"/>
  <arg name="use_pointcloud_container" default="false" description="use pointcloud container for detection preprocessor"/>
  <arg name="container_name" default="pointcloud_container"/>
  <arg name="use_validator" default="true" description="use obstacle_pointcloud based validator"/>

  <!-- Jetson AGX -->
  <!-- <include file="$(find-pkg-share tensorrt_yolo)/launch/yolo.launch.xml">
    <arg name="image_raw0" value="$(var image_raw0)"/>
    <arg name="image_raw1" value="$(var image_raw1)"/>
    <arg name="image_raw2" value="$(var image_raw2)"/>
    <arg name="image_raw3" value="$(var image_raw3)"/>
    <arg name="image_raw4" value="$(var image_raw4)"/>
    <arg name="image_raw5" value="$(var image_raw5)"/>
    <arg name="image_raw6" value="$(var image_raw6)"/>
    <arg name="image_raw7" value="$(var image_raw7)"/>
    <arg name="image_number" value="$(var image_number)"/>
  </include> -->

  <!-- Pointcloud map filter -->
  <group>
    <include file="$(find-pkg-share tier4_perception_launch)/launch/object_recognition/detection/pointcloud_map_filter.launch.py" if="$(var use_pointcloud_map)">
      <arg name="tier4_perception_launch_param_path" value="$(var tier4_perception_launch_param_path)"/>
      <arg name="input_topic" value="$(var input/obstacle_segmentation/pointcloud)"/>
      <arg name="output_topic" value="pointcloud_map_filtered/pointcloud"/>
      <arg name="use_intra_process" value="true"/>
      <arg name="use_multithread" value="true"/>
      <arg name="use_pointcloud_container" value="$(var use_pointcloud_container)"/>
      <arg name="container_name" value="$(var container_name)"/>
    </include>
  </group>

  <!-- Clustering -->
  <group>
    <push-ros-namespace namespace="clustering"/>
    <group>
      <let name="clustering/input/pointcloud" value="/perception/object_recognition/detection/pointcloud_map_filtered/pointcloud" if="$(var use_pointcloud_map)"/>
      <let name="clustering/input/pointcloud" value="$(var input/obstacle_segmentation/pointcloud)" unless="$(var use_pointcloud_map)"/>
      <include file="$(find-pkg-share euclidean_cluster)/launch/voxel_grid_based_euclidean_cluster.launch.xml">
        <arg name="input_pointcloud" value="$(var clustering/input/pointcloud)"/>
        <arg name="output_clusters" value="clusters"/>
        <arg name="use_pointcloud_map" value="false"/>
      </include>
    </group>

    <group>
      <include file="$(find-pkg-share shape_estimation)/launch/shape_estimation.launch.xml">
        <arg name="input/objects" value="clusters"/>
        <arg name="output/objects" value="objects_with_feature"/>
      </include>
    </group>
    <!-- convert DynamicObjectsWithFeatureArray to DynamicObjects -->
    <group>
      <include file="$(find-pkg-share detected_object_feature_remover)/launch/detected_object_feature_remover.launch.xml">
        <arg name="input" value="objects_with_feature"/>
        <arg name="output" value="objects"/>
      </include>
    </group>

    <group>
      <let name="input/clustering" value="/perception/object_recognition/detection/clustering/clusters"/>
      <push-ros-namespace namespace="camera_lidar_fusion"/>
      <!-- Fusion camera-lidar to classify -->
      <group>
        <include file="$(find-pkg-share image_projection_based_fusion)/launch/roi_cluster_fusion.launch.xml">
          <arg name="input/camera_info0" value="$(var camera_info0)"/>
          <arg name="input/rois0" value="/perception/object_recognition/detection/rois0"/>
          <arg name="input/camera_info1" value="$(var camera_info1)"/>
          <arg name="input/rois1" value="/perception/object_recognition/detection/rois1"/>
          <arg name="input/camera_info2" value="$(var camera_info2)"/>
          <arg name="input/rois2" value="/perception/object_recognition/detection/rois2"/>
          <arg name="input/camera_info3" value="$(var camera_info3)"/>
          <arg name="input/rois3" value="/perception/object_recognition/detection/rois3"/>
          <arg name="input/camera_info4" value="$(var camera_info4)"/>
          <arg name="input/rois4" value="/perception/object_recognition/detection/rois4"/>
          <arg name="input/camera_info5" value="$(var camera_info5)"/>
          <arg name="input/rois5" value="/perception/object_recognition/detection/rois5"/>
          <arg name="input/camera_info6" value="$(var camera_info6)"/>
          <arg name="input/rois6" value="/perception/object_recognition/detection/rois6"/>
          <arg name="input/camera_info7" value="$(var camera_info7)"/>
          <arg name="input/rois7" value="/perception/object_recognition/detection/rois7"/>
          <arg name="input/rois_number" value="$(var image_number)"/>
          <arg name="input/clusters" value="$(var input/clustering)"/>
          <arg name="input/image0" value="$(var image_raw0)"/>
          <arg name="input/image1" value="$(var image_raw1)"/>
          <arg name="input/image2" value="$(var image_raw2)"/>
          <arg name="input/image3" value="$(var image_raw3)"/>
          <arg name="input/image4" value="$(var image_raw4)"/>
          <arg name="input/image5" value="$(var image_raw5)"/>
          <arg name="input/image6" value="$(var image_raw6)"/>
          <arg name="input/image7" value="$(var image_raw7)"/>
          <arg name="output/clusters" value="clusters"/>
        </include>
      </group>

      <group>
        <include file="$(find-pkg-share shape_estimation)/launch/shape_estimation.launch.xml">
          <arg name="input/objects" value="clusters"/>
          <arg name="output/objects" value="objects_with_feature"/>
        </include>
      </group>
      <!-- convert DynamicObjectsWithFeatureArray to DynamicObjects -->
      <group>
        <include file="$(find-pkg-share detected_object_feature_remover)/launch/detected_object_feature_remover.launch.xml">
          <arg name="input" value="objects_with_feature"/>
          <arg name="output" value="objects"/>
        </include>
      </group>

      <group>
        <include file="$(find-pkg-share object_range_splitter)/launch/object_range_splitter.launch.xml">
          <arg name="input/object" value="objects"/>
          <arg name="output/long_range_object" value="long_range_objects"/>
          <arg name="output/short_range_object" value="short_range_objects"/>
          <arg name="split_range" value="30.0"/>
        </include>
      </group>
    </group>
  </group>

  <!-- DetectionByTracker -->
  <group>
    <push-ros-namespace namespace="detection_by_tracker"/>
    <include file="$(find-pkg-share detection_by_tracker)/launch/detection_by_tracker.launch.xml"/>
  </group>

  <!-- CenterPoint -->
  <group if="$(eval &quot;'$(var lidar_detection_model)'=='centerpoint'&quot;)">
    <push-ros-namespace namespace="centerpoint"/>
    <include file="$(find-pkg-share lidar_centerpoint)/launch/lidar_centerpoint.launch.xml">
      <arg name="input/pointcloud" value="$(var input/pointcloud)"/>
      <arg name="output/objects" value="objects"/>
    </include>
  </group>

  <!-- Lidar Apollo Instance Segmentation -->
  <group if="$(eval &quot;'$(var lidar_detection_model)'=='apollo'&quot;)">
    <push-ros-namespace namespace="apollo"/>
    <group>
      <include file="$(find-pkg-share lidar_apollo_instance_segmentation)/launch/lidar_apollo_instance_segmentation.launch.xml">
        <arg name="input/pointcloud" value="$(var input/pointcloud)"/>
        <arg name="output/objects" value="labeled_clusters"/>
      </include>
    </group>

    <group>
      <include file="$(find-pkg-share shape_estimation)/launch/shape_estimation.launch.xml">
        <arg name="input/objects" value="labeled_clusters"/>
        <arg name="output/objects" value="objects_with_feature"/>
        <arg name="use_vehicle_reference_yaw" value="true"/>
        <arg name="use_vehicle_reference_shape_size" value="false"/>
      </include>
    </group>

    <!-- convert DynamicObjectsWithFeatureArray to DynamicObjects -->
    <group>
      <include file="$(find-pkg-share detected_object_feature_remover)/launch/detected_object_feature_remover.launch.xml">
        <arg name="input" value="objects_with_feature"/>
        <arg name="output" value="objects"/>
      </include>
    </group>
  </group>

  <!-- Validator -->
  <group>
    <let name="validator/input/obstacle_pointcloud" value="/perception/object_recognition/detection/pointcloud_map_filtered/pointcloud" if="$(var use_pointcloud_map)"/>
    <let name="validator/input/obstacle_pointcloud" value="$(var input/obstacle_segmentation/pointcloud)" unless="$(var use_pointcloud_map)"/>
    <include file="$(find-pkg-share detected_object_validation)/launch/obstacle_pointcloud_based_validator.launch.xml" if="$(var use_validator)">
      <arg name="input/detected_objects" value="$(var lidar_detection_model)/objects"/>
      <arg name="input/obstacle_pointcloud" value="$(var validator/input/obstacle_pointcloud)"/>
      <arg name="output/objects" value="$(var lidar_detection_model)/validation/objects"/>
    </include>
  </group>

  <!-- Merger -->
  <group>
    <let name="merger/input/objects" value="$(var lidar_detection_model)/validation/objects" if="$(var use_validator)"/>
    <let name="merger/input/objects" value="$(var lidar_detection_model)/objects" unless="$(var use_validator)"/>
    <include file="$(find-pkg-share object_merger)/launch/object_association_merger.launch.xml">
      <arg name="input/object0" value="$(var merger/input/objects)"/>
      <arg name="input/object1" value="clustering/camera_lidar_fusion/short_range_objects"/>
      <arg name="output/object" value="camera_lidar_fusion/objects"/>
    </include>
  </group>

  <group>
    <include file="$(find-pkg-share object_merger)/launch/object_association_merger.launch.xml">
      <arg name="input/object0" value="clustering/objects"/>
      <arg name="input/object1" value="camera_lidar_fusion/objects"/>
      <arg name="output/object" value="temporary_merged_objects"/>
    </include>
  </group>

  <group>
    <let name="merger/output/objects" value="objects_before_filter" if="$(var use_object_filter)"/>
    <let name="merger/output/objects" value="$(var output/objects)" unless="$(var use_object_filter)"/>
    <include file="$(find-pkg-share object_merger)/launch/object_association_merger.launch.xml">
      <arg name="input/object0" value="temporary_merged_objects"/>
<<<<<<< HEAD
      <arg name="input/object1" value="detection_by_tracker/objects"/>
      <arg name="output/object" value="objects_before_filter"/>
      <arg name="priority_mode" value="1"/>
=======
      <arg name="input/object1" value="clustering/objects"/>
      <arg name="output/object" value="$(var merger/output/objects)"/>
>>>>>>> 73bd2336
    </include>
  </group>

  <!-- Filter -->
  <group>
    <include file="$(find-pkg-share detected_object_validation)/launch/object_lanelet_filter.launch.xml" if="$(var use_object_filter)">
      <arg name="input/object" value="objects_before_filter"/>
      <arg name="output/object" value="$(var output/objects)"/>
      <arg name="filtering_range_param" value="$(var tier4_perception_launch_param_path)/object_recognition/detection/object_lanelet_filter.param.yaml"/>
    </include>
  </group>
</launch><|MERGE_RESOLUTION|>--- conflicted
+++ resolved
@@ -220,14 +220,9 @@
     <let name="merger/output/objects" value="$(var output/objects)" unless="$(var use_object_filter)"/>
     <include file="$(find-pkg-share object_merger)/launch/object_association_merger.launch.xml">
       <arg name="input/object0" value="temporary_merged_objects"/>
-<<<<<<< HEAD
       <arg name="input/object1" value="detection_by_tracker/objects"/>
-      <arg name="output/object" value="objects_before_filter"/>
+      <arg name="output/object" value="$(var merger/output/objects)"/>
       <arg name="priority_mode" value="1"/>
-=======
-      <arg name="input/object1" value="clustering/objects"/>
-      <arg name="output/object" value="$(var merger/output/objects)"/>
->>>>>>> 73bd2336
     </include>
   </group>
 
