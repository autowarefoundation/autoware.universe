<?xml version="1.0"?>
<launch>
  <!-- Interface parameters -->
  <arg name="output/objects" default="objects"/>

  <!-- LiDAR parameters -->
  <arg name="input/pointcloud"/>
  <arg name="input/obstacle_segmentation/pointcloud" default="/perception/obstacle_segmentation/pointcloud"/>
  <arg name="container_name" default="pointcloud_container"/>

  <arg name="lidar_detection_model" default="centerpoint" description="options: `centerpoint`, `apollo`, `pointpainting`, `clustering`"/>
  <arg name="lidar_detection_score_threshold" default="0.35"/>

  <arg name="use_object_filter" default="true" description="use object filter"/>
  <arg name="use_pointcloud_container" default="false" description="use pointcloud container for detection preprocessor"/>
  <arg name="use_validator" default="true" description="use obstacle_pointcloud based validator"/>
  <arg name="remove_unknown" default="true"/>
  <arg name="fusion_distance" default="100.0"/>
  <arg name="trust_object_distance" default="100.0"/>

  <!-- Camera parameters -->
  <arg name="image_raw0" default="/image_raw" description="image raw topic name"/>
  <arg name="camera_info0" default="/camera_info" description="camera info topic name"/>
  <arg name="detection_rois0" default="/perception/object_recognition/detection/rois0" description="detection rois output topic name"/>
  <arg name="image_raw1" default="/image_raw1"/>
  <arg name="camera_info1" default="/camera_info1"/>
  <arg name="detection_rois1" default="/perception/object_recognition/detection/rois1"/>
  <arg name="image_raw2" default="/image_raw2"/>
  <arg name="camera_info2" default="/camera_info2"/>
  <arg name="detection_rois2" default="/perception/object_recognition/detection/rois2"/>
  <arg name="image_raw3" default="/image_raw3"/>
  <arg name="camera_info3" default="/camera_info3"/>
  <arg name="detection_rois3" default="/perception/object_recognition/detection/rois3"/>
  <arg name="image_raw4" default="/image_raw4"/>
  <arg name="camera_info4" default="/camera_info4"/>
  <arg name="detection_rois4" default="/perception/object_recognition/detection/rois4"/>
  <arg name="image_raw5" default="/image_raw5"/>
  <arg name="camera_info5" default="/camera_info5"/>
  <arg name="detection_rois5" default="/perception/object_recognition/detection/rois5"/>
  <arg name="image_raw6" default="/image_raw6"/>
  <arg name="camera_info6" default="/camera_info6"/>
  <arg name="detection_rois6" default="/perception/object_recognition/detection/rois6"/>
  <arg name="image_raw7" default="/image_raw7"/>
  <arg name="camera_info7" default="/camera_info7"/>
  <arg name="detection_rois7" default="/perception/object_recognition/detection/rois7"/>
  <arg name="image_number" default="1" description="choose image raw number(1-8)"/>

  <!-- Radar parameters -->
  <arg name="input/radar" default="/sensing/radar/detected_objects"/>
  <arg name="radar_lanelet_filtering_range_param" default="$(find-pkg-share detected_object_validation)/config/object_lanelet_filter.param.yaml"/>
  <arg name="use_near_radar_fusion" default="false"/>
  <arg name="far_object_merger_sync_queue_size" default="20"/>

  <!-- Filter output name. Switch output topic name by 'use_radar_tracking_fusion' parameter defined in perception.launch -->
  <let name="output_of_filtered_objects" value="$(var output/objects)" if="$(var use_radar_tracking_fusion)"/>
  <let name="output_of_filtered_objects" value="near_objects" unless="$(var use_radar_tracking_fusion)"/>

  <!-- Jetson AGX -->
  <!-- <include file="$(find-pkg-share tensorrt_yolo)/launch/yolo.launch.xml">
    <arg name="image_raw0" value="$(var image_raw0)"/>
    <arg name="image_raw1" value="$(var image_raw1)"/>
    <arg name="image_raw2" value="$(var image_raw2)"/>
    <arg name="image_raw3" value="$(var image_raw3)"/>
    <arg name="image_raw4" value="$(var image_raw4)"/>
    <arg name="image_raw5" value="$(var image_raw5)"/>
    <arg name="image_raw6" value="$(var image_raw6)"/>
    <arg name="image_raw7" value="$(var image_raw7)"/>
    <arg name="image_number" value="$(var image_number)"/>
  </include> -->

  <!-- Radar detection -->
  <group>
    <push-ros-namespace namespace="radar"/>
    <include file="$(find-pkg-share tier4_perception_launch)/launch/object_recognition/detection/radar_based_detection.launch.xml">
      <arg name="input/radar" value="$(var input/radar)"/>
      <arg name="output/objects" value="far_objects"/>
      <arg name="filter/angle_threshold" value="1.0472"/>
      <arg name="filter/velocity_threshold" value="3.0"/>
      <arg name="split/velocity_threshold" value="4.5"/>
      <arg name="split_range" value="70.0"/>
      <arg name="clustering/angle_threshold" value="0.174"/>
      <arg name="clustering/distance_threshold" value="10.0"/>
      <arg name="clustering/velocity_threshold" value="4.0"/>
    </include>
  </group>

  <!-- Pointcloud filter -->
  <group>
    <include file="$(find-pkg-share tier4_perception_launch)/launch/object_recognition/detection/pointcloud_map_filter.launch.py">
      <arg name="input_topic" value="$(var input/obstacle_segmentation/pointcloud)"/>
      <arg name="output_topic" value="pointcloud_map_filtered/pointcloud"/>
      <arg name="use_intra_process" value="true"/>
      <arg name="use_multithread" value="true"/>
      <arg name="use_pointcloud_container" value="$(var use_pointcloud_container)"/>
      <arg name="container_name" value="$(var container_name)"/>
      <arg name="use_pointcloud_map" value="$(var use_pointcloud_map)"/>
    </include>
  </group>

  <!-- Clustering -->
  <group>
    <push-ros-namespace namespace="clustering"/>
    <group>
      <let name="euclidean_cluster_output" value="euclidean_cluster/clusters" if="$(var use_roi_based_cluster)"/>
      <let name="euclidean_cluster_output" value="clusters" unless="$(var use_roi_based_cluster)"/>
      <include file="$(find-pkg-share euclidean_cluster)/launch/voxel_grid_based_euclidean_cluster.launch.xml">
        <arg name="input_pointcloud" value="/perception/object_recognition/detection/pointcloud_map_filtered/pointcloud"/>
        <arg name="output_clusters" value="$(var euclidean_cluster_output)"/>
        <arg name="use_low_height_cropbox" value="$(var use_low_height_cropbox)"/>
      </include>
    </group>

    <!-- roi based clustering -->
    <group>
      <include file="$(find-pkg-share image_projection_based_fusion)/launch/roi_pointcloud_fusion.launch.xml" if="$(var use_roi_based_cluster)">
        <arg name="input/camera_info0" value="$(var camera_info0)"/>
        <arg name="input/rois0" value="$(var detection_rois0)"/>
        <arg name="input/camera_info1" value="$(var camera_info1)"/>
        <arg name="input/rois1" value="$(var detection_rois1)"/>
        <arg name="input/camera_info2" value="$(var camera_info2)"/>
        <arg name="input/rois2" value="$(var detection_rois2)"/>
        <arg name="input/camera_info3" value="$(var camera_info3)"/>
        <arg name="input/rois3" value="$(var detection_rois3)"/>
        <arg name="input/camera_info4" value="$(var camera_info4)"/>
        <arg name="input/rois4" value="$(var detection_rois4)"/>
        <arg name="input/camera_info5" value="$(var camera_info5)"/>
        <arg name="input/rois5" value="$(var detection_rois5)"/>
        <arg name="input/camera_info6" value="$(var camera_info6)"/>
        <arg name="input/rois6" value="$(var detection_rois6)"/>
        <arg name="input/camera_info7" value="$(var camera_info7)"/>
        <arg name="input/rois7" value="$(var detection_rois7)"/>
        <arg name="input/rois_number" value="$(var image_number)"/>
        <arg name="input/image0" value="$(var image_raw0)"/>
        <arg name="input/image1" value="$(var image_raw1)"/>
        <arg name="input/image2" value="$(var image_raw2)"/>
        <arg name="input/image3" value="$(var image_raw3)"/>
        <arg name="input/image4" value="$(var image_raw4)"/>
        <arg name="input/image5" value="$(var image_raw5)"/>
        <arg name="input/image6" value="$(var image_raw6)"/>
        <arg name="input/image7" value="$(var image_raw7)"/>
        <arg name="input/pointcloud" value="/perception/object_recognition/detection/pointcloud_map_filtered/pointcloud"/>
        <arg name="output_clusters" value="roi_cluster/clusters"/>
      </include>
    </group>

    <!-- simple_cluster_merger -->
    <group>
      <include file="$(find-pkg-share cluster_merger)/launch/cluster_merger.launch.xml" if="$(var use_roi_based_cluster)">
        <arg name="input/cluster0" value="euclidean_cluster/clusters"/>
        <arg name="input/cluster1" value="roi_cluster/clusters"/>
        <arg name="output/clusters" value="clusters"/>
      </include>
    </group>

    <group>
      <include file="$(find-pkg-share shape_estimation)/launch/shape_estimation.launch.xml">
        <arg name="input/objects" value="clusters"/>
        <arg name="output/objects" value="objects_with_feature"/>
      </include>
    </group>

    <group>
      <let name="input/clustering" value="/perception/object_recognition/detection/clustering/clusters"/>
      <push-ros-namespace namespace="camera_lidar_fusion"/>
      <!-- Fusion camera-lidar to classify -->

      <!-- euclidean clustering -->
      <group>
        <include file="$(find-pkg-share image_projection_based_fusion)/launch/roi_cluster_fusion.launch.xml">
          <arg name="input/camera_info0" value="$(var camera_info0)"/>
          <arg name="input/rois0" value="$(var detection_rois0)"/>
          <arg name="input/camera_info1" value="$(var camera_info1)"/>
          <arg name="input/rois1" value="$(var detection_rois1)"/>
          <arg name="input/camera_info2" value="$(var camera_info2)"/>
          <arg name="input/rois2" value="$(var detection_rois2)"/>
          <arg name="input/camera_info3" value="$(var camera_info3)"/>
          <arg name="input/rois3" value="$(var detection_rois3)"/>
          <arg name="input/camera_info4" value="$(var camera_info4)"/>
          <arg name="input/rois4" value="$(var detection_rois4)"/>
          <arg name="input/camera_info5" value="$(var camera_info5)"/>
          <arg name="input/rois5" value="$(var detection_rois5)"/>
          <arg name="input/camera_info6" value="$(var camera_info6)"/>
          <arg name="input/rois6" value="$(var detection_rois6)"/>
          <arg name="input/camera_info7" value="$(var camera_info7)"/>
          <arg name="input/rois7" value="$(var detection_rois7)"/>
          <arg name="input/rois_number" value="$(var image_number)"/>
          <arg name="input/clusters" value="$(var input/clustering)"/>
          <arg name="input/image0" value="$(var image_raw0)"/>
          <arg name="input/image1" value="$(var image_raw1)"/>
          <arg name="input/image2" value="$(var image_raw2)"/>
          <arg name="input/image3" value="$(var image_raw3)"/>
          <arg name="input/image4" value="$(var image_raw4)"/>
          <arg name="input/image5" value="$(var image_raw5)"/>
          <arg name="input/image6" value="$(var image_raw6)"/>
          <arg name="input/image7" value="$(var image_raw7)"/>
          <arg name="output/clusters" value="clusters"/>
          <arg name="remove_unknown" value="$(var remove_unknown)"/>
          <arg name="fusion_distance" value="$(var fusion_distance)"/>
          <arg name="trust_object_distance" value="$(var trust_object_distance)"/>
        </include>
      </group>

      <group>
        <include file="$(find-pkg-share shape_estimation)/launch/shape_estimation.launch.xml">
          <arg name="input/objects" value="clusters"/>
          <arg name="output/objects" value="objects_with_feature"/>
        </include>
      </group>
      <!-- convert DynamicObjectsWithFeatureArray to DynamicObjects -->
      <group>
        <include file="$(find-pkg-share detected_object_feature_remover)/launch/detected_object_feature_remover.launch.xml">
          <arg name="input" value="objects_with_feature"/>
          <arg name="output" value="objects"/>
        </include>
      </group>
    </group>
  </group>

  <!-- DetectionByTracker -->
  <group if="$(var use_detection_by_tracker)">
    <push-ros-namespace namespace="detection_by_tracker"/>
    <include file="$(find-pkg-share detection_by_tracker)/launch/detection_by_tracker.launch.xml"/>
  </group>

  <!-- CenterPoint -->
  <group if="$(eval &quot;'$(var lidar_detection_model)'=='centerpoint'&quot;)">
    <push-ros-namespace namespace="centerpoint"/>
    <group>
      <include file="$(find-pkg-share lidar_centerpoint)/launch/lidar_centerpoint.launch.xml">
        <arg name="input/pointcloud" value="$(var input/pointcloud)"/>
        <arg name="output/objects" value="objects"/>
        <arg name="score_threshold" value="$(var lidar_detection_score_threshold)"/>
        <arg name="model_name" value="$(var centerpoint_model_name)"/>
        <arg name="model_path" value="$(var centerpoint_model_path)"/>
        <arg name="model_param_path" value="$(var lidar_model_param_path)/$(var centerpoint_model_name).param.yaml"/>
      </include>
    </group>
  </group>

  <!-- Lidar Apollo Instance Segmentation -->
  <group if="$(eval &quot;'$(var lidar_detection_model)'=='apollo'&quot;)">
    <push-ros-namespace namespace="apollo"/>
    <group>
      <include file="$(find-pkg-share lidar_apollo_instance_segmentation)/launch/lidar_apollo_instance_segmentation.launch.xml">
        <arg name="input/pointcloud" value="$(var input/pointcloud)"/>
        <arg name="output/objects" value="labeled_clusters"/>
      </include>
    </group>

    <group>
      <include file="$(find-pkg-share shape_estimation)/launch/shape_estimation.launch.xml">
        <arg name="input/objects" value="labeled_clusters"/>
        <arg name="output/objects" value="objects_with_feature"/>
        <arg name="use_vehicle_reference_yaw" value="true"/>
        <arg name="use_vehicle_reference_shape_size" value="false"/>
      </include>
    </group>

    <!-- convert DynamicObjectsWithFeatureArray to DynamicObjects -->
    <group>
      <include file="$(find-pkg-share detected_object_feature_remover)/launch/detected_object_feature_remover.launch.xml">
        <arg name="input" value="objects_with_feature"/>
        <arg name="output" value="objects"/>
      </include>
    </group>
  </group>

  <!-- PointPainting -->
  <group if="$(eval &quot;'$(var lidar_detection_model)'=='pointpainting'&quot;)">
    <push-ros-namespace namespace="pointpainting"/>
    <include file="$(find-pkg-share image_projection_based_fusion)/launch/pointpainting_fusion.launch.xml">
      <arg name="input/camera_info0" value="$(var camera_info0)"/>
      <arg name="input/rois0" value="$(var detection_rois0)"/>
      <arg name="input/camera_info1" value="$(var camera_info1)"/>
      <arg name="input/rois1" value="$(var detection_rois1)"/>
      <arg name="input/camera_info2" value="$(var camera_info2)"/>
      <arg name="input/rois2" value="$(var detection_rois2)"/>
      <arg name="input/camera_info3" value="$(var camera_info3)"/>
      <arg name="input/rois3" value="$(var detection_rois3)"/>
      <arg name="input/camera_info4" value="$(var camera_info4)"/>
      <arg name="input/rois4" value="$(var detection_rois4)"/>
      <arg name="input/camera_info5" value="$(var camera_info5)"/>
      <arg name="input/rois5" value="$(var detection_rois5)"/>
      <arg name="input/camera_info6" value="$(var camera_info6)"/>
      <arg name="input/rois6" value="$(var detection_rois6)"/>
      <arg name="input/camera_info7" value="$(var camera_info7)"/>
      <arg name="input/rois7" value="$(var detection_rois7)"/>
      <arg name="input/rois_number" value="$(var image_number)"/>
      <arg name="input/image0" value="$(var image_raw0)"/>
      <arg name="input/image1" value="$(var image_raw1)"/>
      <arg name="input/image2" value="$(var image_raw2)"/>
      <arg name="input/image3" value="$(var image_raw3)"/>
      <arg name="input/image4" value="$(var image_raw4)"/>
      <arg name="input/image5" value="$(var image_raw5)"/>
      <arg name="input/image6" value="$(var image_raw6)"/>
      <arg name="input/image7" value="$(var image_raw7)"/>
      <arg name="input/pointcloud" value="$(var input/pointcloud)"/>
      <arg name="output/objects" value="objects"/>
      <arg name="model_param_path" value="$(var lidar_model_param_path)/$(var lidar_detection_model).param.yaml"/>
      <arg name="class_remapper_param_path" value="$(var lidar_model_param_path)/detection_class_remapper.param.yaml"/>
    </include>
  </group>

  <!-- Radar fusion -->
  <group>
    <include file="$(find-pkg-share radar_fusion_to_detected_object)/launch/radar_object_fusion_to_detected_object.launch.xml" if="$(var use_near_radar_fusion)">
      <arg name="input/objects" value="$(var lidar_detection_model)/objects"/>
      <arg name="input/radars" value="radar/noise_filtered_objects"/>
      <arg name="output/objects" value="radar_fusion/objects"/>
    </include>
  </group>

  <!-- Camera late fusion -->
  <group>
    <let name="target_objects" value="radar_fusion/objects" if="$(var use_near_radar_fusion)"/>
    <let name="target_objects" value="$(var lidar_detection_model)/objects" unless="$(var use_near_radar_fusion)"/>

    <include file="$(find-pkg-share image_projection_based_fusion)/launch/roi_detected_object_fusion.launch.xml">
      <arg name="input/camera_info0" value="$(var camera_info0)"/>
      <arg name="input/rois0" value="$(var detection_rois0)"/>
      <arg name="input/camera_info1" value="$(var camera_info1)"/>
      <arg name="input/rois1" value="$(var detection_rois1)"/>
      <arg name="input/camera_info2" value="$(var camera_info2)"/>
      <arg name="input/rois2" value="$(var detection_rois2)"/>
      <arg name="input/camera_info3" value="$(var camera_info3)"/>
      <arg name="input/rois3" value="$(var detection_rois3)"/>
      <arg name="input/camera_info4" value="$(var camera_info4)"/>
      <arg name="input/rois4" value="$(var detection_rois4)"/>
      <arg name="input/camera_info5" value="$(var camera_info5)"/>
      <arg name="input/rois5" value="$(var detection_rois5)"/>
      <arg name="input/camera_info6" value="$(var camera_info6)"/>
      <arg name="input/rois6" value="$(var detection_rois6)"/>
      <arg name="input/camera_info7" value="$(var camera_info7)"/>
      <arg name="input/rois7" value="$(var detection_rois7)"/>
      <arg name="input/rois_number" value="$(var image_number)"/>
      <arg name="input/image0" value="$(var image_raw0)"/>
      <arg name="input/image1" value="$(var image_raw1)"/>
      <arg name="input/image2" value="$(var image_raw2)"/>
      <arg name="input/image3" value="$(var image_raw3)"/>
      <arg name="input/image4" value="$(var image_raw4)"/>
      <arg name="input/image5" value="$(var image_raw5)"/>
      <arg name="input/image6" value="$(var image_raw6)"/>
      <arg name="input/image7" value="$(var image_raw7)"/>
      <arg name="input/objects" value="$(var target_objects)"/>
      <arg name="output/objects" value="$(var lidar_detection_model)/roi_fusion/objects"/>
    </include>
  </group>

  <!-- Validator -->
  <group if="$(eval &quot;'$(var objects_validation_method)'=='obstacle_pointcloud'&quot;)">
    <let name="validator/input/obstacle_pointcloud" value="/perception/object_recognition/detection/pointcloud_map_filtered/pointcloud" if="$(var use_pointcloud_map)"/>
    <let name="validator/input/obstacle_pointcloud" value="$(var input/obstacle_segmentation/pointcloud)" unless="$(var use_pointcloud_map)"/>
    <include file="$(find-pkg-share detected_object_validation)/launch/obstacle_pointcloud_based_validator.launch.xml" if="$(var use_validator)">
      <arg name="input/detected_objects" value="$(var lidar_detection_model)/roi_fusion/objects"/>
      <arg name="input/obstacle_pointcloud" value="$(var validator/input/obstacle_pointcloud)"/>
      <arg name="output/objects" value="$(var lidar_detection_model)/validation/objects"/>
      <arg name="obstacle_pointcloud_based_validator_param_path" value="$(var object_recognition_detection_obstacle_pointcloud_based_validator_param_path)"/>
    </include>
  </group>

  <group if="$(eval &quot;'$(var objects_validation_method)'=='occupancy_grid'&quot;)">
    <include file="$(find-pkg-share detected_object_validation)/launch/occupancy_grid_based_validator.launch.xml" if="$(var use_validator)">
      <arg name="input/detected_objects" value="$(var lidar_detection_model)/objects"/>
      <arg name="output/objects" value="$(var lidar_detection_model)/validation/objects"/>
    </include>
  </group>

  <!-- Merger -->
  <group>
    <!-- 1st merger to merge camera_lidar_fusion + ML lidar detection-->
    <let name="merger/input/objects" value="$(var lidar_detection_model)/validation/objects" if="$(var use_validator)"/>
    <let name="merger/input/objects" value="$(var lidar_detection_model)/objects" unless="$(var use_validator)"/>
    <let name="without_dbt_and_filter" value="$(eval &quot;'$(var use_detection_by_tracker)'=='false' and '$(var use_object_filter)'=='false' &quot;)"/>
    <let name="merger/output/objects" value="near_objects" if="$(var without_dbt_and_filter)"/>
    <let name="merger/output/objects" value="$(var lidar_detection_model)_roi_cluster_fusion/objects" unless="$(var without_dbt_and_filter)"/>
    <include file="$(find-pkg-share object_merger)/launch/object_association_merger.launch.xml">
      <arg name="input/object0" value="$(var merger/input/objects)"/>
      <arg name="input/object1" value="clustering/camera_lidar_fusion/objects"/>
      <arg name="output/object" value="$(var merger/output/objects)"/>
      <arg name="priority_mode" value="0"/>
      <arg name="data_association_matrix_path" value="$(var object_recognition_detection_object_merger_data_association_matrix_param_path)"/>
      <arg name="distance_threshold_list_path" value="$(var object_recognition_detection_object_merger_distance_threshold_list_path)"/>
    </include>
  </group>

  <group if="$(var use_detection_by_tracker)">
    <!-- 2nd merger to merge detection_by_tracker -->
    <let name="merger/output/objects" value="objects_before_filter" if="$(var use_object_filter)"/>
    <let name="merger/output/objects" value="near_objects" unless="$(var use_object_filter)"/>
    <include file="$(find-pkg-share object_merger)/launch/object_association_merger.launch.xml">
      <arg name="input/object0" value="$(var lidar_detection_model)_roi_cluster_fusion/objects"/>
      <arg name="input/object1" value="detection_by_tracker/objects"/>
      <arg name="priority_mode" value="0"/>
      <arg name="output/object" value="$(var merger/output/objects)"/>
      <arg name="data_association_matrix_path" value="$(var object_recognition_detection_object_merger_data_association_matrix_param_path)"/>
      <arg name="distance_threshold_list_path" value="$(var object_recognition_detection_object_merger_distance_threshold_list_path)"/>
    </include>
  </group>

  <!-- Filter -->
  <group if="$(eval &quot;'$(var objects_filter_method)'=='lanelet_filter'&quot;)">
    <let name="filter/input/objects" value="objects_before_filter" if="$(var use_detection_by_tracker)"/>
    <let name="filter/input/objects" value="$(var lidar_detection_model)_roi_cluster_fusion/objects" unless="$(var use_detection_by_tracker)"/>
    <include file="$(find-pkg-share detected_object_validation)/launch/object_lanelet_filter.launch.xml" if="$(var use_object_filter)">
<<<<<<< HEAD
      <arg name="input/object" value="$(var filter/input/objects)"/>
      <arg name="output/object" value="near_objects"/>
=======
      <arg name="input/object" value="objects_before_filter"/>
      <arg name="output/object" value="$(var output_of_filtered_objects)"/>
>>>>>>> eaf9f684
      <arg name="filtering_range_param" value="$(var object_recognition_detection_object_lanelet_filter_param_path)"/>
    </include>
  </group>

  <group if="$(eval &quot;'$(var objects_filter_method)'=='position_filter'&quot;)">
    <let name="filter/input/objects" value="objects_before_filter" if="$(var use_detection_by_tracker)"/>
    <let name="filter/input/objects" value="$(var lidar_detection_model)_roi_cluster_fusion/objects" unless="$(var use_detection_by_tracker)"/>
    <include file="$(find-pkg-share detected_object_validation)/launch/object_position_filter.launch.xml" if="$(var use_object_filter)">
<<<<<<< HEAD
      <arg name="input/object" value="$(var filter/input/objects)"/>
      <arg name="output/object" value="near_objects"/>
=======
      <arg name="input/object" value="objects_before_filter"/>
      <arg name="output/object" value="$(var output_of_filtered_objects)"/>
>>>>>>> eaf9f684
      <arg name="filtering_range_param" value="$(var object_recognition_detection_object_position_filter_param_path)"/>
    </include>
  </group>

  <!-- Merge far_objects and near_objects in detection stage.
      Control parameter 'use_radar_tracking_fusion' should defined in perception.launch.xml -->
  <group unless="$(var use_radar_tracking_fusion)">
    <include file="$(find-pkg-share object_merger)/launch/object_association_merger.launch.xml">
      <arg name="input/object0" value="near_objects"/>
      <arg name="input/object1" value="radar/far_objects"/>
      <arg name="output/object" value="$(var output/objects)"/>
      <arg name="priority_mode" value="0"/>
      <arg name="data_association_matrix_path" value="$(var object_recognition_detection_object_merger_data_association_matrix_param_path)"/>
      <arg name="distance_threshold_list_path" value="$(var object_recognition_detection_object_merger_distance_threshold_list_path)"/>
      <arg name="sync_queue_size" value="$(var far_object_merger_sync_queue_size)"/>
    </include>
  </group>
</launch><|MERGE_RESOLUTION|>--- conflicted
+++ resolved
@@ -402,13 +402,8 @@
     <let name="filter/input/objects" value="objects_before_filter" if="$(var use_detection_by_tracker)"/>
     <let name="filter/input/objects" value="$(var lidar_detection_model)_roi_cluster_fusion/objects" unless="$(var use_detection_by_tracker)"/>
     <include file="$(find-pkg-share detected_object_validation)/launch/object_lanelet_filter.launch.xml" if="$(var use_object_filter)">
-<<<<<<< HEAD
       <arg name="input/object" value="$(var filter/input/objects)"/>
-      <arg name="output/object" value="near_objects"/>
-=======
-      <arg name="input/object" value="objects_before_filter"/>
       <arg name="output/object" value="$(var output_of_filtered_objects)"/>
->>>>>>> eaf9f684
       <arg name="filtering_range_param" value="$(var object_recognition_detection_object_lanelet_filter_param_path)"/>
     </include>
   </group>
@@ -417,13 +412,8 @@
     <let name="filter/input/objects" value="objects_before_filter" if="$(var use_detection_by_tracker)"/>
     <let name="filter/input/objects" value="$(var lidar_detection_model)_roi_cluster_fusion/objects" unless="$(var use_detection_by_tracker)"/>
     <include file="$(find-pkg-share detected_object_validation)/launch/object_position_filter.launch.xml" if="$(var use_object_filter)">
-<<<<<<< HEAD
       <arg name="input/object" value="$(var filter/input/objects)"/>
-      <arg name="output/object" value="near_objects"/>
-=======
-      <arg name="input/object" value="objects_before_filter"/>
       <arg name="output/object" value="$(var output_of_filtered_objects)"/>
->>>>>>> eaf9f684
       <arg name="filtering_range_param" value="$(var object_recognition_detection_object_position_filter_param_path)"/>
     </include>
   </group>
