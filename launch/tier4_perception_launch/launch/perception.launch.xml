<?xml version="1.0"?>
<launch>
  <!-- Parameter files -->
  <arg name="object_recognition_detection_euclidean_cluster_param_path"/>
  <arg name="object_recognition_detection_outlier_param_path"/>
  <arg name="object_recognition_detection_object_lanelet_filter_param_path"/>
  <arg name="object_recognition_detection_object_position_filter_param_path"/>
  <arg name="object_recognition_detection_pointcloud_map_filter_param_path"/>
  <arg name="object_recognition_prediction_map_based_prediction_param_path"/>
  <arg name="object_recognition_detection_object_merger_data_association_matrix_param_path"/>
  <arg name="object_recognition_detection_object_merger_distance_threshold_list_path"/>
  <arg name="object_recognition_detection_fusion_sync_param_path"/>
  <arg name="object_recognition_detection_roi_cluster_fusion_param_path"/>
  <arg name="object_recognition_detection_roi_pointcloud_fusion_param_path"/>
  <arg name="object_recognition_detection_roi_detected_object_fusion_param_path"/>
  <arg name="object_recognition_detection_lidar_model_param_path"/>
  <arg name="object_recognition_detection_radar_lanelet_filtering_range_param"/>
  <arg name="object_recognition_detection_radar_object_clustering_param_path"/>
  <arg name="object_recognition_tracking_multi_object_tracker_data_association_matrix_param_path"/>
  <arg name="object_recognition_tracking_multi_object_tracker_node_param_path"/>
  <arg name="object_recognition_tracking_radar_object_tracker_data_association_matrix_param_path"/>
  <arg name="object_recognition_tracking_radar_object_tracker_tracking_setting_param_path"/>
  <arg name="obstacle_segmentation_ground_segmentation_param_path"/>
  <arg name="obstacle_segmentation_ground_segmentation_elevation_map_param_path"/>
  <arg name="object_recognition_detection_obstacle_pointcloud_based_validator_param_path"/>
  <arg name="object_recognition_detection_detection_by_tracker_param"/>
  <arg name="occupancy_grid_map_method"/>
  <arg name="occupancy_grid_map_param_path"/>
  <arg name="occupancy_grid_map_updater"/>
  <arg name="occupancy_grid_map_updater_param_path"/>
  <arg name="traffic_light_arbiter_param_path"/>

  <!-- CenterPoint model parameters -->
  <arg name="centerpoint_model_name" default="centerpoint_tiny" description="options: `centerpoint` or `centerpoint_tiny`"/>
  <arg name="centerpoint_model_path" default="$(var data_path)/lidar_centerpoint"/>

  <!-- Common parameters -->
  <arg name="input/pointcloud" default="/sensing/lidar/concatenated/pointcloud" description="The topic will be used in the detection module"/>
  <arg name="mode" default="camera_lidar_fusion" description="options: `camera_lidar_radar_fusion`, `camera_lidar_fusion`, `lidar_radar_fusion`, `lidar` or `radar`"/>
  <arg name="data_path" default="$(env HOME)/autoware_data" description="packages data and artifacts directory path"/>
  <arg name="lidar_detection_model" default="centerpoint" description="options: `centerpoint`, `apollo`, `pointpainting`, `clustering`"/>
  <arg name="image_raw0" default="/sensing/camera/camera0/image_rect_color" description="image raw topic name"/>
  <arg name="camera_info0" default="/sensing/camera/camera0/camera_info" description="camera info topic name"/>
  <arg name="detection_rois0" default="/perception/object_recognition/detection/rois0" description="detection rois output topic name"/>
  <arg name="image_raw1" default="/sensing/camera/camera1/image_rect_color"/>
  <arg name="camera_info1" default="/sensing/camera/camera1/camera_info"/>
  <arg name="detection_rois1" default="/perception/object_recognition/detection/rois1"/>
  <arg name="image_raw2" default="/sensing/camera/camera2/image_rect_color"/>
  <arg name="camera_info2" default="/sensing/camera/camera2/camera_info"/>
  <arg name="detection_rois2" default="/perception/object_recognition/detection/rois2"/>
  <arg name="image_raw3" default="/sensing/camera/camera3/image_rect_color"/>
  <arg name="camera_info3" default="/sensing/camera/camera3/camera_info"/>
  <arg name="detection_rois3" default="/perception/object_recognition/detection/rois3"/>
  <arg name="image_raw4" default="/sensing/camera/camera4/image_rect_color"/>
  <arg name="camera_info4" default="/sensing/camera/camera4/camera_info"/>
  <arg name="detection_rois4" default="/perception/object_recognition/detection/rois4"/>
  <arg name="image_raw5" default="/sensing/camera/camera5/image_rect_color"/>
  <arg name="camera_info5" default="/sensing/camera/camera5/camera_info"/>
  <arg name="detection_rois5" default="/perception/object_recognition/detection/rois5"/>
  <arg name="image_raw6" default="/sensing/camera/camera6/image_rect_color"/>
  <arg name="camera_info6" default="/sensing/camera/camera6/camera_info"/>
  <arg name="detection_rois6" default="/perception/object_recognition/detection/rois6"/>
  <arg name="image_raw7" default="/sensing/camera/camera7/image_rect_color"/>
  <arg name="camera_info7" default="/sensing/camera/camera7/camera_info"/>
  <arg name="detection_rois7" default="/perception/object_recognition/detection/rois7"/>
  <arg name="image_number" default="6" description="choose image raw number(1-8)"/>
  <arg name="use_vector_map" default="true" description="use vector map in prediction"/>
  <arg name="use_pointcloud_map" default="true" description="use pointcloud map in detection"/>
  <arg name="use_low_height_cropbox" default="true" description="use low height crop filter in clustering"/>
  <arg name="use_object_filter" default="true" description="use object filter"/>
  <arg name="use_roi_based_cluster" default="true" description="use roi_based_cluster in clustering"/>
  <arg
    name="use_empty_dynamic_object_publisher"
    default="false"
    description="if use_empty_dynamic_object_publisher:=true, /perception/object_recognition/objects topic has an empty DynamicObjectArray"
  />
  <arg name="use_pointcloud_container" default="false" description="launch pointcloud container"/>
  <arg name="pointcloud_container_name" default="pointcloud_container"/>
  <arg name="objects_filter_method" default="lanelet_filter"/>
  <arg name="objects_validation_method" default="obstacle_pointcloud"/>

  <!-- Traffic light recognition parameters -->
  <arg name="use_traffic_light_recognition" default="true"/>
  <arg name="traffic_light_recognition/enable_fine_detection" default="true"/>
  <arg name="traffic_light_recognition/fusion_only" default="false"/>
  <arg name="traffic_light_image_number" default="1" description="choose traffic light image raw number(1-2)"/>
  <arg
    name="traffic_light_fine_detector_model_path"
    default="$(var data_path)/traffic_light_fine_detector"
    description="options: `tlr_yolox_s_batch_**`. The batch number must be either one of 1, 4, 6"
  />
  <arg name="traffic_light_fine_detector_model_name" default="tlr_car_ped_yolox_s_batch_6" description="options: `tlr_car_ped_yolox_s_batch_**`. The batch number must be either one of 1, 4, 6"/>
  <arg name="traffic_light_classifier_model_path" default="$(var data_path)/traffic_light_classifier" description="classifier onnx model path"/>
  <arg
    name="car_traffic_light_classifier_model_name"
    default="traffic_light_classifier_mobilenetv2_batch_6"
    description="options: `traffic_light_classifier_mobilenetv2_batch_*` or `traffic_light_classifier_efficientNet_b1_batch_*`. The batch number must be either one of 1, 4, 6"
  />
  <arg
    name="pedestrian_traffic_light_classifier_model_name"
    default="ped_traffic_light_classifier_mobilenetv2_batch_4"
    description="options: `ped_traffic_light_classifier_mobilenetv2_batch_*` or `ped_traffic_light_classifier_efficientNet_b1_batch_*`. The batch number must be either one of 1, 4, 6"
  />

  <!-- Whether to use detection by tracker -->
  <arg name="use_detection_by_tracker" default="true"/>

  <!-- Radar long range integration methods -->
  <arg
    name="use_radar_tracking_fusion"
    default="true"
    description="if use_radar_tracking_fusion:=true, radar information is merged in tracking launch. Otherwise, radar information is merged in detection launch."
  />

  <!-- Perception module -->
  <group>
    <push-ros-namespace namespace="perception"/>

    <!-- Object segmentation module -->
    <group>
      <push-ros-namespace namespace="obstacle_segmentation"/>
      <include file="$(find-pkg-share tier4_perception_launch)/launch/obstacle_segmentation/ground_segmentation/ground_segmentation.launch.py">
        <arg name="base_frame" value="base_link"/>
        <arg name="use_intra_process" value="true"/>
        <arg name="use_multithread" value="true"/>
        <arg name="use_pointcloud_container" value="$(var use_pointcloud_container)"/>
        <arg name="pointcloud_container_name" value="$(var pointcloud_container_name)"/>
        <arg name="input/pointcloud" value="$(var input/pointcloud)"/>
      </include>
    </group>

    <!-- Occupancy grid map module -->
    <group>
      <push-ros-namespace namespace="occupancy_grid_map"/>
      <include file="$(find-pkg-share tier4_perception_launch)/launch/occupancy_grid_map/probabilistic_occupancy_grid_map.launch.xml">
        <arg name="input/obstacle_pointcloud" value="/perception/obstacle_segmentation/single_frame/pointcloud_raw"/>
        <arg name="input/raw_pointcloud" value="$(var input/pointcloud)"/>
        <arg name="output" value="/perception/occupancy_grid_map/map"/>
        <arg name="use_intra_process" value="true"/>
        <arg name="use_multithread" value="true"/>
        <arg name="use_pointcloud_container" value="$(var use_pointcloud_container)"/>
        <arg name="pointcloud_container_name" value="$(var pointcloud_container_name)"/>
        <arg name="occupancy_grid_map_method" value="$(var occupancy_grid_map_method)"/>
        <arg name="occupancy_grid_map_param_path" value="$(var occupancy_grid_map_param_path)"/>
        <arg name="occupancy_grid_map_updater" value="$(var occupancy_grid_map_updater)"/>
        <arg name="occupancy_grid_map_updater_param_path" value="$(var occupancy_grid_map_updater_param_path)"/>
      </include>
    </group>

    <!-- Object recognition module -->
    <group unless="$(var use_empty_dynamic_object_publisher)">
      <push-ros-namespace namespace="object_recognition"/>
      <!-- Detection module -->
      <group>
        <push-ros-namespace namespace="detection"/>
        <include file="$(find-pkg-share tier4_perception_launch)/launch/object_recognition/detection/detection.launch.xml">
          <arg name="mode" value="$(var mode)"/>
          <arg name="input/pointcloud" value="$(var input/pointcloud)"/>
          <arg name="lidar_detection_model" value="$(var lidar_detection_model)"/>
          <arg name="image_raw0" value="$(var image_raw0)"/>
          <arg name="camera_info0" value="$(var camera_info0)"/>
          <arg name="image_raw1" value="$(var image_raw1)"/>
          <arg name="camera_info1" value="$(var camera_info1)"/>
          <arg name="image_raw2" value="$(var image_raw2)"/>
          <arg name="camera_info2" value="$(var camera_info2)"/>
          <arg name="image_raw3" value="$(var image_raw3)"/>
          <arg name="camera_info3" value="$(var camera_info3)"/>
          <arg name="image_raw4" value="$(var image_raw4)"/>
          <arg name="camera_info4" value="$(var camera_info4)"/>
          <arg name="image_raw5" value="$(var image_raw5)"/>
          <arg name="camera_info5" value="$(var camera_info5)"/>
          <arg name="image_raw6" value="$(var image_raw6)"/>
          <arg name="camera_info6" value="$(var camera_info6)"/>
          <arg name="image_raw7" value="$(var image_raw7)"/>
          <arg name="camera_info7" value="$(var camera_info7)"/>
          <arg name="image_number" value="$(var image_number)"/>
          <arg name="sync_param_path" value="$(var object_recognition_detection_fusion_sync_param_path)"/>
          <arg name="roi_cluster_fusion_param_path" value="$(var object_recognition_detection_roi_cluster_fusion_param_path)"/>
          <arg name="roi_pointcloud_fusion_param_path" value="$(var object_recognition_detection_roi_pointcloud_fusion_param_path)"/>
          <arg name="roi_detected_object_fusion_param_path" value="$(var object_recognition_detection_roi_detected_object_fusion_param_path)"/>
          <arg name="lidar_model_param_path" value="$(var object_recognition_detection_lidar_model_param_path)"/>
          <arg name="euclidean_param_path" value="$(var object_recognition_detection_euclidean_cluster_param_path)"/>
          <arg name="outlier_param_path" value="$(var object_recognition_detection_outlier_param_path)"/>
          <arg name="voxel_grid_based_euclidean_param_path" value="$(var object_recognition_detection_voxel_grid_based_euclidean_cluster_param_path)"/>
          <arg name="radar_lanelet_filtering_range_param" value="$(var object_recognition_detection_radar_lanelet_filtering_range_param)"/>
          <arg name="radar_object_clustering_param_path" value="$(var object_recognition_detection_radar_object_clustering_param_path)"/>
          <arg name="detection_by_tracker_param_path" value="$(var object_recognition_detection_detection_by_tracker_param)"/>

          <arg name="use_pointcloud_map" value="$(var use_pointcloud_map)"/>
          <arg name="use_low_height_cropbox" value="$(var use_low_height_cropbox)"/>
          <arg name="use_object_filter" value="$(var use_object_filter)"/>
          <arg name="use_pointcloud_container" value="$(var use_pointcloud_container)"/>
<<<<<<< HEAD
          <arg name="pointcloud_container_name" value="$(var pointcloud_container_name)"/>
          <arg name="remove_unknown" value="$(var remove_unknown)"/>
          <arg name="fusion_distance" value="$(var fusion_distance)"/>
          <arg name="trust_object_distance" value="$(var trust_object_distance)"/>
=======
          <arg name="container_name" value="$(var pointcloud_container_name)"/>
>>>>>>> a3f90f0f
          <arg name="use_roi_based_cluster" value="$(var use_roi_based_cluster)"/>
        </include>
      </group>

      <!-- Tracking module -->
      <group>
        <push-ros-namespace namespace="tracking"/>
        <include file="$(find-pkg-share tier4_perception_launch)/launch/object_recognition/tracking/tracking.launch.xml">
          <arg name="mode" value="$(var mode)"/>
          <arg
            name="object_recognition_tracking_radar_object_tracker_data_association_matrix_param_path"
            value="$(var object_recognition_tracking_radar_object_tracker_data_association_matrix_param_path)"
          />
          <arg name="object_recognition_tracking_radar_object_tracker_tracking_setting_param_path" value="$(var object_recognition_tracking_radar_object_tracker_tracking_setting_param_path)"/>
          <arg name="object_recognition_tracking_radar_object_tracker_node_param_path" value="$(var object_recognition_tracking_radar_object_tracker_node_param_path)"/>
          <arg name="object_recognition_tracking_object_merger_data_association_matrix_param_path" value="$(var object_recognition_tracking_object_merger_data_association_matrix_param_path)"/>
          <arg name="object_recognition_tracking_object_merger_node_param_path" value="$(var object_recognition_tracking_object_merger_node_param_path)"/>
        </include>
      </group>

      <!-- Prediction module -->
      <group>
        <push-ros-namespace namespace="prediction"/>
        <include file="$(find-pkg-share tier4_perception_launch)/launch/object_recognition/prediction/prediction.launch.xml">
          <arg name="use_vector_map" value="$(var use_vector_map)"/>
        </include>
      </group>
    </group>

    <group if="$(var use_empty_dynamic_object_publisher)">
      <push-ros-namespace namespace="object_recognition"/>
      <node pkg="dummy_perception_publisher" exec="empty_objects_publisher" name="empty_objects_publisher" output="screen">
        <remap from="~/output/objects" to="/perception/object_recognition/objects"/>
      </node>
    </group>

    <!-- Traffic light module -->
    <group if="$(var use_traffic_light_recognition)">
      <push-ros-namespace namespace="traffic_light_recognition"/>
      <include file="$(find-pkg-share tier4_perception_launch)/launch/traffic_light_recognition/traffic_light.launch.xml">
        <arg name="enable_fine_detection" value="$(var traffic_light_recognition/enable_fine_detection)"/>
        <arg name="fusion_only" value="$(var traffic_light_recognition/fusion_only)"/>
        <arg name="image_number" value="$(var traffic_light_image_number)"/>
        <arg name="traffic_light_arbiter_param_path" value="$(var traffic_light_arbiter_param_path)"/>
        <arg name="traffic_light_fine_detector_model_path" value="$(var traffic_light_fine_detector_model_path)"/>
        <arg name="traffic_light_fine_detector_model_name" value="$(var traffic_light_fine_detector_model_name)"/>
        <arg name="traffic_light_classifier_model_path" value="$(var traffic_light_classifier_model_path)"/>
        <arg name="car_traffic_light_classifier_model_name" value="$(var car_traffic_light_classifier_model_name)"/>
        <arg name="pedestrian_traffic_light_classifier_model_name" value="$(var pedestrian_traffic_light_classifier_model_name)"/>
      </include>
    </group>
  </group>
</launch><|MERGE_RESOLUTION|>--- conflicted
+++ resolved
@@ -190,14 +190,7 @@
           <arg name="use_low_height_cropbox" value="$(var use_low_height_cropbox)"/>
           <arg name="use_object_filter" value="$(var use_object_filter)"/>
           <arg name="use_pointcloud_container" value="$(var use_pointcloud_container)"/>
-<<<<<<< HEAD
           <arg name="pointcloud_container_name" value="$(var pointcloud_container_name)"/>
-          <arg name="remove_unknown" value="$(var remove_unknown)"/>
-          <arg name="fusion_distance" value="$(var fusion_distance)"/>
-          <arg name="trust_object_distance" value="$(var trust_object_distance)"/>
-=======
-          <arg name="container_name" value="$(var pointcloud_container_name)"/>
->>>>>>> a3f90f0f
           <arg name="use_roi_based_cluster" value="$(var use_roi_based_cluster)"/>
         </include>
       </group>
