--- conflicted
+++ resolved
@@ -133,15 +133,11 @@
     object.kinematics.initial_pose_with_covariance.pose.orientation.z = 0.0;
     object.kinematics.initial_pose_with_covariance.pose.orientation.w = 1.0;
 
-<<<<<<< HEAD
-    autoware_perception_msgs::msg::PredictedPath path;
-=======
     object.kinematics.initial_twist_with_covariance.twist.linear.x = velocity;
     object.kinematics.initial_twist_with_covariance.twist.linear.y = 0.0;
     object.kinematics.initial_twist_with_covariance.twist.linear.z = 0.0;
 
-    autoware_auto_perception_msgs::msg::PredictedPath path;
->>>>>>> 35642a6d
+    autoware_perception_msgs::msg::PredictedPath path;
     for (size_t i = 0; i < predicted_path.size(); ++i) {
       geometry_msgs::msg::Pose pose;
       pose.position.x = predicted_path[i].first;
