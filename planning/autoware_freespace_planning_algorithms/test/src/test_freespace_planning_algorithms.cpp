// Copyright 2021 Tier IV, Inc. All rights reserved.
//
// Licensed under the Apache License, Version 2.0 (the "License");
// you may not use this file except in compliance with the License.
// You may obtain a copy of the License at
//
//     http://www.apache.org/licenses/LICENSE-2.0
//
// Unless required by applicable law or agreed to in writing, software
// distributed under the License is distributed on an "AS IS" BASIS,
// WITHOUT WARRANTIES OR CONDITIONS OF ANY KIND, either express or implied.
// See the License for the specific language governing permissions and
// limitations under the License.

#include "autoware/freespace_planning_algorithms/abstract_algorithm.hpp"
#include "autoware/freespace_planning_algorithms/astar_search.hpp"
#include "autoware/freespace_planning_algorithms/rrtstar.hpp"

#include <rclcpp/rclcpp.hpp>
#include <rcpputils/filesystem_helper.hpp>
#include <rosbag2_cpp/writer.hpp>

#include <std_msgs/msg/float64.hpp>

#include <gtest/gtest.h>
#include <rcutils/time.h>
#include <tf2/utils.h>

#include <algorithm>
#include <array>
#include <fstream>
#include <string>
#include <unordered_map>
#include <vector>

namespace fpa = autoware::freespace_planning_algorithms;

const double length_lexus = 5.5;
const double width_lexus = 2.75;
const double base_length_lexus = 3.0;
const double max_steering_lexus = 0.7;
const fpa::VehicleShape vehicle_shape =
  fpa::VehicleShape(length_lexus, width_lexus, base_length_lexus, max_steering_lexus, 1.5);
const double pi = 3.1415926;
const std::array<double, 3> start_pose{5.5, 4., pi * 0.5};
const std::array<double, 3> goal_pose1{8.0, 26.3, pi * 1.5};   // easiest
const std::array<double, 3> goal_pose2{15.0, 11.6, pi * 0.5};  // second easiest
const std::array<double, 3> goal_pose3{18.4, 26.3, pi * 1.5};  // third easiest
const std::array<double, 3> goal_pose4{25.0, 26.3, pi * 1.5};  // most difficult
const std::array<std::array<double, 3>, 4> goal_poses{
  goal_pose1, goal_pose2, goal_pose3, goal_pose4};

geometry_msgs::msg::Pose create_pose_msg(std::array<double, 3> pose3d)
{
  geometry_msgs::msg::Pose pose{};
  tf2::Quaternion quat{};
  quat.setRPY(0, 0, pose3d[2]);
  tf2::convert(quat, pose.orientation);
  pose.position.x = pose3d[0];
  pose.position.y = pose3d[1];
  pose.position.z = 0.0;
  return pose;
}

std_msgs::msg::Float64 create_float_msg(double val)
{
  std_msgs::msg::Float64 msg;
  msg.data = val;
  return msg;
}

nav_msgs::msg::OccupancyGrid construct_cost_map(
  size_t width, size_t height, double resolution, size_t n_padding)
{
  nav_msgs::msg::OccupancyGrid costmap_msg{};

  // create info
  costmap_msg.info.width = width;
  costmap_msg.info.height = height;
  costmap_msg.info.resolution = resolution;

  // create data
  const size_t n_elem = width * height;
  for (size_t i = 0; i < n_elem; ++i) {
    costmap_msg.data.push_back(0.0);
  }

  for (size_t i = 0; i < n_padding; ++i) {
    // fill left
    for (size_t j = width * i; j <= width * (i + 1); ++j) {
      costmap_msg.data[j] = 100.0;
    }
    // fill right
    for (size_t j = width * (height - n_padding + i); j <= width * (height - n_padding + i + 1);
         ++j) {
      costmap_msg.data[j] = 100.0;
    }
  }

  for (size_t i = 0; i < height; ++i) {
    // fill bottom
    for (size_t j = i * width; j <= i * width + n_padding; ++j) {
      costmap_msg.data[j] = 100.0;
    }
    for (size_t j = (i + 1) * width - n_padding; j <= (i + 1) * width; ++j) {
      costmap_msg.data[j] = 100.0;
    }
  }

  for (size_t i = 0; i < height; ++i) {
    for (size_t j = 0; j < width; ++j) {
      const double x = j * resolution;
      const double y = i * resolution;
      // wall
      if (8.0 < x && x < 28.0 && 9.0 < y && y < 9.5) {
        costmap_msg.data[i * width + j] = 100.0;
      }

      // car1
      if (10.0 < x && x < 10.0 + width_lexus && 22.0 < y && y < 22.0 + length_lexus) {
        costmap_msg.data[i * width + j] = 100.0;
      }

      // car2
      if (13.5 < x && x < 13.5 + width_lexus && 22.0 < y && y < 22.0 + length_lexus) {
        costmap_msg.data[i * width + j] = 100.0;
      }

      // car3
      if (20.0 < x && x < 20.0 + width_lexus && 22.0 < y && y < 22.0 + length_lexus) {
        costmap_msg.data[i * width + j] = 100.0;
      }

      // car4
      if (10.0 < x && x < 10.0 + width_lexus && 10.0 < y && y < 10.0 + length_lexus) {
        costmap_msg.data[i * width + j] = 100.0;
      }
    }
  }
  return costmap_msg;

  return costmap_msg;
}

template <typename MessageT>
void add_message_to_rosbag(
  rosbag2_cpp::Writer & writer, const MessageT & message, const std::string & name,
  const std::string & type)
{
  rclcpp::SerializedMessage serialized_msg;
  rclcpp::Serialization<MessageT> serialization;
  serialization.serialize_message(&message, &serialized_msg);

  rosbag2_storage::TopicMetadata tm;
  tm.name = name;
  tm.type = type;
  tm.serialization_format = "cdr";
  writer.create_topic(tm);

  auto bag_message = std::make_shared<rosbag2_storage::SerializedBagMessage>();
  auto ret = rcutils_system_time_now(&bag_message->time_stamp);
  if (ret != RCL_RET_OK) {
    RCLCPP_ERROR(rclcpp::get_logger("saveToBag"), "couldn't assign time rosbag message");
  }

  bag_message->topic_name = tm.name;
  bag_message->serialized_data = std::shared_ptr<rcutils_uint8_array_t>(
    &serialized_msg.get_rcl_serialized_message(), [](rcutils_uint8_array_t * /* data */) {});
  writer.write(bag_message);
}

fpa::PlannerCommonParam get_default_planner_params()
{
  // set problem configuration
  const double time_limit = 10 * 1000.0;
  const double max_turning_ratio = 0.5;
  const int turning_steps = 1;

  const int theta_size = 144;

  const double curve_weight = 0.5;
  const double reverse_weight = 1.0;
  const double direction_change_weight = 1.5;

  const double lateral_goal_range = 0.5;
  const double longitudinal_goal_range = 2.0;
  const double angle_goal_range = 6.0;
  const int obstacle_threshold = 100;

  return fpa::PlannerCommonParam{
    time_limit,
    theta_size,
    curve_weight,
    reverse_weight,
    direction_change_weight,
    lateral_goal_range,
    longitudinal_goal_range,
    angle_goal_range,
    max_turning_ratio,
    turning_steps,
    obstacle_threshold};
}

std::unique_ptr<fpa::AbstractPlanningAlgorithm> configure_astar(bool use_multi)
{
  auto planner_common_param = get_default_planner_params();
  if (use_multi) {
    planner_common_param.turning_steps = 3;
  }

  // configure astar param
  const std::string search_method = "forward";
  const bool only_behind_solutions = false;
  const bool use_back = true;
  const bool adapt_expansion_distance = true;
  const double expansion_distance = 0.4;
<<<<<<< HEAD
  const double distance_heuristic_weight = 1.0;
  const double smoothness_weight = 1.0;
  const double obstacle_distance_weight = 1.0;
  const auto astar_param = fpa::AstarParam{
    search_method,
    only_behind_solutions,
    use_back,
    adapt_expansion_distance,
    expansion_distance,
    distance_heuristic_weight,
    smoothness_weight,
    obstacle_distance_weight};
=======
  const double distance_heuristic_weight = 2.0;
  const double smoothness_weight = 0.5;
  const double obstacle_distance_weight = 1.7;
  const auto astar_param = fpa::AstarParam{
    only_behind_solutions,     use_back,          adapt_expansion_distance, expansion_distance,
    distance_heuristic_weight, smoothness_weight, obstacle_distance_weight};
>>>>>>> f10f8585

  auto algo = std::make_unique<fpa::AstarSearch>(planner_common_param, vehicle_shape, astar_param);
  return algo;
}

std::unique_ptr<fpa::AbstractPlanningAlgorithm> configure_rrtstar(bool informed, bool update)
{
  auto planner_common_param = get_default_planner_params();

  // configure rrtstar param
  const double mu = 12.0;
  const double margin = 0.2;
  const double max_planning_time = 200;
  const auto rrtstar_param = fpa::RRTStarParam{update, informed, max_planning_time, mu, margin};
  auto algo = std::make_unique<fpa::RRTStar>(planner_common_param, vehicle_shape, rrtstar_param);
  return algo;
}

enum AlgorithmType {
  ASTAR_SINGLE,
  ASTAR_MULTI,
  RRTSTAR_FASTEST,
  RRTSTAR_UPDATE,
  RRTSTAR_INFORMED_UPDATE,
};
// cspell: ignore fpalgos
std::unordered_map<AlgorithmType, std::string> rosbag_dir_prefix_table(
  {{ASTAR_SINGLE, "fpalgos-astar_single"},
   {ASTAR_MULTI, "fpalgos-astar_multi"},
   {RRTSTAR_FASTEST, "fpalgos-rrtstar_fastest"},
   {RRTSTAR_UPDATE, "fpalgos-rrtstar_update"},
   {RRTSTAR_INFORMED_UPDATE, "fpalgos-rrtstar_informed_update"}});

bool test_algorithm(enum AlgorithmType algo_type, bool dump_rosbag = false)
{
  std::unique_ptr<fpa::AbstractPlanningAlgorithm> algo;
  if (algo_type == AlgorithmType::ASTAR_SINGLE) {
    algo = configure_astar(true);
  } else if (algo_type == AlgorithmType::ASTAR_MULTI) {
    algo = configure_astar(false);
  } else if (algo_type == AlgorithmType::RRTSTAR_FASTEST) {
    algo = configure_rrtstar(false, false);
  } else if (algo_type == AlgorithmType::RRTSTAR_UPDATE) {
    algo = configure_rrtstar(false, true);
  } else if (algo_type == AlgorithmType::RRTSTAR_INFORMED_UPDATE) {
    algo = configure_rrtstar(true, true);
  } else {
    throw std::runtime_error("invalid algorithm time");
  }

  // All algorithms have the same interface.
  const auto costmap_msg = construct_cost_map(150, 150, 0.2, 10);
  bool success_all = true;  // if any local test below fails, overwrite this function

  rclcpp::Clock clock{RCL_SYSTEM_TIME};
  for (size_t i = 0; i < goal_poses.size(); ++i) {
    const auto goal_pose = goal_poses.at(i);

    algo->setMap(costmap_msg);
    double msec;
    double cost;

    if (algo_type == RRTSTAR_FASTEST || algo_type == RRTSTAR_UPDATE) {
      std::cout << "measuring average performance ..." << std::endl;
      const size_t N_mc = (algo_type == RRTSTAR_UPDATE ? 5 : 100);
      double time_sum = 0.0;
      double cost_sum = 0.0;
      for (size_t j = 0; j < N_mc; j++) {
        const rclcpp::Time begin = clock.now();
        if (!algo->makePlan(create_pose_msg(start_pose), create_pose_msg(goal_pose))) {
          success_all = false;
          std::cout << "plan fail" << std::endl;
          continue;
        }
        const rclcpp::Time now = clock.now();
        time_sum += (now - begin).seconds() * 1000.0;
        cost_sum += algo->getWaypoints().compute_length();
      }
      msec = time_sum / N_mc;  // average performance
      cost = cost_sum / N_mc;

    } else {
      const rclcpp::Time begin = clock.now();
      if (!algo->makePlan(create_pose_msg(start_pose), create_pose_msg(goal_pose))) {
        success_all = false;
        std::cout << "plan fail" << std::endl;
        continue;
      }
      const rclcpp::Time now = clock.now();
      msec = (now - begin).seconds() * 1000.0;
      cost = algo->getWaypoints().compute_length();
    }

    std::cout << "plan success : " << msec << "[msec]"
              << ", solution cost : " << cost << std::endl;
    const auto result = algo->getWaypoints();
    geometry_msgs::msg::PoseArray trajectory;
    for (const auto & pose : result.waypoints) {
      trajectory.poses.push_back(pose.pose.pose);
    }
    if (algo->hasObstacleOnTrajectory(trajectory)) {
      std::cout << "not feasible trajectory" << std::endl;
      success_all = false;
    }

    if (dump_rosbag) {
      // dump rosbag for visualization using python script
      const std::string dir_name =
        "/tmp/" + rosbag_dir_prefix_table[algo_type] + "-case" + std::to_string(i);

      rcpputils::fs::remove_all(dir_name);

      rosbag2_storage::StorageOptions storage_options;
      storage_options.uri = dir_name;
      storage_options.storage_id = "sqlite3";

      rosbag2_cpp::ConverterOptions converter_options;
      converter_options.input_serialization_format = "cdr";
      converter_options.output_serialization_format = "cdr";

      rosbag2_cpp::Writer writer(std::make_unique<rosbag2_cpp::writers::SequentialWriter>());
      writer.open(storage_options, converter_options);

      add_message_to_rosbag(
        writer, create_float_msg(vehicle_shape.length), "vehicle_length", "std_msgs/msg/Float64");
      add_message_to_rosbag(
        writer, create_float_msg(vehicle_shape.width), "vehicle_width", "std_msgs/msg/Float64");
      add_message_to_rosbag(
        writer, create_float_msg(vehicle_shape.base2back), "vehicle_base2back",
        "std_msgs/msg/Float64");

      add_message_to_rosbag(writer, costmap_msg, "costmap", "nav_msgs/msg/OccupancyGrid");
      add_message_to_rosbag(writer, create_pose_msg(start_pose), "start", "geometry_msgs/msg/Pose");
      add_message_to_rosbag(writer, create_pose_msg(goal_pose), "goal", "geometry_msgs/msg/Pose");
      add_message_to_rosbag(writer, trajectory, "trajectory", "geometry_msgs/msg/PoseArray");
      add_message_to_rosbag(writer, create_float_msg(msec), "elapsed_time", "std_msgs/msg/Float64");
    }
  }
  return success_all;
}

TEST(AstarSearchTestSuite, SingleCurvature)
{
  EXPECT_TRUE(test_algorithm(AlgorithmType::ASTAR_SINGLE));
}

TEST(AstarSearchTestSuite, MultiCurvature)
{
  EXPECT_TRUE(test_algorithm(AlgorithmType::ASTAR_MULTI));
}

TEST(RRTStarTestSuite, Fastest)
{
  EXPECT_TRUE(test_algorithm(AlgorithmType::RRTSTAR_FASTEST));
}

TEST(RRTStarTestSuite, Update)
{
  EXPECT_TRUE(test_algorithm(AlgorithmType::RRTSTAR_UPDATE));
}

TEST(RRTStarTestSuite, InformedUpdate)
{
  EXPECT_TRUE(test_algorithm(AlgorithmType::RRTSTAR_INFORMED_UPDATE));
}

int main(int argc, char ** argv)
{
  testing::InitGoogleTest(&argc, argv);
  return RUN_ALL_TESTS();
}<|MERGE_RESOLUTION|>--- conflicted
+++ resolved
@@ -214,27 +214,12 @@
   const bool use_back = true;
   const bool adapt_expansion_distance = true;
   const double expansion_distance = 0.4;
-<<<<<<< HEAD
-  const double distance_heuristic_weight = 1.0;
-  const double smoothness_weight = 1.0;
-  const double obstacle_distance_weight = 1.0;
-  const auto astar_param = fpa::AstarParam{
-    search_method,
-    only_behind_solutions,
-    use_back,
-    adapt_expansion_distance,
-    expansion_distance,
-    distance_heuristic_weight,
-    smoothness_weight,
-    obstacle_distance_weight};
-=======
   const double distance_heuristic_weight = 2.0;
   const double smoothness_weight = 0.5;
   const double obstacle_distance_weight = 1.7;
   const auto astar_param = fpa::AstarParam{
-    only_behind_solutions,     use_back,          adapt_expansion_distance, expansion_distance,
-    distance_heuristic_weight, smoothness_weight, obstacle_distance_weight};
->>>>>>> f10f8585
+    search_method,      only_behind_solutions,     use_back,          adapt_expansion_distance,
+    expansion_distance, distance_heuristic_weight, smoothness_weight, obstacle_distance_weight};
 
   auto algo = std::make_unique<fpa::AstarSearch>(planner_common_param, vehicle_shape, astar_param);
   return algo;
