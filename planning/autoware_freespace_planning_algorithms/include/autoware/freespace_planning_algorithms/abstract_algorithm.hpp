--- conflicted
+++ resolved
@@ -176,10 +176,7 @@
   bool detectCollision(const IndexXYT & base_index) const;
   bool detectCollision(const geometry_msgs::msg::Pose & base_pose) const;
 
-<<<<<<< HEAD
-=======
   // cspell: ignore Toriwaki
->>>>>>> 1f329729
   /// @brief Computes the euclidean distance to the nearest obstacle for each grid cell.
   /// @cite T., Saito, and J., Toriwaki "New algorithms for euclidean distance transformation of an
   /// n-dimensional digitized picture with applications," Pattern Recognition 27, 1994
