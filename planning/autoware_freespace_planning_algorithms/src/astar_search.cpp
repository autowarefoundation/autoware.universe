// Copyright 2015-2019 Autoware Foundation. All rights reserved.
//
// Licensed under the Apache License, Version 2.0 (the "License");
// you may not use this file except in compliance with the License.
// You may obtain a copy of the License at
//
//     http://www.apache.org/licenses/LICENSE-2.0
//
// Unless required by applicable law or agreed to in writing, software
// distributed under the License is distributed on an "AS IS" BASIS,
// WITHOUT WARRANTIES OR CONDITIONS OF ANY KIND, either express or implied.
// See the License for the specific language governing permissions and
// limitations under the License.

#include "autoware/freespace_planning_algorithms/astar_search.hpp"

#include "autoware/freespace_planning_algorithms/kinematic_bicycle_model.hpp"

#include <autoware/universe_utils/geometry/geometry.hpp>
#include <autoware/universe_utils/math/unit_conversion.hpp>

#include <tf2/utils.h>

#ifdef ROS_DISTRO_GALACTIC
#include <tf2_geometry_msgs/tf2_geometry_msgs.h>
#else
#include <tf2_geometry_msgs/tf2_geometry_msgs.hpp>
#endif

#include <algorithm>
#include <vector>

namespace autoware::freespace_planning_algorithms
{
using autoware::universe_utils::calcDistance2d;

double calcReedsSheppDistance(const Pose & p1, const Pose & p2, double radius)
{
  const auto rs_space = ReedsSheppStateSpace(radius);
  const ReedsSheppStateSpace::StateXYT pose0{
    p1.position.x, p1.position.y, tf2::getYaw(p1.orientation)};
  const ReedsSheppStateSpace::StateXYT pose1{
    p2.position.x, p2.position.y, tf2::getYaw(p2.orientation)};
  return rs_space.distance(pose0, pose1);
}

void setYaw(geometry_msgs::msg::Quaternion * orientation, const double yaw)
{
  *orientation = autoware::universe_utils::createQuaternionFromYaw(yaw);
}

Pose calcRelativePose(const Pose & base_pose, const Pose & pose)
{
  tf2::Transform tf_transform;
  tf2::convert(base_pose, tf_transform);

  geometry_msgs::msg::TransformStamped transform;
  transform.transform = tf2::toMsg(tf_transform.inverse());

  geometry_msgs::msg::PoseStamped transformed;
  geometry_msgs::msg::PoseStamped pose_orig;
  pose_orig.pose = pose;
  tf2::doTransform(pose_orig, transformed, transform);

  return transformed.pose;
}

AstarSearch::AstarSearch(
  const PlannerCommonParam & planner_common_param, const VehicleShape & collision_vehicle_shape,
  const AstarParam & astar_param)
: AbstractPlanningAlgorithm(planner_common_param, collision_vehicle_shape),
  astar_param_(astar_param),
  goal_node_(nullptr),
  use_reeds_shepp_(true)
{
  steering_resolution_ =
    collision_vehicle_shape_.max_steering / planner_common_param_.turning_steps;
  heading_resolution_ = 2.0 * M_PI / planner_common_param_.theta_size;

  double avg_steering =
    steering_resolution_ + (collision_vehicle_shape_.max_steering - steering_resolution_) / 2.0;
  avg_turning_radius_ =
    kinematic_bicycle_model::getTurningRadius(collision_vehicle_shape_.base_length, avg_steering);

<<<<<<< HEAD
  search_method_ =
    astar_param.search_method == "backward" ? SearchMethod::Backward : SearchMethod::Forward;

  min_expansion_dist_ = astar_param_.expansion_distance;
=======
  min_expansion_dist_ = std::max(astar_param_.expansion_distance, 1.5 * costmap_.info.resolution);
>>>>>>> 5ab43b48
  max_expansion_dist_ = std::max(
    collision_vehicle_shape_.base_length * base_length_max_expansion_factor_, min_expansion_dist_);
}

bool AstarSearch::makePlan(const Pose & start_pose, const Pose & goal_pose)
{
  if (search_method_ == SearchMethod::Backward) {
    start_pose_ = global2local(costmap_, goal_pose);
    goal_pose_ = global2local(costmap_, start_pose);
  } else {
    start_pose_ = global2local(costmap_, start_pose);
    goal_pose_ = global2local(costmap_, goal_pose);
  }

  resetData();

  if (!setStartNode()) {
    throw std::logic_error("Invalid start pose");
    return false;
  }

  if (!setGoalNode()) {
    throw std::logic_error("Invalid goal pose");
    return false;
  }

  if (!search()) {
    throw std::logic_error("HA* failed to find path to goal");
    return false;
  }
  return true;
}

void AstarSearch::resetData()
{
  // clearing openlist is necessary because otherwise remaining elements of openlist
  // point to deleted node.
  openlist_ = std::priority_queue<AstarNode *, std::vector<AstarNode *>, NodeComparison>();
  graph_.clear();
  int total_astar_node_count =
    costmap_.info.width * costmap_.info.height * planner_common_param_.theta_size;
  graph_.resize(total_astar_node_count);
}

bool AstarSearch::setStartNode()
{
  const auto index = pose2index(costmap_, start_pose_, planner_common_param_.theta_size);

  if (detectCollision(index)) {
    return false;
  }

  // Set start node
  AstarNode * start_node = &graph_[getKey(index)];
  start_node->x = start_pose_.position.x;
  start_node->y = start_pose_.position.y;
  start_node->theta = 2.0 * M_PI / planner_common_param_.theta_size * index.theta;
  start_node->gc = 0;
  start_node->fc = estimateCost(start_pose_);
  start_node->dist_to_goal = calcDistance2d(start_pose_, goal_pose_);
  start_node->dist_to_obs = getObstacleEDT(index);
  start_node->steering_index = 0;
  start_node->is_back = false;
  start_node->status = NodeStatus::Open;
  start_node->parent = nullptr;

  // Push start node to openlist
  openlist_.push(start_node);

  return true;
}

bool AstarSearch::setGoalNode()
{
  const auto index = pose2index(costmap_, goal_pose_, planner_common_param_.theta_size);

  if (detectCollision(index)) {
    return false;
  }

  return true;
}

double AstarSearch::estimateCost(const Pose & pose) const
{
  double total_cost = 0.0;
  // Temporarily, until reeds_shepp gets stable.
  if (use_reeds_shepp_) {
    total_cost += calcReedsSheppDistance(pose, goal_pose_, avg_turning_radius_) *
                  astar_param_.distance_heuristic_weight;
  } else {
    total_cost += calcDistance2d(pose, goal_pose_) * astar_param_.distance_heuristic_weight;
  }
  return total_cost;
}

bool AstarSearch::search()
{
  const rclcpp::Time begin = rclcpp::Clock(RCL_ROS_TIME).now();

  // Start A* search
  while (!openlist_.empty()) {
    // Check time and terminate if the search reaches the time limit
    const rclcpp::Time now = rclcpp::Clock(RCL_ROS_TIME).now();
    const double msec = (now - begin).seconds() * 1000.0;
    if (msec > planner_common_param_.time_limit) {
      return false;
    }

    // Expand minimum cost node
    AstarNode * current_node = openlist_.top();
    openlist_.pop();
    if (current_node->status == NodeStatus::Closed) continue;
    current_node->status = NodeStatus::Closed;

    if (isGoal(*current_node)) {
      goal_node_ = current_node;
      setPath(*current_node);
      return true;
    }

    expandNodes(*current_node);
    if (astar_param_.use_back) expandNodes(*current_node, true);
  }

  // Failed to find path
  return false;
}

void AstarSearch::expandNodes(AstarNode & current_node, const bool is_back)
{
  const auto current_pose = node2pose(current_node);
  double direction = is_back ? -1.0 : 1.0;
  if (search_method_ == SearchMethod::Backward) direction*= -1.0;
  double distance = getExpansionDistance(current_node) * direction;
  int steering_index = -1 * planner_common_param_.turning_steps;
  for (; steering_index <= planner_common_param_.turning_steps; ++steering_index) {
    // skip expansion back to parent
    // skip expansion resulting in frequent direction change
    if (current_node.parent != nullptr && is_back != current_node.is_back) {
      if (
        steering_index == current_node.steering_index ||
        current_node.dir_distance < min_dir_change_dist_)
        continue;
    }

    const double steering = static_cast<double>(steering_index) * steering_resolution_;
    const auto next_pose = kinematic_bicycle_model::getPose(
      current_pose, collision_vehicle_shape_.base_length, steering, distance);
    const auto next_index = pose2index(costmap_, next_pose, planner_common_param_.theta_size);

    if (isOutOfRange(next_index)) continue;
    if (isObs(next_index)) continue;

    AstarNode * next_node = &graph_[getKey(next_index)];
    if (next_node->status == NodeStatus::Closed) continue;
    if (detectCollision(next_index)) continue;

    double distance_to_obs = getObstacleEDT(next_index);
    const bool is_direction_switch =
      (current_node.parent != nullptr) && (is_back != current_node.is_back);
    double weights_sum = 1.0;
    weights_sum += is_direction_switch ? planner_common_param_.direction_change_weight : 0.0;
    weights_sum += getSteeringCost(steering_index);
    weights_sum += getSteeringChangeCost(steering_index, current_node.steering_index);
    weights_sum += astar_param_.obstacle_distance_weight / (1.0 + distance_to_obs);

    weights_sum *= is_back ? planner_common_param_.reverse_weight : 1.0;

    double move_cost = current_node.gc + weights_sum * std::abs(distance);
    double total_cost = move_cost + estimateCost(next_pose);
    // Compare cost
    if (next_node->status == NodeStatus::None || next_node->fc > total_cost) {
      next_node->status = NodeStatus::Open;
      next_node->set(next_pose, move_cost, total_cost, steering_index, is_back);
      next_node->dir_distance =
        std::abs(distance) + (is_direction_switch ? 0.0 : current_node.dir_distance);
      next_node->dist_to_goal = calcDistance2d(next_pose, goal_pose_);
      next_node->dist_to_obs = distance_to_obs;
      next_node->parent = &current_node;
      openlist_.push(next_node);
      continue;
    }
  }
}

double AstarSearch::getExpansionDistance(const AstarNode & current_node) const
{
  if (!astar_param_.adapt_expansion_distance) return min_expansion_dist_;
  double exp_dist = std::min(
    current_node.dist_to_goal * dist_to_goal_expansion_factor_,
    current_node.dist_to_obs * dist_to_obs_expansion_factor_);
  return std::clamp(exp_dist, min_expansion_dist_, max_expansion_dist_);
}

double AstarSearch::getSteeringCost(const int steering_index) const
{
  return planner_common_param_.curve_weight *
         (abs(steering_index) / planner_common_param_.turning_steps);
}

double AstarSearch::getSteeringChangeCost(
  const int steering_index, const int prev_steering_index) const
{
  double steering_index_diff = abs(steering_index - prev_steering_index);
  return astar_param_.steering_change_weight * steering_index_diff /
         (2.0 * planner_common_param_.turning_steps);
}

void AstarSearch::setPath(const AstarNode & goal_node)
{
  std_msgs::msg::Header header;
  header.stamp = rclcpp::Clock(RCL_ROS_TIME).now();
  header.frame_id = costmap_.header.frame_id;

  // From the goal node to the start node
  const AstarNode * node = &goal_node;

  std::vector<PlannerWaypoint> waypoints;

  geometry_msgs::msg::PoseStamped pose;
  pose.header = header;

  const auto interpolate = [this, &waypoints, &pose](const AstarNode & node) {
    if (node.parent == nullptr || !astar_param_.adapt_expansion_distance) return;
    const auto parent_pose = node2pose(*node.parent);
    const double distance_2d = calcDistance2d(node2pose(node), parent_pose);
    int n = static_cast<int>(distance_2d / min_expansion_dist_);
    for (int i = 1; i < n; ++i) {
      double dist = ((distance_2d * i) / n) * (node.is_back ? -1.0 : 1.0);
      if (search_method_ == SearchMethod::Backward) dist *= -1.0;
      double steering = node.steering_index * steering_resolution_;
      auto local_pose = kinematic_bicycle_model::getPose(
        parent_pose, collision_vehicle_shape_.base_length, steering, dist);
      pose.pose = local2global(costmap_, local_pose);
      waypoints.push_back({pose, node.is_back});
    }
  };
  
  // push astar nodes poses
  while (node != nullptr) {
    pose.pose = local2global(costmap_, node2pose(*node));
    waypoints.push_back({pose, node->is_back});
    interpolate(*node);
    // To the next node
    node = node->parent;
  }

  if (waypoints.size() > 1) waypoints.back().is_back = waypoints.rbegin()[1].is_back;

  if (search_method_ != SearchMethod::Backward) {
    // Reverse the vector to be start to goal order
    std::reverse(waypoints.begin(), waypoints.end());
  }

  waypoints_.header = header;
  waypoints_.waypoints.clear();
  auto it = waypoints.begin();
  for (; it < waypoints.end() - 1; ++it) {
    auto next_it = it + 1;
    waypoints_.waypoints.push_back(*it);
    if (it->is_back == next_it->is_back) continue;
    if (search_method_ == SearchMethod::Backward) {
      waypoints_.waypoints.push_back({next_it->pose, it->is_back});
    } else {
      waypoints_.waypoints.push_back({it->pose, next_it->is_back});
    }
  }
}

bool AstarSearch::isGoal(const AstarNode & node) const
{
  const double lateral_goal_range = planner_common_param_.lateral_goal_range / 2.0;
  const double longitudinal_goal_range = planner_common_param_.longitudinal_goal_range / 2.0;
  const double goal_angle =
    autoware::universe_utils::deg2rad(planner_common_param_.angle_goal_range / 2.0);

  const auto relative_pose = calcRelativePose(goal_pose_, node2pose(node));

  // Check conditions
  if (astar_param_.only_behind_solutions && relative_pose.position.x > 0) {
    return false;
  }

  if (
    std::fabs(relative_pose.position.x) > longitudinal_goal_range ||
    std::fabs(relative_pose.position.y) > lateral_goal_range) {
    return false;
  }

  const auto angle_diff =
    autoware::universe_utils::normalizeRadian(tf2::getYaw(relative_pose.orientation));
  if (std::abs(angle_diff) > goal_angle) {
    return false;
  }

  return true;
}

Pose AstarSearch::node2pose(const AstarNode & node) const
{
  Pose pose_local;

  pose_local.position.x = node.x;
  pose_local.position.y = node.y;
  pose_local.position.z = goal_pose_.position.z;
  pose_local.orientation = autoware::universe_utils::createQuaternionFromYaw(node.theta);

  return pose_local;
}

}  // namespace autoware::freespace_planning_algorithms<|MERGE_RESOLUTION|>--- conflicted
+++ resolved
@@ -82,14 +82,10 @@
   avg_turning_radius_ =
     kinematic_bicycle_model::getTurningRadius(collision_vehicle_shape_.base_length, avg_steering);
 
-<<<<<<< HEAD
   search_method_ =
     astar_param.search_method == "backward" ? SearchMethod::Backward : SearchMethod::Forward;
 
-  min_expansion_dist_ = astar_param_.expansion_distance;
-=======
   min_expansion_dist_ = std::max(astar_param_.expansion_distance, 1.5 * costmap_.info.resolution);
->>>>>>> 5ab43b48
   max_expansion_dist_ = std::max(
     collision_vehicle_shape_.base_length * base_length_max_expansion_factor_, min_expansion_dist_);
 }
