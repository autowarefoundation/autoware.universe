--- conflicted
+++ resolved
@@ -31,14 +31,9 @@
 
 namespace autoware::freespace_planning_algorithms
 {
-<<<<<<< HEAD
 using autoware::universe_utils::calcDistance2d;
 
-double calcReedsSheppDistance(
-  const geometry_msgs::msg::Pose & p1, const geometry_msgs::msg::Pose & p2, double radius)
-=======
 double calcReedsSheppDistance(const Pose & p1, const Pose & p2, double radius)
->>>>>>> e0c1cb69
 {
   const auto rs_space = ReedsSheppStateSpace(radius);
   const ReedsSheppStateSpace::StateXYT pose0{
@@ -86,43 +81,9 @@
   avg_turning_radius_ =
     kinematic_bicycle_model::getTurningRadius(collision_vehicle_shape_.base_length, avg_steering);
 
-<<<<<<< HEAD
   min_expansion_dist_ = astar_param_.expansion_distance;
   max_expansion_dist_ = std::max(
     collision_vehicle_shape_.base_length * base_length_max_expansion_factor_, min_expansion_dist_);
-=======
-  setTransitionTable();
-}
-
-void AstarSearch::setTransitionTable()
-{
-  const double distance = astar_param_.expansion_distance;
-  transition_table_.resize(planner_common_param_.theta_size);
-
-  std::vector<NodeUpdate> forward_transitions;
-  int steering_ind = -1 * planner_common_param_.turning_steps;
-  for (; steering_ind <= planner_common_param_.turning_steps; ++steering_ind) {
-    const double steering = static_cast<double>(steering_ind) * steering_resolution_;
-    Pose shift_pose = kinematic_bicycle_model::getPoseShift(
-      0.0, collision_vehicle_shape_.base_length, steering, distance);
-    forward_transitions.push_back(
-      {shift_pose.position.x, shift_pose.position.y, tf2::getYaw(shift_pose.orientation), distance,
-       steering_ind, false});
-  }
-
-  for (int i = 0; i < planner_common_param_.theta_size; ++i) {
-    const double theta = static_cast<double>(i) * heading_resolution_;
-    for (const auto & transition : forward_transitions) {
-      transition_table_[i].push_back(transition.rotated(theta));
-    }
-
-    if (astar_param_.use_back) {
-      for (const auto & transition : forward_transitions) {
-        transition_table_[i].push_back(transition.reversed().rotated(theta));
-      }
-    }
-  }
->>>>>>> e0c1cb69
 }
 
 bool AstarSearch::makePlan(const Pose & start_pose, const Pose & goal_pose)
@@ -260,17 +221,9 @@
         continue;
     }
 
-<<<<<<< HEAD
     const double steering = static_cast<double>(steering_index) * steering_resolution_;
     const auto next_pose = kinematic_bicycle_model::getPose(
       current_pose, collision_vehicle_shape_.base_length, steering, distance);
-=======
-    // Calculate index of the next state
-    Pose next_pose;
-    next_pose.position.x = current_node.x + transition.shift_x;
-    next_pose.position.y = current_node.y + transition.shift_y;
-    setYaw(&next_pose.orientation, current_node.theta + transition.shift_theta);
->>>>>>> e0c1cb69
     const auto next_index = pose2index(costmap_, next_pose, planner_common_param_.theta_size);
 
     if (isOutOfRange(next_index)) continue;
