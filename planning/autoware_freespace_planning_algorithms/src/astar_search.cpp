// Copyright 2015-2019 Autoware Foundation. All rights reserved.
//
// Licensed under the Apache License, Version 2.0 (the "License");
// you may not use this file except in compliance with the License.
// You may obtain a copy of the License at
//
//     http://www.apache.org/licenses/LICENSE-2.0
//
// Unless required by applicable law or agreed to in writing, software
// distributed under the License is distributed on an "AS IS" BASIS,
// WITHOUT WARRANTIES OR CONDITIONS OF ANY KIND, either express or implied.
// See the License for the specific language governing permissions and
// limitations under the License.

#include "autoware/freespace_planning_algorithms/astar_search.hpp"

#include "autoware/freespace_planning_algorithms/kinematic_bicycle_model.hpp"

#include <autoware/universe_utils/geometry/geometry.hpp>
#include <autoware/universe_utils/math/unit_conversion.hpp>

#include <tf2/utils.h>

#ifdef ROS_DISTRO_GALACTIC
#include <tf2_geometry_msgs/tf2_geometry_msgs.h>
#else
#include <tf2_geometry_msgs/tf2_geometry_msgs.hpp>
#endif

#include <algorithm>
#include <vector>

namespace autoware::freespace_planning_algorithms
{
using autoware::universe_utils::calcDistance2d;

double calcReedsSheppDistance(const Pose & p1, const Pose & p2, double radius)
{
  const auto rs_space = ReedsSheppStateSpace(radius);
  const ReedsSheppStateSpace::StateXYT pose0{
    p1.position.x, p1.position.y, tf2::getYaw(p1.orientation)};
  const ReedsSheppStateSpace::StateXYT pose1{
    p2.position.x, p2.position.y, tf2::getYaw(p2.orientation)};
  return rs_space.distance(pose0, pose1);
}

void setYaw(geometry_msgs::msg::Quaternion * orientation, const double yaw)
{
  *orientation = autoware::universe_utils::createQuaternionFromYaw(yaw);
}

Pose calcRelativePose(const Pose & base_pose, const Pose & pose)
{
  tf2::Transform tf_transform;
  tf2::convert(base_pose, tf_transform);

  geometry_msgs::msg::TransformStamped transform;
  transform.transform = tf2::toMsg(tf_transform.inverse());

  geometry_msgs::msg::PoseStamped transformed;
  geometry_msgs::msg::PoseStamped pose_orig;
  pose_orig.pose = pose;
  tf2::doTransform(pose_orig, transformed, transform);

  return transformed.pose;
}

AstarSearch::AstarSearch(
  const PlannerCommonParam & planner_common_param, const VehicleShape & collision_vehicle_shape,
  const AstarParam & astar_param)
: AbstractPlanningAlgorithm(planner_common_param, collision_vehicle_shape),
  astar_param_(astar_param),
  goal_node_(nullptr),
  use_reeds_shepp_(true)
{
  steering_resolution_ =
    collision_vehicle_shape_.max_steering / planner_common_param_.turning_steps;
  heading_resolution_ = 2.0 * M_PI / planner_common_param_.theta_size;

  double avg_steering =
    steering_resolution_ + (collision_vehicle_shape_.max_steering - steering_resolution_) / 2.0;
  avg_turning_radius_ =
    kinematic_bicycle_model::getTurningRadius(collision_vehicle_shape_.base_length, avg_steering);

  is_backward_search_ = astar_param_.search_method == "backward";

  min_expansion_dist_ = astar_param_.expansion_distance;
  max_expansion_dist_ = collision_vehicle_shape_.base_length * base_length_max_expansion_factor_;
}

void AstarSearch::setMap(const nav_msgs::msg::OccupancyGrid & costmap)
{
  AbstractPlanningAlgorithm::setMap(costmap);

  // ensure minimum expansion distance is larger then grid cell diagonal length
  min_expansion_dist_ = std::max(astar_param_.expansion_distance, 1.5 * costmap_.info.resolution);
  max_expansion_dist_ = std::max(
    collision_vehicle_shape_.base_length * base_length_max_expansion_factor_, min_expansion_dist_);
}

bool AstarSearch::makePlan(const Pose & start_pose, const Pose & goal_pose)
{
  resetData();

  start_pose_ = global2local(costmap_, start_pose);
  goal_pose_ = global2local(costmap_, goal_pose);

  if (detectCollision(start_pose_) || detectCollision(goal_pose_)) {
    throw std::logic_error("Invalid start or goal pose");
    return false;
  }

  if (is_backward_search_) std::swap(start_pose_, goal_pose_);

  setCollisionFreeDistanceMap();

  setStartNode();

  if (!search()) {
    throw std::logic_error("HA* failed to find path to goal");
    return false;
  }
  return true;
}

void AstarSearch::resetData()
{
  // clearing openlist is necessary because otherwise remaining elements of openlist
  // point to deleted node.
  openlist_ = std::priority_queue<AstarNode *, std::vector<AstarNode *>, NodeComparison>();
  graph_.clear();
  int nb_of_grid_nodes = costmap_.info.width * costmap_.info.height;
  int total_astar_node_count = nb_of_grid_nodes * planner_common_param_.theta_size;
  graph_.resize(total_astar_node_count);
  col_free_distance_map_.clear();
  col_free_distance_map_.resize(nb_of_grid_nodes, std::numeric_limits<double>::max());
}

void AstarSearch::setCollisionFreeDistanceMap()
{
  using Entry = std::pair<IndexXY, double>;
  struct CompareEntry
  {
    bool operator()(const Entry & a, const Entry & b) { return a.second > b.second; }
  };
  std::priority_queue<Entry, std::vector<Entry>, CompareEntry> heap;
  std::vector<bool> closed(col_free_distance_map_.size(), false);
  auto goal_index = pose2index(costmap_, goal_pose_, planner_common_param_.theta_size);
  col_free_distance_map_[indexToId(goal_index)] = 0.0;
  heap.push({IndexXY{goal_index.x, goal_index.y}, 0.0});

  Entry current;
  std::array<int, 3> offsets = {1, 0, -1};
  while (!heap.empty()) {
    current = heap.top();
    heap.pop();
    int id = indexToId(current.first);
    if (closed[id]) continue;
    closed[id] = true;

    const auto & index = current.first;
    for (const auto & offset_x : offsets) {
      int x = index.x + offset_x;
      for (const auto & offset_y : offsets) {
        int y = index.y + offset_y;
        IndexXY n_index{x, y};
        double offset = std::abs(offset_x) + std::abs(offset_y);
        if (isOutOfRange(n_index) || offset < 1) continue;
        if (getObstacleEDT(n_index) < 0.5 * collision_vehicle_shape_.width) continue;
        int n_id = indexToId(n_index);
        double dist = current.second + (sqrt(offset) * costmap_.info.resolution);
        if (closed[n_id] || col_free_distance_map_[n_id] < dist) continue;
        col_free_distance_map_[n_id] = dist;
        heap.push({n_index, dist});
      }
    }
  }
}

void AstarSearch::setStartNode()
{
  const auto index = pose2index(costmap_, start_pose_, planner_common_param_.theta_size);
<<<<<<< HEAD
=======

  if (detectCollision(index)) {
    return false;
  }

>>>>>>> 14860bf2
  // Set start node
  AstarNode * start_node = &graph_[getKey(index)];
  start_node->set(start_pose_, 0.0, estimateCost(start_pose_, index), 0, false);
  start_node->dir_distance = 0.0;
  start_node->dist_to_goal = calcDistance2d(start_pose_, goal_pose_);
  start_node->dist_to_obs = getObstacleEDT(index);
  start_node->status = NodeStatus::Open;
  start_node->parent = nullptr;

  // Push start node to openlist
  openlist_.push(start_node);
}

double AstarSearch::estimateCost(const Pose & pose, const IndexXYT & index) const
{
  double total_cost = col_free_distance_map_[indexToId(index)];
  // Temporarily, until reeds_shepp gets stable.
  if (use_reeds_shepp_) {
    total_cost =
      std::max(total_cost, calcReedsSheppDistance(pose, goal_pose_, avg_turning_radius_));
  }
  return astar_param_.distance_heuristic_weight * total_cost;
}

bool AstarSearch::search()
{
  const rclcpp::Time begin = rclcpp::Clock(RCL_ROS_TIME).now();

  // Start A* search
  while (!openlist_.empty()) {
    // Check time and terminate if the search reaches the time limit
    const rclcpp::Time now = rclcpp::Clock(RCL_ROS_TIME).now();
    const double msec = (now - begin).seconds() * 1000.0;
    if (msec > planner_common_param_.time_limit) {
      return false;
    }

    // Expand minimum cost node
    AstarNode * current_node = openlist_.top();
    openlist_.pop();
    if (current_node->status == NodeStatus::Closed) continue;
    current_node->status = NodeStatus::Closed;

    if (isGoal(*current_node)) {
      goal_node_ = current_node;
      setPath(*current_node);
      return true;
    }

    expandNodes(*current_node);
    if (astar_param_.use_back) expandNodes(*current_node, true);
  }

  // Failed to find path
  return false;
}

void AstarSearch::expandNodes(AstarNode & current_node, const bool is_back)
{
  const auto current_pose = node2pose(current_node);
  double direction = is_back ? -1.0 : 1.0;
  if (is_backward_search_) direction *= -1.0;
  double distance = getExpansionDistance(current_node) * direction;
  int steering_index = -1 * planner_common_param_.turning_steps;
  for (; steering_index <= planner_common_param_.turning_steps; ++steering_index) {
    // skip expansion back to parent
    if (
      current_node.parent != nullptr && is_back != current_node.is_back &&
      steering_index == current_node.steering_index) {
      continue;
    }

    const double steering = static_cast<double>(steering_index) * steering_resolution_;
    const auto next_pose = kinematic_bicycle_model::getPose(
      current_pose, collision_vehicle_shape_.base_length, steering, distance);
    const auto next_index = pose2index(costmap_, next_pose, planner_common_param_.theta_size);

    if (isOutOfRange(next_index) || isObs(next_index)) continue;

    AstarNode * next_node = &graph_[getKey(next_index)];
    if (next_node->status == NodeStatus::Closed || detectCollision(next_index)) continue;

    double distance_to_obs = getObstacleEDT(next_index);
    const bool is_direction_switch =
      (current_node.parent != nullptr) && (is_back != current_node.is_back);

    double total_weight = 1.0;
    total_weight += getSteeringCost(steering_index);
    if (is_back) total_weight *= (1.0 + planner_common_param_.reverse_weight);

    double move_cost = current_node.gc + (total_weight * std::abs(distance));
    move_cost += getSteeringChangeCost(steering_index, current_node.steering_index);
    move_cost += astar_param_.obstacle_distance_weight / (1.0 + distance_to_obs);
    if (is_direction_switch) move_cost += getDirectionChangeCost(current_node.dir_distance);

    double total_cost = move_cost + estimateCost(next_pose, next_index);
    // Compare cost
    if (next_node->status == NodeStatus::None || next_node->fc > total_cost) {
      next_node->status = NodeStatus::Open;
      next_node->set(next_pose, move_cost, total_cost, steering_index, is_back);
      next_node->dir_distance =
        std::abs(distance) + (is_direction_switch ? 0.0 : current_node.dir_distance);
      next_node->dist_to_goal = calcDistance2d(next_pose, goal_pose_);
      next_node->dist_to_obs = distance_to_obs;
      next_node->parent = &current_node;
      openlist_.push(next_node);
      continue;
    }
  }
}

double AstarSearch::getExpansionDistance(const AstarNode & current_node) const
{
  if (!astar_param_.adapt_expansion_distance || max_expansion_dist_ <= min_expansion_dist_) {
    return min_expansion_dist_;
  }
  double exp_dist = std::min(
    current_node.dist_to_goal * dist_to_goal_expansion_factor_,
    current_node.dist_to_obs * dist_to_obs_expansion_factor_);
  return std::clamp(exp_dist, min_expansion_dist_, max_expansion_dist_);
}

double AstarSearch::getSteeringCost(const int steering_index) const
{
  return planner_common_param_.curve_weight *
         (abs(steering_index) / planner_common_param_.turning_steps);
}

double AstarSearch::getSteeringChangeCost(
  const int steering_index, const int prev_steering_index) const
{
  double steering_index_diff = abs(steering_index - prev_steering_index);
  return astar_param_.steering_change_weight * steering_index_diff /
         (2.0 * planner_common_param_.turning_steps);
}

double AstarSearch::getDirectionChangeCost(const double dir_distance) const
{
  return planner_common_param_.direction_change_weight * (1.0 + (1.0 / (1.0 + dir_distance)));
}

void AstarSearch::setPath(const AstarNode & goal_node)
{
  std_msgs::msg::Header header;
  header.stamp = rclcpp::Clock(RCL_ROS_TIME).now();
  header.frame_id = costmap_.header.frame_id;

  // From the goal node to the start node
  const AstarNode * node = &goal_node;

  std::vector<PlannerWaypoint> waypoints;

  geometry_msgs::msg::PoseStamped pose;
  pose.header = header;

  const auto interpolate = [this, &waypoints, &pose](const AstarNode & node) {
    if (node.parent == nullptr || !astar_param_.adapt_expansion_distance) return;
    const auto parent_pose = node2pose(*node.parent);
    const double distance_2d = calcDistance2d(node2pose(node), parent_pose);
    int n = static_cast<int>(distance_2d / min_expansion_dist_);
    for (int i = 1; i < n; ++i) {
      double dist = ((distance_2d * i) / n) * (node.is_back ? -1.0 : 1.0);
      if (is_backward_search_) dist *= -1.0;
      double steering = node.steering_index * steering_resolution_;
      auto local_pose = kinematic_bicycle_model::getPose(
        parent_pose, collision_vehicle_shape_.base_length, steering, dist);
      pose.pose = local2global(costmap_, local_pose);
      waypoints.push_back({pose, node.is_back});
    }
  };

  // push astar nodes poses
  while (node != nullptr) {
    pose.pose = local2global(costmap_, node2pose(*node));
    waypoints.push_back({pose, node->is_back});
    interpolate(*node);
    // To the next node
    node = node->parent;
  }

  if (waypoints.size() > 1) waypoints.back().is_back = waypoints.rbegin()[1].is_back;

  if (!is_backward_search_) {
    // Reverse the vector to be start to goal order
    std::reverse(waypoints.begin(), waypoints.end());
  }

  waypoints_.header = header;
  waypoints_.waypoints.clear();
  auto it = waypoints.begin();
  for (; it < waypoints.end() - 1; ++it) {
    auto next_it = it + 1;
    waypoints_.waypoints.push_back(*it);
    if (it->is_back == next_it->is_back) continue;
    if (is_backward_search_) {
      waypoints_.waypoints.push_back({next_it->pose, it->is_back});
    } else {
      waypoints_.waypoints.push_back({it->pose, next_it->is_back});
    }
  }
}

bool AstarSearch::isGoal(const AstarNode & node) const
{
  const double lateral_goal_range = planner_common_param_.lateral_goal_range / 2.0;
  const double longitudinal_goal_range = planner_common_param_.longitudinal_goal_range / 2.0;
  const double goal_angle =
    autoware::universe_utils::deg2rad(planner_common_param_.angle_goal_range / 2.0);

  const auto relative_pose = calcRelativePose(goal_pose_, node2pose(node));

  // Check conditions
  if (astar_param_.only_behind_solutions && relative_pose.position.x > 0) {
    return false;
  }

  if (
    std::fabs(relative_pose.position.x) > longitudinal_goal_range ||
    std::fabs(relative_pose.position.y) > lateral_goal_range) {
    return false;
  }

  const auto angle_diff =
    autoware::universe_utils::normalizeRadian(tf2::getYaw(relative_pose.orientation));
  if (std::abs(angle_diff) > goal_angle) {
    return false;
  }

  return true;
}

Pose AstarSearch::node2pose(const AstarNode & node) const
{
  Pose pose_local;

  pose_local.position.x = node.x;
  pose_local.position.y = node.y;
  pose_local.position.z = goal_pose_.position.z;
  pose_local.orientation = autoware::universe_utils::createQuaternionFromYaw(node.theta);

  return pose_local;
}

}  // namespace autoware::freespace_planning_algorithms<|MERGE_RESOLUTION|>--- conflicted
+++ resolved
@@ -180,14 +180,6 @@
 void AstarSearch::setStartNode()
 {
   const auto index = pose2index(costmap_, start_pose_, planner_common_param_.theta_size);
-<<<<<<< HEAD
-=======
-
-  if (detectCollision(index)) {
-    return false;
-  }
-
->>>>>>> 14860bf2
   // Set start node
   AstarNode * start_node = &graph_[getKey(index)];
   start_node->set(start_pose_, 0.0, estimateCost(start_pose_, index), 0, false);
