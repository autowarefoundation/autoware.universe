--- conflicted
+++ resolved
@@ -82,47 +82,12 @@
   avg_turning_radius_ =
     kinematic_bicycle_model::getTurningRadius(collision_vehicle_shape_.base_length, avg_steering);
 
-<<<<<<< HEAD
   search_method_ =
     astar_param.search_method == "backward" ? SearchMethod::Backward : SearchMethod::Forward;
 
-  setTransitionTable();
-}
-
-void AstarSearch::setTransitionTable()
-{
-  const double distance = astar_param_.expansion_distance;
-  transition_table_.resize(planner_common_param_.theta_size);
-
-  std::vector<NodeUpdate> forward_transitions;
-  int steering_ind = -1 * planner_common_param_.turning_steps;
-  for (; steering_ind <= planner_common_param_.turning_steps; ++steering_ind) {
-    const double steering = static_cast<double>(steering_ind) * steering_resolution_;
-    geometry_msgs::msg::Pose shift_pose = kinematic_bicycle_model::getPoseShift(
-      0.0, collision_vehicle_shape_.base_length, steering, distance);
-    bool is_back = search_method_ == SearchMethod::Backward ? true : false;
-    forward_transitions.push_back(
-      {shift_pose.position.x, shift_pose.position.y, tf2::getYaw(shift_pose.orientation), distance,
-       steering_ind, is_back});
-  }
-
-  for (int i = 0; i < planner_common_param_.theta_size; ++i) {
-    const double theta = static_cast<double>(i) * heading_resolution_;
-    for (const auto & transition : forward_transitions) {
-      transition_table_[i].push_back(transition.rotated(theta));
-    }
-
-    if (astar_param_.use_back) {
-      for (const auto & transition : forward_transitions) {
-        transition_table_[i].push_back(transition.reversed().rotated(theta));
-      }
-    }
-  }
-=======
   min_expansion_dist_ = astar_param_.expansion_distance;
   max_expansion_dist_ = std::max(
     collision_vehicle_shape_.base_length * base_length_max_expansion_factor_, min_expansion_dist_);
->>>>>>> 48d8b64d
 }
 
 bool AstarSearch::makePlan(
@@ -254,21 +219,15 @@
 
 void AstarSearch::expandNodes(AstarNode & current_node, const bool is_back)
 {
-<<<<<<< HEAD
-  const auto index_theta = discretizeAngle(current_node.theta, planner_common_param_.theta_size);
-  for (const auto & transition : transition_table_[index_theta]) {
-    // skip transition back to parent
-    // skip transition resulting in frequent direction change
-    if (current_node.parent != nullptr && transition.is_back != current_node.is_back) {
-=======
   const auto current_pose = node2pose(current_node);
-  double distance = getExpansionDistance(current_node) * (is_back ? -1.0 : 1.0);
+  double direction = is_back ? -1.0 : 1.0;
+  if (search_method_ == SearchMethod::Backward) std::negate(direction);
+  double distance = getExpansionDistance(current_node) * direction;
   int steering_index = -1 * planner_common_param_.turning_steps;
   for (; steering_index <= planner_common_param_.turning_steps; ++steering_index) {
     // skip expansion back to parent
     // skip expansion resulting in frequent direction change
-    if (is_back != current_node.is_back) {
->>>>>>> 48d8b64d
+    if (current_node.parent != nullptr && is_back != current_node.is_back) {
       if (
         steering_index == current_node.steering_index ||
         current_node.dir_distance < min_dir_change_dist_)
