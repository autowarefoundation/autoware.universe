// Copyright 2024 TIER IV, Inc. All rights reserved.
//
// Licensed under the Apache License, Version 2.0 (the "License");
// you may not use this file except in compliance with the License.
// You may obtain a copy of the License at
//
//     http://www.apache.org/licenses/LICENSE-2.0
//
// Unless required by applicable law or agreed to in writing, software
// distributed under the License is distributed on an "AS IS" BASIS,
// WITHOUT WARRANTIES OR CONDITIONS OF ANY KIND, either express or implied.
// See the License for the specific language governing permissions and
// limitations under the License.

#include "autoware/freespace_planning_algorithms/abstract_algorithm.hpp"
#include "autoware/freespace_planning_algorithms/astar_search.hpp"

#include <rclcpp/rclcpp.hpp>
#include <rclcpp/serialization.hpp>

#include <geometry_msgs/msg/pose_array.hpp>
#include <nav_msgs/msg/occupancy_grid.hpp>

#include <pybind11/pybind11.h>
#include <pybind11/stl.h>

namespace autoware::freespace_planning_algorithms
{
struct PlannerWaypointsVector
{
  std::vector<std::vector<double>> waypoints;
  double length;
};

class AstarSearchPython : public freespace_planning_algorithms::AstarSearch
{
  using AstarSearch::AstarSearch;

public:
  void setMapByte(const std::string & costmap_byte)
  {
    rclcpp::SerializedMessage serialized_msg;
    static constexpr size_t message_header_length = 8u;
    serialized_msg.reserve(message_header_length + costmap_byte.size());
    serialized_msg.get_rcl_serialized_message().buffer_length = costmap_byte.size();
    for (size_t i = 0; i < costmap_byte.size(); ++i) {
      serialized_msg.get_rcl_serialized_message().buffer[i] = costmap_byte[i];
    }
    nav_msgs::msg::OccupancyGrid costmap;
    static rclcpp::Serialization<nav_msgs::msg::OccupancyGrid> serializer;
    serializer.deserialize_message(&serialized_msg, &costmap);

    freespace_planning_algorithms::AstarSearch::setMap(costmap);
  }

  bool makePlanByte(const std::string & start_pose_byte, const std::string & goal_pose_byte)
  {
    rclcpp::SerializedMessage serialized_start_msg;
    static constexpr size_t message_header_length = 8u;
    serialized_start_msg.reserve(message_header_length + start_pose_byte.size());
    serialized_start_msg.get_rcl_serialized_message().buffer_length = start_pose_byte.size();
    for (size_t i = 0; i < start_pose_byte.size(); ++i) {
      serialized_start_msg.get_rcl_serialized_message().buffer[i] = start_pose_byte[i];
    }
    geometry_msgs::msg::Pose start_pose;
    static rclcpp::Serialization<geometry_msgs::msg::Pose> start_serializer;
    start_serializer.deserialize_message(&serialized_start_msg, &start_pose);

    rclcpp::SerializedMessage serialized_goal_msg;
    serialized_goal_msg.reserve(message_header_length + goal_pose_byte.size());
    serialized_goal_msg.get_rcl_serialized_message().buffer_length = goal_pose_byte.size();
    for (size_t i = 0; i < goal_pose_byte.size(); ++i) {
      serialized_goal_msg.get_rcl_serialized_message().buffer[i] = goal_pose_byte[i];
    }
    geometry_msgs::msg::Pose goal_pose;
    static rclcpp::Serialization<geometry_msgs::msg::Pose> goal_serializer;
    goal_serializer.deserialize_message(&serialized_goal_msg, &goal_pose);

    return freespace_planning_algorithms::AstarSearch::makePlan(start_pose, goal_pose);
  }

  PlannerWaypointsVector getWaypointsAsVector()
  {
    freespace_planning_algorithms::PlannerWaypoints waypoints =
      freespace_planning_algorithms::AstarSearch::getWaypoints();
    PlannerWaypointsVector waypoints_vector;
    for (const auto & waypoint : waypoints.waypoints) {
      // NOTE: it was difficult to return the deserialized pose_byte and serialize the pose_byte on
      // python-side. So this function returns [*position, *quaternion] as double array
      const auto & xyz = waypoint.pose.pose.position;
      const auto & quat = waypoint.pose.pose.orientation;
      const double & is_back = waypoint.is_back;
      waypoints_vector.waypoints.push_back(
        std::vector<double>({xyz.x, xyz.y, xyz.z, quat.x, quat.y, quat.z, quat.w, is_back}));
    }
    waypoints_vector.length = waypoints.compute_length();
    return waypoints_vector;
  }
};

namespace py = pybind11;

// cppcheck-suppress syntaxError
PYBIND11_MODULE(autoware_freespace_planning_algorithms_pybind, p)
{
  auto pyPlannerWaypointsVector =
    py::class_<PlannerWaypointsVector>(p, "PlannerWaypointsVector", py::dynamic_attr())
      .def(py::init<>())
      .def_readwrite("waypoints", &PlannerWaypointsVector::waypoints)
      .def_readwrite("length", &PlannerWaypointsVector::length);
  auto pyAstarParam =
    py::class_<freespace_planning_algorithms::AstarParam>(p, "AstarParam", py::dynamic_attr())
      .def(py::init<>())
      .def_readwrite(
        "only_behind_solutions", &freespace_planning_algorithms::AstarParam::only_behind_solutions)
      .def_readwrite("use_back", &freespace_planning_algorithms::AstarParam::use_back)
      .def_readwrite(
        "adapt_expansion_distance",
        &freespace_planning_algorithms::AstarParam::adapt_expansion_distance)
      .def_readwrite(
        "expansion_distance", &freespace_planning_algorithms::AstarParam::expansion_distance)
      .def_readwrite(
        "distance_heuristic_weight",
        &freespace_planning_algorithms::AstarParam::distance_heuristic_weight)
      .def_readwrite(
<<<<<<< HEAD
        "steering_change_weight",
        &freespace_planning_algorithms::AstarParam::steering_change_weight)
      .def_readwrite(
        "obstacle_distance_weight",
        &freespace_planning_algorithms::AstarParam::obstacle_distance_weight);
=======
        "smoothness_weight", &freespace_planning_algorithms::AstarParam::smoothness_weight);
>>>>>>> 84882940
  auto pyPlannerCommonParam =
    py::class_<freespace_planning_algorithms::PlannerCommonParam>(
      p, "PlannerCommonParam", py::dynamic_attr())
      .def(py::init<>())
      .def_readwrite("time_limit", &freespace_planning_algorithms::PlannerCommonParam::time_limit)
      .def_readwrite("theta_size", &freespace_planning_algorithms::PlannerCommonParam::theta_size)
      .def_readwrite(
        "max_turning_ratio", &freespace_planning_algorithms::PlannerCommonParam::max_turning_ratio)
      .def_readwrite(
        "turning_steps", &freespace_planning_algorithms::PlannerCommonParam::turning_steps)
      .def_readwrite(
        "curve_weight", &freespace_planning_algorithms::PlannerCommonParam::curve_weight)
      .def_readwrite(
        "reverse_weight", &freespace_planning_algorithms::PlannerCommonParam::reverse_weight)
      .def_readwrite(
        "direction_change_weight",
        &freespace_planning_algorithms::PlannerCommonParam::direction_change_weight)
      .def_readwrite(
        "lateral_goal_range",
        &freespace_planning_algorithms::PlannerCommonParam::lateral_goal_range)
      .def_readwrite(
        "longitudinal_goal_range",
        &freespace_planning_algorithms::PlannerCommonParam::longitudinal_goal_range)
      .def_readwrite(
        "angle_goal_range", &freespace_planning_algorithms::PlannerCommonParam::angle_goal_range)
      .def_readwrite(
        "obstacle_threshold",
        &freespace_planning_algorithms::PlannerCommonParam::obstacle_threshold);
  auto pyVehicleShape =
    py::class_<freespace_planning_algorithms::VehicleShape>(p, "VehicleShape", py::dynamic_attr())
      .def(py::init<>())
      .def(py::init<double, double, double, double, double>())
      .def_readwrite("length", &freespace_planning_algorithms::VehicleShape::length)
      .def_readwrite("width", &freespace_planning_algorithms::VehicleShape::width)
      .def_readwrite("base_length", &freespace_planning_algorithms::VehicleShape::base_length)
      .def_readwrite("max_steering", &freespace_planning_algorithms::VehicleShape::max_steering)
      .def_readwrite("base2back", &freespace_planning_algorithms::VehicleShape::base2back);

  py::class_<freespace_planning_algorithms::AbstractPlanningAlgorithm>(
    p, "AbstractPlanningAlgorithm");
  py::class_<
    freespace_planning_algorithms::AstarSearch,
    freespace_planning_algorithms::AbstractPlanningAlgorithm>(p, "AstarSearchCpp");
  py::class_<AstarSearchPython, freespace_planning_algorithms::AstarSearch>(p, "AstarSearch")
    .def(py::init<
         freespace_planning_algorithms::PlannerCommonParam &,
         freespace_planning_algorithms::VehicleShape &,
         freespace_planning_algorithms::AstarParam &>())
    .def("setMap", &AstarSearchPython::setMapByte)
    .def("makePlan", &AstarSearchPython::makePlanByte)
    .def("getWaypoints", &AstarSearchPython::getWaypointsAsVector);
}
}  // namespace autoware::freespace_planning_algorithms<|MERGE_RESOLUTION|>--- conflicted
+++ resolved
@@ -123,15 +123,10 @@
         "distance_heuristic_weight",
         &freespace_planning_algorithms::AstarParam::distance_heuristic_weight)
       .def_readwrite(
-<<<<<<< HEAD
-        "steering_change_weight",
-        &freespace_planning_algorithms::AstarParam::steering_change_weight)
+        "smoothness_weight", &freespace_planning_algorithms::AstarParam::smoothness_weight)
       .def_readwrite(
         "obstacle_distance_weight",
         &freespace_planning_algorithms::AstarParam::obstacle_distance_weight);
-=======
-        "smoothness_weight", &freespace_planning_algorithms::AstarParam::smoothness_weight);
->>>>>>> 84882940
   auto pyPlannerCommonParam =
     py::class_<freespace_planning_algorithms::PlannerCommonParam>(
       p, "PlannerCommonParam", py::dynamic_attr())
