#!/usr/bin/env python3

# Copyright 2023 TIER IV, Inc.
#
# Licensed under the Apache License, Version 2.0 (the "License");
# you may not use this file except in compliance with the License.
# You may obtain a copy of the License at
#
#     http://www.apache.org/licenses/LICENSE-2.0
#
# Unless required by applicable law or agreed to in writing, software
# distributed under the License is distributed on an "AS IS" BASIS,
# WITHOUT WARRANTIES OR CONDITIONS OF ANY KIND, either express or implied.
# See the License for the specific language governing permissions and
# limitations under the License.

import argparse
import copy

from perception_replayer_common import PerceptionReplayerCommon
import rclpy
from utils import calc_squared_distance
from utils import create_empty_pointcloud
from utils import translate_objects_coordinate


class PerceptionReproducer(PerceptionReplayerCommon):
    def __init__(self, args):
        super().__init__(args, "perception_reproducer")

        self.ego_pose_idx = None
        self.prev_traffic_signals_msg = None

        # start timer callback
        self.timer = self.create_timer(0.1, self.on_timer)
        print("Start timer callback")

    def on_timer(self):
        timestamp = self.get_clock().now().to_msg()

        self.kill_online_perception_node()

        if self.args.detected_object:
            pointcloud_msg = create_empty_pointcloud(timestamp)
            self.pointcloud_pub.publish(pointcloud_msg)

        if not self.ego_pose:
            print("No ego pose found.")
            return

        # find nearest ego odom by simulation observation
        ego_odom = self.find_nearest_ego_odom_by_observation(self.ego_pose)
        pose_timestamp = ego_odom[0]
        log_ego_pose = ego_odom[1].pose.pose

        # extract message by the nearest ego odom timestamp
        msgs = copy.deepcopy(self.find_topics_by_timestamp(pose_timestamp))
        objects_msg = msgs[0]
        # traffic_signals_msg = msgs[1]

        # objects
        if objects_msg:
            objects_msg.header.stamp = timestamp
            if self.args.detected_object:
                translate_objects_coordinate(self.ego_pose, log_ego_pose, objects_msg)
            self.objects_pub.publish(objects_msg)

        # traffic signals
<<<<<<< HEAD
        if traffic_signals_msg:
            traffic_signals_msg.stamp = timestamp
            self.traffic_signals_pub.publish(traffic_signals_msg)
            self.prev_traffic_signals_msg = traffic_signals_msg
        elif self.prev_traffic_signals_msg:
            self.prev_traffic_signals_msg.stamp = timestamp
            self.traffic_signals_pub.publish(self.prev_traffic_signals_msg)
=======
        # if traffic_signals_msg:
        #     traffic_signals_msg.header.stamp = timestamp
        #     self.traffic_signals_pub.publish(traffic_signals_msg)
        #     self.prev_traffic_signals_msg = traffic_signals_msg
        # elif self.prev_traffic_signals_msg:
        #     self.prev_traffic_signals_msg.header.stamp = timestamp
        #     self.traffic_signals_pub.publish(self.prev_traffic_signals_msg)
>>>>>>> b1e6fcfc

    def find_nearest_ego_odom_by_observation(self, ego_pose):
        if self.ego_pose_idx:
            start_idx = self.ego_pose_idx - 10
            end_idx = self.ego_pose_idx + 10
        else:
            start_idx = 0
            end_idx = len(self.rosbag_ego_odom_data) - 1

        nearest_idx = 0
        nearest_dist = float("inf")
        for idx in range(start_idx, end_idx + 1):
            data = self.rosbag_ego_odom_data[idx]
            dist = calc_squared_distance(data[1].pose.pose.position, ego_pose.position)
            if dist < nearest_dist:
                nearest_dist = dist
                nearest_idx = idx

        return self.rosbag_ego_odom_data[nearest_idx]


if __name__ == "__main__":
    parser = argparse.ArgumentParser()
    parser.add_argument("-b", "--bag", help="rosbag", default=None)
    parser.add_argument(
        "-d", "--detected-object", help="publish detected object", action="store_true"
    )
    parser.add_argument(
        "-t", "--tracked-object", help="publish tracked object", action="store_true"
    )
    args = parser.parse_args()

    rclpy.init()
    node = PerceptionReproducer(args)

    try:
        rclpy.spin(node)
    except KeyboardInterrupt:
        pass
    finally:
        node.destroy_node()
        rclpy.shutdown()<|MERGE_RESOLUTION|>--- conflicted
+++ resolved
@@ -66,7 +66,6 @@
             self.objects_pub.publish(objects_msg)
 
         # traffic signals
-<<<<<<< HEAD
         if traffic_signals_msg:
             traffic_signals_msg.stamp = timestamp
             self.traffic_signals_pub.publish(traffic_signals_msg)
@@ -74,15 +73,6 @@
         elif self.prev_traffic_signals_msg:
             self.prev_traffic_signals_msg.stamp = timestamp
             self.traffic_signals_pub.publish(self.prev_traffic_signals_msg)
-=======
-        # if traffic_signals_msg:
-        #     traffic_signals_msg.header.stamp = timestamp
-        #     self.traffic_signals_pub.publish(traffic_signals_msg)
-        #     self.prev_traffic_signals_msg = traffic_signals_msg
-        # elif self.prev_traffic_signals_msg:
-        #     self.prev_traffic_signals_msg.header.stamp = timestamp
-        #     self.traffic_signals_pub.publish(self.prev_traffic_signals_msg)
->>>>>>> b1e6fcfc
 
     def find_nearest_ego_odom_by_observation(self, ego_pose):
         if self.ego_pose_idx:
