--- conflicted
+++ resolved
@@ -26,11 +26,8 @@
 #include <tier4_autoware_utils/geometry/geometry.hpp>
 
 #include <autoware_auto_mapping_msgs/msg/had_map_bin.hpp>
-<<<<<<< HEAD
-=======
 #include <autoware_auto_planning_msgs/msg/path_point_with_lane_id.hpp>
 #include <autoware_auto_planning_msgs/msg/path_with_lane_id.hpp>
->>>>>>> bdbde103
 #include <autoware_auto_planning_msgs/msg/trajectory.hpp>
 #include <autoware_planning_msgs/msg/lanelet_primitive.hpp>
 #include <autoware_planning_msgs/msg/lanelet_route.hpp>
@@ -47,10 +44,7 @@
 #include <lanelet2_io/Io.h>
 #include <tf2/utils.h>
 #include <tf2_ros/buffer.h>
-<<<<<<< HEAD
-=======
 #include <yaml-cpp/yaml.h>
->>>>>>> bdbde103
 
 #include <algorithm>
 #include <limits>
@@ -62,29 +56,20 @@
 namespace test_utils
 {
 using autoware_auto_mapping_msgs::msg::HADMapBin;
-<<<<<<< HEAD
-=======
 using autoware_auto_planning_msgs::msg::PathPointWithLaneId;
 using autoware_auto_planning_msgs::msg::PathWithLaneId;
->>>>>>> bdbde103
 using autoware_auto_planning_msgs::msg::Trajectory;
 using autoware_planning_msgs::msg::LaneletPrimitive;
 using autoware_planning_msgs::msg::LaneletRoute;
 using autoware_planning_msgs::msg::LaneletSegment;
-<<<<<<< HEAD
-=======
 using geometry_msgs::msg::Point;
->>>>>>> bdbde103
 using geometry_msgs::msg::Pose;
 using geometry_msgs::msg::PoseStamped;
 using geometry_msgs::msg::TransformStamped;
 using nav_msgs::msg::OccupancyGrid;
 using nav_msgs::msg::Odometry;
 using planning_interface::Route;
-<<<<<<< HEAD
-=======
 using sensor_msgs::msg::PointCloud2;
->>>>>>> bdbde103
 using tf2_msgs::msg::TFMessage;
 using tier4_autoware_utils::createPoint;
 using tier4_autoware_utils::createQuaternionFromRPY;
@@ -265,7 +250,6 @@
   std::shared_ptr<rclcpp::Publisher<T>> & publisher)
 {
   createPublisherWithQoS(test_node, topic_name, publisher);
-<<<<<<< HEAD
 }
 
 template <typename T>
@@ -274,7 +258,7 @@
   if constexpr (std::is_same_v<T, HADMapBin>) {
     const auto planning_test_utils_dir =
       ament_index_cpp::get_package_share_directory("planning_test_utils");
-    const auto lanelet2_path = planning_test_utils_dir + "/map/lanelet2_map.osm";
+    const auto lanelet2_path = planning_test_utils_dir + "/test_map/lanelet2_map.osm";
     double center_line_resolution = 5.0;
     // load map from file
     const auto map = loadMap(lanelet2_path);
@@ -314,61 +298,6 @@
     TFMessage tf_msg{};
     tf_msg.transforms.emplace_back(std::move(tf));
     return tf_msg;
-  } else {
-    return T{};
-  }
-}
-
-template <typename T>
-=======
-}
-
-template <typename T>
-T generateObject(rclcpp::Node::SharedPtr target_node)
-{
-  if constexpr (std::is_same_v<T, HADMapBin>) {
-    const auto planning_test_utils_dir =
-      ament_index_cpp::get_package_share_directory("planning_test_utils");
-    const auto lanelet2_path = planning_test_utils_dir + "/test_map/lanelet2_map.osm";
-    double center_line_resolution = 5.0;
-    // load map from file
-    const auto map = loadMap(lanelet2_path);
-    if (!map) {
-      return autoware_auto_mapping_msgs::msg::HADMapBin_<std::allocator<void>>{};
-    }
-
-    // overwrite centerline
-    lanelet::utils::overwriteLaneletsCenterline(map, center_line_resolution, false);
-
-    // create map bin msg
-    const auto map_bin_msg = createMapBinMsg(map, lanelet2_path, rclcpp::Clock(RCL_ROS_TIME).now());
-    return map_bin_msg;
-  } else if constexpr (std::is_same_v<T, Trajectory>) {
-    std::shared_ptr<Trajectory> trajectory = std::make_shared<Trajectory>();
-    trajectory->header.stamp = target_node->now();
-    return *trajectory;
-  } else if constexpr (std::is_same_v<T, Odometry>) {
-    std::shared_ptr<Odometry> current_odometry = std::make_shared<Odometry>();
-    const double pi = 3.1415926;
-    const std::array<double, 4> start_pose{5.5, 4., pi * 0.5};
-    current_odometry->pose.pose = createPose(start_pose);
-    current_odometry->header.frame_id = "map";
-    return *current_odometry;
-  } else if constexpr (std::is_same_v<T, OccupancyGrid>) {
-    auto costmap_msg = constructCostMap(150, 150, 0.2);
-    costmap_msg.header.frame_id = "map";
-    return costmap_msg;
-  } else if constexpr (std::is_same_v<T, LaneletRoute>) {
-    return makeNormalRoute();
-  } else if constexpr (std::is_same_v<T, TFMessage>) {
-    TransformStamped tf;
-    tf.header.stamp = rclcpp::Clock(RCL_ROS_TIME).now();
-    tf.header.frame_id = "base_link";
-    tf.child_frame_id = "map";
-
-    TFMessage tf_msg{};
-    tf_msg.transforms.emplace_back(std::move(tf));
-    return tf_msg;
   } else if constexpr (std::is_same_v<T, PointCloud2>) {
     PointCloud2 point_cloud_msg{};
     point_cloud_msg.header.frame_id = "base_link";
@@ -379,7 +308,6 @@
 }
 
 template <typename T>
->>>>>>> bdbde103
 void publishData(
   rclcpp::Node::SharedPtr test_node, rclcpp::Node::SharedPtr target_node, std::string topic_name,
   typename rclcpp::Publisher<T>::SharedPtr publisher)
@@ -423,8 +351,6 @@
 {
   createSubscription(
     test_node, topic_name, [&count](const typename T::SharedPtr) { count++; }, subscriber);
-<<<<<<< HEAD
-=======
 }
 
 void updateNodeOptions(
@@ -502,7 +428,6 @@
     path_msg.right_bound.push_back(point);
   }
   return path_msg;
->>>>>>> bdbde103
 }
 
 }  // namespace test_utils
