--- conflicted
+++ resolved
@@ -204,12 +204,9 @@
   collision_polygons_.clear();
   slow_down_range_polygons_.clear();
   slow_down_polygons_.clear();
-<<<<<<< HEAD
+  obstacle_polygons_.clear();
   vehicle_polyhedrons_.clear();
   collision_polyhedrons_.clear();
-=======
-  obstacle_polygons_.clear();
->>>>>>> d6afa1bb
   stop_pose_ptr_ = nullptr;
   target_stop_pose_ptr_ = nullptr;
   slow_down_start_pose_ptr_ = nullptr;
