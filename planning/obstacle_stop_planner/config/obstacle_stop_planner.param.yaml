--- conflicted
+++ resolved
@@ -3,14 +3,11 @@
     hunting_threshold: 0.5                   # even if the obstacle disappears, the stop judgment continues for hunting_threshold [s]
     max_velocity: 20.0                       # max velocity [m/s]
     enable_slow_down: False                  # whether to use slow down planner [-]
-<<<<<<< HEAD
-    enable_z_axis_obstacle_filtering: True
-    z_axis_filtering_buffer: 0.0
-=======
+    enable_z_axis_obstacle_filtering: True   # filter obstacles in z axis (height) [-]
+    z_axis_filtering_buffer: 0.0             # additional buffer for z axis filtering [m]
     voxel_grid_x: 0.05                       # voxel grid x parameter for filtering pointcloud [m]
     voxel_grid_y: 0.05                       # voxel grid y parameter for filtering pointcloud [m]
     voxel_grid_z: 100000.0                   # voxel grid z parameter for filtering pointcloud [m]
->>>>>>> 2eafda6d
 
     stop_planner:
       # params for stop position
