--- conflicted
+++ resolved
@@ -653,13 +653,8 @@
 }
 
 void RunOutModule::insertStopPoint(
-<<<<<<< HEAD
-  const boost::optional<geometry_msgs::msg::Pose> stop_point,
+  const std::optional<geometry_msgs::msg::Pose> stop_point,
   autoware_planning_msgs::msg::PathWithLaneId & path)
-=======
-  const std::optional<geometry_msgs::msg::Pose> stop_point,
-  autoware_auto_planning_msgs::msg::PathWithLaneId & path)
->>>>>>> 2e2f1847
 {
   // no stop point
   if (!stop_point) {
