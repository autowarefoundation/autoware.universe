// Copyright 2020 Tier IV, Inc.
//
// Licensed under the Apache License, Version 2.0 (the "License");
// you may not use this file except in compliance with the License.
// You may obtain a copy of the License at
//
//     http://www.apache.org/licenses/LICENSE-2.0
//
// Unless required by applicable law or agreed to in writing, software
// distributed under the License is distributed on an "AS IS" BASIS,
// WITHOUT WARRANTIES OR CONDITIONS OF ANY KIND, either express or implied.
// See the License for the specific language governing permissions and
// limitations under the License.

#include "util.hpp"

#include "interpolated_path_info.hpp"

#include <autoware/behavior_velocity_planner_common/utilization/boost_geometry_helper.hpp>
#include <autoware/behavior_velocity_planner_common/utilization/path_utilization.hpp>
#include <autoware/behavior_velocity_planner_common/utilization/util.hpp>
#include <autoware/motion_utils/trajectory/trajectory.hpp>
#include <autoware_lanelet2_extension/utility/utilities.hpp>

#include <boost/geometry/algorithms/correct.hpp>
#include <boost/geometry/algorithms/intersects.hpp>

#include <lanelet2_core/geometry/LineString.h>
#include <lanelet2_core/geometry/Polygon.h>
#include <lanelet2_core/primitives/BasicRegulatoryElements.h>
#include <lanelet2_routing/RoutingGraph.h>

#include <algorithm>
#include <cmath>
#include <limits>
#include <map>
#include <memory>
#include <queue>
#include <set>
#include <string>
#include <unordered_map>
#include <vector>

namespace autoware::behavior_velocity_planner::util
{
namespace bg = boost::geometry;

static std::optional<size_t> getDuplicatedPointIdx(
  const tier4_planning_msgs::msg::PathWithLaneId & path, const geometry_msgs::msg::Point & point)
{
  for (size_t i = 0; i < path.points.size(); i++) {
    const auto & p = path.points.at(i).point.pose.position;

    constexpr double min_dist = 0.001;
    if (autoware::universe_utils::calcDistance2d(p, point) < min_dist) {
      return i;
    }
  }

  return std::nullopt;
}

std::optional<size_t> insertPointIndex(
  const geometry_msgs::msg::Pose & in_pose, tier4_planning_msgs::msg::PathWithLaneId * inout_path,
  const double ego_nearest_dist_threshold, const double ego_nearest_yaw_threshold)
{
  const auto duplicate_idx_opt = getDuplicatedPointIdx(*inout_path, in_pose.position);
  if (duplicate_idx_opt) {
    return duplicate_idx_opt.value();
  }

  const size_t closest_idx = autoware::motion_utils::findFirstNearestIndexWithSoftConstraints(
    inout_path->points, in_pose, ego_nearest_dist_threshold, ego_nearest_yaw_threshold);
  // vector.insert(i) inserts element on the left side of v[i]
  // the velocity need to be zero order hold(from prior point)
  int insert_idx = closest_idx;
  tier4_planning_msgs::msg::PathPointWithLaneId inserted_point = inout_path->points.at(closest_idx);
  if (planning_utils::isAheadOf(in_pose, inout_path->points.at(closest_idx).point.pose)) {
    ++insert_idx;
  } else {
    // copy with velocity from prior point
    const size_t prior_ind = closest_idx > 0 ? closest_idx - 1 : 0;
    inserted_point.point.longitudinal_velocity_mps =
      inout_path->points.at(prior_ind).point.longitudinal_velocity_mps;
  }
  inserted_point.point.pose = in_pose;

  auto it = inout_path->points.begin() + insert_idx;
  inout_path->points.insert(it, inserted_point);

  return insert_idx;
}

bool hasLaneIds(
  const tier4_planning_msgs::msg::PathPointWithLaneId & p, const std::set<lanelet::Id> & ids)
{
  for (const auto & pid : p.lane_ids) {
    if (ids.find(pid) != ids.end()) {
      return true;
    }
  }
  return false;
}

std::optional<std::pair<size_t, size_t>> findLaneIdsInterval(
  const tier4_planning_msgs::msg::PathWithLaneId & p, const std::set<lanelet::Id> & ids)
{
  bool found = false;
  size_t start = 0;
  size_t end = p.points.size() > 0 ? p.points.size() - 1 : 0;
  if (start == end) {
    // there is only one point in the path
    return std::nullopt;
  }
  for (size_t i = 0; i < p.points.size(); ++i) {
    if (hasLaneIds(p.points.at(i), ids)) {
      if (!found) {
        // found interval for the first time
        found = true;
        start = i;
      }
    } else if (found) {
      // prior point was in the interval. interval ended
      end = i;
      break;
    }
  }
  start = start > 0 ? start - 1 : 0;  // the idx of last point before the interval
  return found ? std::make_optional(std::make_pair(start, end)) : std::nullopt;
}

std::optional<size_t> getFirstPointInsidePolygonByFootprint(
  const lanelet::CompoundPolygon3d & polygon, const InterpolatedPathInfo & interpolated_path_info,
  const autoware::universe_utils::LinearRing2d & footprint, const double vehicle_length)
{
  const auto & path_ip = interpolated_path_info.path;
  const auto [lane_start, lane_end] = interpolated_path_info.lane_id_interval.value();
  const size_t vehicle_length_idx = static_cast<size_t>(vehicle_length / interpolated_path_info.ds);
  const size_t start =
    static_cast<size_t>(std::max<int>(0, static_cast<int>(lane_start) - vehicle_length_idx));
  const auto area_2d = lanelet::utils::to2D(polygon).basicPolygon();
  for (auto i = start; i <= lane_end; ++i) {
    const auto & base_pose = path_ip.points.at(i).point.pose;
    const auto path_footprint = autoware::universe_utils::transformVector(
      footprint, autoware::universe_utils::pose2transform(base_pose));
    if (bg::intersects(path_footprint, area_2d)) {
      return std::make_optional<size_t>(i);
    }
  }
  return std::nullopt;
}

std::optional<std::pair<
  size_t /* the index of interpolated PathPoint*/, size_t /* the index of corresponding Polygon */>>
getFirstPointInsidePolygonsByFootprint(
  const std::vector<lanelet::CompoundPolygon3d> & polygons,
  const InterpolatedPathInfo & interpolated_path_info,
  const autoware::universe_utils::LinearRing2d & footprint, const double vehicle_length)
{
  const auto & path_ip = interpolated_path_info.path;
  const auto [lane_start, lane_end] = interpolated_path_info.lane_id_interval.value();
  const size_t vehicle_length_idx = static_cast<size_t>(vehicle_length / interpolated_path_info.ds);
  const size_t start =
    static_cast<size_t>(std::max<int>(0, static_cast<int>(lane_start) - vehicle_length_idx));

  for (size_t i = start; i <= lane_end; ++i) {
    const auto & pose = path_ip.points.at(i).point.pose;
    const auto path_footprint = autoware::universe_utils::transformVector(
      footprint, autoware::universe_utils::pose2transform(pose));
    for (size_t j = 0; j < polygons.size(); ++j) {
      const auto area_2d = lanelet::utils::to2D(polygons.at(j)).basicPolygon();
      const bool is_in_polygon = bg::intersects(area_2d, path_footprint);
      if (is_in_polygon) {
        return std::make_optional<std::pair<size_t, size_t>>(i, j);
      }
    }
  }
  return std::nullopt;
}

std::optional<size_t> getFirstPointInsidePolygon(
  const tier4_planning_msgs::msg::PathWithLaneId & path,
  const std::pair<size_t, size_t> lane_interval, const lanelet::CompoundPolygon3d & polygon,
  const bool search_forward)
{
  // NOTE: if first point is already inside the polygon, returns nullopt
  const auto polygon_2d = lanelet::utils::to2D(polygon);
  if (search_forward) {
    const auto & p0 = path.points.at(lane_interval.first).point.pose.position;
    if (bg::within(to_bg2d(p0), polygon_2d)) {
      return std::nullopt;
    }
    for (size_t i = lane_interval.first; i <= lane_interval.second; ++i) {
      const auto & p = path.points.at(i).point.pose.position;
      const auto is_in_lanelet = bg::within(to_bg2d(p), polygon_2d);
      if (is_in_lanelet) {
        return std::make_optional<size_t>(i);
      }
    }
  } else {
    const auto & p0 = path.points.at(lane_interval.second).point.pose.position;
    if (bg::within(to_bg2d(p0), polygon_2d)) {
      return std::nullopt;
    }
    for (size_t i = lane_interval.second; i >= lane_interval.first; --i) {
      const auto & p = path.points.at(i).point.pose.position;
      const auto is_in_lanelet = bg::within(to_bg2d(p), polygon_2d);
      if (is_in_lanelet) {
        return std::make_optional<size_t>(i);
      }
      if (i == 0) {
        break;
      }
    }
  }
  return std::nullopt;
}

void retrievePathsBackward(
  const std::vector<std::vector<bool>> & adjacency, const size_t src_index,
  const std::vector<size_t> & visited_indices, std::vector<std::vector<size_t>> & paths)
{
  const auto & next_indices = adjacency.at(src_index);
  const bool is_terminal =
    (std::find(next_indices.begin(), next_indices.end(), true) == next_indices.end());
  if (is_terminal) {
    std::vector<size_t> path(visited_indices.begin(), visited_indices.end());
    path.push_back(src_index);
    paths.emplace_back(std::move(path));
    return;
  }
  for (size_t next = 0; next < next_indices.size(); next++) {
    if (!next_indices.at(next)) {
      continue;
    }
    if (std::find(visited_indices.begin(), visited_indices.end(), next) != visited_indices.end()) {
      // loop detected
      std::vector<size_t> path(visited_indices.begin(), visited_indices.end());
      path.push_back(src_index);
      paths.emplace_back(std::move(path));
      continue;
    }
    auto new_visited_indices = visited_indices;
    new_visited_indices.push_back(src_index);
    retrievePathsBackward(adjacency, next, new_visited_indices, paths);
  }
  return;
}

std::pair<lanelet::ConstLanelets, std::vector<lanelet::ConstLanelets>>
mergeLaneletsByTopologicalSort(
  const lanelet::ConstLanelets & lanelets, const lanelet::ConstLanelets & terminal_lanelets,
  const lanelet::routing::RoutingGraphPtr routing_graph_ptr)
{
  std::set<lanelet::Id> lanelet_Ids;
  std::unordered_map<lanelet::Id, size_t> Id2ind;
  std::unordered_map<size_t, lanelet::Id> ind2Id;
  std::unordered_map<lanelet::Id, lanelet::ConstLanelet> Id2lanelet;
  for (const auto & lanelet : lanelets) {
    size_t ind = ind2Id.size();
    const auto Id = lanelet.id();
    lanelet_Ids.insert(Id);
    Id2ind[Id] = ind;
    ind2Id[ind] = Id;
    Id2lanelet[Id] = lanelet;
  }
  std::set<size_t> terminal_indices;
  for (const auto & terminal_lanelet : terminal_lanelets) {
    if (Id2ind.count(terminal_lanelet.id()) > 0) {
      terminal_indices.insert(Id2ind[terminal_lanelet.id()]);
    }
  }

  // create adjacency matrix
  const auto n_node = lanelets.size();
  std::vector<std::vector<bool>> adjacency(n_node);
  for (size_t dst = 0; dst < n_node; ++dst) {
    adjacency[dst].resize(n_node);
    for (size_t src = 0; src < n_node; ++src) {
      adjacency[dst][src] = false;
    }
  }
  // NOTE: this function aims to traverse the detection lanelet in the lane direction, so if lane B
  // follows lane A on the routing_graph, adj[A][B] = true
  for (const auto & lanelet : lanelets) {
    const auto & followings = routing_graph_ptr->following(lanelet);
    const auto src = lanelet.id();
    for (const auto & following : followings) {
      if (const auto dst = following.id(); lanelet_Ids.find(dst) != lanelet_Ids.end()) {
        adjacency[(Id2ind[dst])][(Id2ind[src])] = true;
      }
    }
  }

  std::unordered_map<size_t, std::vector<std::vector<size_t>>> branches;
  for (const auto & terminal_ind : terminal_indices) {
    std::vector<std::vector<size_t>> paths;
    std::vector<size_t> visited;
    retrievePathsBackward(adjacency, terminal_ind, visited, paths);
    branches[terminal_ind] = std::move(paths);
  }

  for (auto it = branches.begin(); it != branches.end(); it++) {
    auto & paths = it->second;
    for (auto & path : paths) {
      std::reverse(path.begin(), path.end());
    }
  }
  lanelet::ConstLanelets merged;
  std::vector<lanelet::ConstLanelets> originals;
  for (const auto & [ind, sub_branches] : branches) {
    if (sub_branches.size() == 0) {
      continue;
    }
    for (const auto & sub_indices : sub_branches) {
      lanelet::ConstLanelets to_be_merged;
      originals.push_back(lanelet::ConstLanelets({}));
      auto & original = originals.back();
      for (const auto & sub_ind : sub_indices) {
        to_be_merged.push_back(Id2lanelet[ind2Id[sub_ind]]);
        original.push_back(Id2lanelet[ind2Id[sub_ind]]);
      }
      merged.push_back(lanelet::utils::combineLaneletsShape(to_be_merged));
    }
  }
  return {merged, originals};
}

bool isOverTargetIndex(
  const tier4_planning_msgs::msg::PathWithLaneId & path, const size_t closest_idx,
  const geometry_msgs::msg::Pose & current_pose, const size_t target_idx)
{
  if (closest_idx == target_idx) {
    const geometry_msgs::msg::Pose target_pose = path.points.at(target_idx).point.pose;
    return planning_utils::isAheadOf(current_pose, target_pose);
  }
  return static_cast<bool>(closest_idx > target_idx);
}

std::optional<autoware::universe_utils::Polygon2d> getIntersectionArea(
  lanelet::ConstLanelet assigned_lane, lanelet::LaneletMapConstPtr lanelet_map_ptr)
{
  const std::string area_id_str = assigned_lane.attributeOr("intersection_area", "else");
  if (area_id_str == "else") return std::nullopt;
<<<<<<< HEAD
  if (!std::atoi(area_id_str.c_str())) return std::nullopt;
=======
  if (!std::atoi(area_id_str.c_str()))
    return std::nullopt
>>>>>>> 49ab37a5

           const lanelet::Id area_id = std::atoi(area_id_str.c_str());
  const auto polygon_opt = lanelet_map_ptr->polygonLayer.find(area_id);
  if (polygon_opt == lanelet_map_ptr->polygonLayer.end()) return std::nullopt;

  const auto poly_3d = lanelet_map_ptr->polygonLayer.get(area_id);
  Polygon2d poly{};
  for (const auto & p : poly_3d) poly.outer().emplace_back(p.x(), p.y());
  return std::make_optional(poly);
}

std::optional<InterpolatedPathInfo> generateInterpolatedPath(
  const lanelet::Id lane_id, const std::set<lanelet::Id> & associative_lane_ids,
  const tier4_planning_msgs::msg::PathWithLaneId & input_path, const double ds,
  const rclcpp::Logger logger)
{
  InterpolatedPathInfo interpolated_path_info;
  if (!splineInterpolate(input_path, ds, interpolated_path_info.path, logger)) {
    return std::nullopt;
  }
  interpolated_path_info.ds = ds;
  interpolated_path_info.lane_id = lane_id;
  interpolated_path_info.associative_lane_ids = associative_lane_ids;
  interpolated_path_info.lane_id_interval =
    findLaneIdsInterval(interpolated_path_info.path, associative_lane_ids);
  return interpolated_path_info;
}

geometry_msgs::msg::Pose getObjectPoseWithVelocityDirection(
  const autoware_perception_msgs::msg::PredictedObjectKinematics & obj_state)
{
  if (obj_state.initial_twist_with_covariance.twist.linear.x >= 0) {
    return obj_state.initial_pose_with_covariance.pose;
  }

  // When the object velocity is negative, invert orientation (yaw)
  auto obj_pose = obj_state.initial_pose_with_covariance.pose;
  double yaw, pitch, roll;
  tf2::getEulerYPR(obj_pose.orientation, yaw, pitch, roll);
  tf2::Quaternion inv_q;
  inv_q.setRPY(roll, pitch, yaw + M_PI);
  obj_pose.orientation = tf2::toMsg(inv_q);
  return obj_pose;
}

std::vector<lanelet::CompoundPolygon3d> getPolygon3dFromLanelets(
  const lanelet::ConstLanelets & ll_vec)
{
  std::vector<lanelet::CompoundPolygon3d> polys;
  for (auto && ll : ll_vec) {
    polys.push_back(ll.polygon3d());
  }
  return polys;
}

}  // namespace autoware::behavior_velocity_planner::util<|MERGE_RESOLUTION|>--- conflicted
+++ resolved
@@ -342,12 +342,7 @@
 {
   const std::string area_id_str = assigned_lane.attributeOr("intersection_area", "else");
   if (area_id_str == "else") return std::nullopt;
-<<<<<<< HEAD
   if (!std::atoi(area_id_str.c_str())) return std::nullopt;
-=======
-  if (!std::atoi(area_id_str.c_str()))
-    return std::nullopt
->>>>>>> 49ab37a5
 
            const lanelet::Id area_id = std::atoi(area_id_str.c_str());
   const auto polygon_opt = lanelet_map_ptr->polygonLayer.find(area_id);
