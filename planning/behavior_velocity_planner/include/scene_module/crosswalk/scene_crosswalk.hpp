--- conflicted
+++ resolved
@@ -111,11 +111,7 @@
     const PathWithLaneId & ego_path, StopFactor & stop_factor);
 
   boost::optional<std::pair<double, geometry_msgs::msg::Point>> getStopLine(
-<<<<<<< HEAD
-    const PathWithLaneId & ego_path, bool & exist_stopline_in_map) const;
-=======
     const PathWithLaneId & ego_path) const;
->>>>>>> 10c60429
 
   std::vector<CollisionPoint> getCollisionPoints(
     const PathWithLaneId & ego_path, const PredictedObject & object,
