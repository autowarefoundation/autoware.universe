--- conflicted
+++ resolved
@@ -139,14 +139,7 @@
   passed_safety_slow_point_ = false;
 }
 
-<<<<<<< HEAD
-bool CrosswalkModule::modifyPathVelocity(
-  autoware_auto_planning_msgs::msg::PathWithLaneId * path,
-  tier4_planning_msgs::msg::StopReason * stop_reason,
-  autoware_ad_api_msgs::msg::MotionFactor * motion_factor)
-=======
 bool CrosswalkModule::modifyPathVelocity(PathWithLaneId * path, StopReason * stop_reason)
->>>>>>> 48726447
 {
   stop_watch_.tic("total_processing_time");
   RCLCPP_INFO_EXPRESSION(
@@ -155,14 +148,8 @@
 
   debug_data_ = DebugData();
   debug_data_.base_link2front = planner_data_->vehicle_info_.max_longitudinal_offset_m;
-<<<<<<< HEAD
-  first_stop_path_point_index_ = static_cast<int>(path->points.size()) - 1;
-  *stop_reason =
-    planning_utils::initializeStopReason(tier4_planning_msgs::msg::StopReason::CROSSWALK);
-  *motion_factor =
-    planning_utils::initializeMotionFactor(autoware_ad_api_msgs::msg::MotionFactor::CROSSWALK);
-=======
   *stop_reason = planning_utils::initializeStopReason(StopReason::CROSSWALK);
+  // *velocity_factor = planning_utils::initializeVelocityFactor(VelocityFactor::CROSSWALK);
 
   auto ego_path = *path;
 
@@ -175,7 +162,6 @@
   const auto & ego_pos = planner_data_->current_pose.pose.position;
   const auto intersects =
     getPolygonIntersects(ego_path, crosswalk_.polygon2d().basicPolygon(), ego_pos, 2);
->>>>>>> 48726447
 
   for (const auto & p : intersects) {
     path_intersects_.push_back(createPoint(p.x(), p.y(), ego_pos.z));
@@ -236,6 +222,10 @@
     insertDecelPointWithDebugInfo(rtc_stop_point.get(), 0.0, *path);
     planning_utils::appendStopReason(stop_factor_rtc, stop_reason);
   }
+  // TODO(Takagi, Isamu): WIP
+  // velocity_factor->status = autoware_ad_api_msgs::msg::VelocityFactor::STOP_TRUE;
+  // velocity_factor->pose = debug_data_.first_stop_pose;
+  // velocity_factor->stop_factor_points.emplace_back(debug_data_.nearest_collision_point);
 
   RCLCPP_INFO_EXPRESSION(
     logger_, planner_param_.show_processing_time, "- step4: %f ms",
@@ -259,20 +249,6 @@
       const auto dist_ego_to_stop = calcSignedArcLength(ego_path.points, ego_pos, p_stop_line);
       return std::make_pair(dist_ego_to_stop, p_stop_line);
     }
-<<<<<<< HEAD
-    // stop_path = slow_path;
-    *path = stop_path;
-
-    if (insert_stop) {
-      /* get stop point and stop factor */
-      tier4_planning_msgs::msg::StopFactor stop_factor;
-      stop_factor.stop_pose = debug_data_.first_stop_pose;
-      stop_factor.stop_factor_points = debug_data_.stop_factor_points;
-      planning_utils::appendStopReason(stop_factor, stop_reason);
-      motion_factor->status = autoware_ad_api_msgs::msg::MotionFactor::STOP_TRUE;
-      motion_factor->pose = debug_data_.first_stop_pose;
-      // motion_factor->stop_factor_points = debug_data_.stop_factor_points;
-=======
   }
 
   {
@@ -281,7 +257,6 @@
       const auto dist_ego_to_stop = calcSignedArcLength(ego_path.points, ego_pos, p_stop_line) -
                                     planner_param_.stop_line_distance;
       return std::make_pair(dist_ego_to_stop, p_stop_line);
->>>>>>> 48726447
     }
   }
 
