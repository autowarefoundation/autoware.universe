// Copyright 2020 Tier IV, Inc.
//
// Licensed under the Apache License, Version 2.0 (the "License");
// you may not use this file except in compliance with the License.
// You may obtain a copy of the License at
//
//     http://www.apache.org/licenses/LICENSE-2.0
//
// Unless required by applicable law or agreed to in writing, software
// distributed under the License is distributed on an "AS IS" BASIS,
// WITHOUT WARRANTIES OR CONDITIONS OF ANY KIND, either express or implied.
// See the License for the specific language governing permissions and
// limitations under the License.

#include <lanelet2_extension/regulatory_elements/road_marking.hpp>
#include <lanelet2_extension/utility/message_conversion.hpp>
#include <lanelet2_extension/utility/query.hpp>
#include <lanelet2_extension/utility/utilities.hpp>
#include <scene_module/intersection/scene_intersection.hpp>
#include <scene_module/intersection/util.hpp>
#include <utilization/boost_geometry_helper.hpp>
#include <utilization/path_utilization.hpp>
#include <utilization/trajectory_utils.hpp>
#include <utilization/util.hpp>

#include <lanelet2_core/geometry/Polygon.h>
#include <lanelet2_core/primitives/BasicRegulatoryElements.h>

#include <algorithm>
#include <memory>
#include <vector>

namespace behavior_velocity_planner
{
namespace bg = boost::geometry;

static geometry_msgs::msg::Pose getObjectPoseWithVelocityDirection(
  const autoware_auto_perception_msgs::msg::PredictedObjectKinematics & obj_state)
{
  if (obj_state.initial_twist_with_covariance.twist.linear.x >= 0) {
    return obj_state.initial_pose_with_covariance.pose;
  }

  // When the object velocity is negative, invert orientation (yaw)
  auto obj_pose = obj_state.initial_pose_with_covariance.pose;
  double yaw, pitch, roll;
  tf2::getEulerYPR(obj_pose.orientation, yaw, pitch, roll);
  tf2::Quaternion inv_q;
  inv_q.setRPY(roll, pitch, yaw + M_PI);
  obj_pose.orientation = tf2::toMsg(inv_q);
  return obj_pose;
}

IntersectionModule::IntersectionModule(
  const int64_t module_id, const int64_t lane_id, std::shared_ptr<const PlannerData> planner_data,
  const PlannerParam & planner_param, const rclcpp::Logger logger,
  const rclcpp::Clock::SharedPtr clock)
: SceneModuleInterface(module_id, logger, clock), lane_id_(lane_id), is_go_out_(false)
{
  velocity_factor_.init(VelocityFactor::INTERSECTION);
  planner_param_ = planner_param;

  const auto & assigned_lanelet =
    planner_data->route_handler_->getLaneletMapPtr()->laneletLayer.get(lane_id);
  turn_direction_ = assigned_lanelet.attributeOr("turn_direction", "else");
  has_traffic_light_ =
    !(assigned_lanelet.regulatoryElementsAs<const lanelet::TrafficLight>().empty());
  state_machine_.setMarginTime(planner_param_.state_transit_margin_time);
}

bool IntersectionModule::modifyPathVelocity(PathWithLaneId * path, StopReason * stop_reason)
{
  RCLCPP_DEBUG(logger_, "===== plan start =====");

  const bool external_go = isTargetExternalInputStatus(tier4_api_msgs::msg::IntersectionStatus::GO);
  const bool external_stop =
    isTargetExternalInputStatus(tier4_api_msgs::msg::IntersectionStatus::STOP);
  const StateMachine::State current_state = state_machine_.getState();

  debug_data_ = DebugData();
<<<<<<< HEAD
  *stop_reason = planning_utils::initializeStopReason(StopReason::INTERSECTION);
=======
  debug_data_.path_raw = *path;

  *stop_reason =
    planning_utils::initializeStopReason(tier4_planning_msgs::msg::StopReason::INTERSECTION);
>>>>>>> 8c6156d9

  RCLCPP_DEBUG(
    logger_, "lane_id = %ld, state = %s", lane_id_, StateMachine::toString(current_state).c_str());

  /* get current pose */
  const geometry_msgs::msg::PoseStamped current_pose = planner_data_->current_pose;
  const double current_vel = planner_data_->current_velocity->twist.linear.x;

  /* get lanelet map */
  const auto lanelet_map_ptr = planner_data_->route_handler_->getLaneletMapPtr();
  const auto routing_graph_ptr = planner_data_->route_handler_->getRoutingGraphPtr();
  const auto & assigned_lanelet =
    planner_data_->route_handler_->getLaneletMapPtr()->laneletLayer.get(lane_id_);
  const std::string turn_direction = assigned_lanelet.attributeOr("turn_direction", "else");

  /* get detection area*/
  /* dynamically change detection area based on tl_arrow_solid_on */
  [[maybe_unused]] const bool has_tl = util::hasAssociatedTrafficLight(assigned_lanelet);
  const bool tl_arrow_solid_on =
    util::isTrafficLightArrowActivated(assigned_lanelet, planner_data_->traffic_light_id_map);
  auto && [detection_lanelets, conflicting_lanelets] = util::getObjectiveLanelets(
    lanelet_map_ptr, routing_graph_ptr, lane_id_, planner_param_.detection_area_length,
    tl_arrow_solid_on);
  const std::vector<lanelet::CompoundPolygon3d> detection_area =
    util::getPolygon3dFromLanelets(detection_lanelets, planner_param_.detection_area_length);
  const std::vector<lanelet::CompoundPolygon3d> conflicting_area =
    util::getPolygon3dFromLanelets(conflicting_lanelets);
  debug_data_.detection_area = detection_area;

  /* get intersection area */
  const auto intersection_area = util::getIntersectionArea(assigned_lanelet, lanelet_map_ptr);
  if (intersection_area) {
    const auto intersection_area_2d = intersection_area.value();
    debug_data_.intersection_area = toGeomPoly(intersection_area_2d);
  }

  /* get adjacent lanelets */
  const auto adjacent_lanelets =
    util::extendedAdjacentDirectionLanes(lanelet_map_ptr, routing_graph_ptr, assigned_lanelet);
  debug_data_.adjacent_area = util::getPolygon3dFromLanelets(adjacent_lanelets);

  /* set stop lines for base_link */
  const auto [stuck_line_idx_opt, stop_lines_idx_opt] = util::generateStopLine(
    lane_id_, detection_area, conflicting_area, planner_data_, planner_param_.stop_line_margin,
    planner_param_.keep_detection_line_margin, planner_param_.use_stuck_stopline, path, *path,
    logger_.get_child("util"), clock_);
  if (!stuck_line_idx_opt.has_value()) {
    // returns here if path is not intersecting with conflicting areas
    RCLCPP_WARN_SKIPFIRST_THROTTLE(
      logger_, *clock_, 1000 /* ms */, "setStopLineIdx for stuck line fail");
    RCLCPP_DEBUG(logger_, "===== plan end =====");
    setSafe(true);
    setDistance(std::numeric_limits<double>::lowest());
    return false;
  }
  const auto stuck_line_idx = stuck_line_idx_opt.value();

  /* calc closest index */
  const auto closest_idx_opt =
    motion_utils::findNearestIndex(path->points, current_pose.pose, 3.0, M_PI_4);
  if (!closest_idx_opt) {
    RCLCPP_WARN_SKIPFIRST_THROTTLE(
      logger_, *clock_, 1000 /* ms */, "motion_utils::findNearestIndex fail");
    RCLCPP_DEBUG(logger_, "===== plan end =====");
    setSafe(true);
    setDistance(std::numeric_limits<double>::lowest());
    return false;
  }
  const size_t closest_idx = closest_idx_opt.get();

  if (stop_lines_idx_opt.has_value()) {
    const auto & stop_lines = stop_lines_idx_opt.value();
    const size_t stop_line_idx = stop_lines.stop_line;
    const size_t pass_judge_line_idx = stop_lines.pass_judge_line;
    const size_t keep_detection_line_idx = stop_lines.keep_detection_line;

    const bool is_over_pass_judge_line =
      util::isOverTargetIndex(*path, closest_idx, current_pose.pose, pass_judge_line_idx);
    const bool is_before_keep_detection_line =
      util::isBeforeTargetIndex(*path, closest_idx, current_pose.pose, keep_detection_line_idx);
    const bool keep_detection = is_before_keep_detection_line &&
                                std::fabs(current_vel) < planner_param_.keep_detection_vel_thr;

    if (is_over_pass_judge_line && keep_detection) {
      // in case ego could not stop exactly before the stop line, but with some overshoot,
      // keep detection within some margin under low velocity threshold
      RCLCPP_DEBUG(
        logger_,
        "over the pass judge line, but before keep detection line and low speed, "
        "continue planning");
      // no return here, keep planning
    } else if (is_over_pass_judge_line && is_go_out_ && !external_stop) {
      RCLCPP_DEBUG(logger_, "over the keep_detection line and not low speed. no plan needed.");
      RCLCPP_DEBUG(logger_, "===== plan end =====");
      setSafe(true);
      setDistance(motion_utils::calcSignedArcLength(
        path->points, planner_data_->current_pose.pose.position,
        path->points.at(stop_line_idx).point.pose.position));
      // no plan needed.
      return true;
    }
  }

  /* get dynamic object */
  const auto objects_ptr = planner_data_->predicted_objects;

  /* calculate final stop lines */
  bool is_entry_prohibited = false;
  const double detect_length =
    planner_param_.stuck_vehicle_detect_dist + planner_data_->vehicle_info_.vehicle_length_m;
  const auto stuck_vehicle_detect_area = generateEgoIntersectionLanePolygon(
    lanelet_map_ptr, *path, closest_idx, stuck_line_idx, detect_length,
    planner_param_.stuck_vehicle_detect_dist);
  const bool is_stuck = checkStuckVehicleInIntersection(objects_ptr, stuck_vehicle_detect_area);
  int stop_line_idx_final = stuck_line_idx;
  int pass_judge_line_idx_final = stuck_line_idx;
  if (external_go) {
    is_entry_prohibited = false;
  } else if (external_stop) {
    is_entry_prohibited = true;
  } else if (is_stuck) {
    is_entry_prohibited = true;
    stop_line_idx_final = stuck_line_idx;
    pass_judge_line_idx_final = stuck_line_idx;
  } else {
    /* calculate dynamic collision around detection area */
    const bool has_collision = checkCollision(
      lanelet_map_ptr, *path, detection_lanelets, adjacent_lanelets, intersection_area, objects_ptr,
      closest_idx, stuck_vehicle_detect_area);
    is_entry_prohibited = has_collision;
    if (stop_lines_idx_opt.has_value()) {
      const auto & stop_lines_idx = stop_lines_idx_opt.value();
      stop_line_idx_final = stop_lines_idx.stop_line;
      pass_judge_line_idx_final = stop_lines_idx.pass_judge_line;
    } else {
      if (has_collision) {
        RCLCPP_ERROR(logger_, "generateStopLine() failed for detected objects");
        RCLCPP_DEBUG(logger_, "===== plan end =====");
        setSafe(true);
        setDistance(std::numeric_limits<double>::lowest());
        return false;
      } else {
        RCLCPP_DEBUG(logger_, "no need to stop");
        RCLCPP_DEBUG(logger_, "===== plan end =====");
        setSafe(true);
        setDistance(std::numeric_limits<double>::lowest());
        return true;
      }
    }
  }

  state_machine_.setStateWithMarginTime(
    is_entry_prohibited ? StateMachine::State::STOP : StateMachine::State::GO,
    logger_.get_child("state_machine"), *clock_);

  setSafe(state_machine_.getState() == StateMachine::State::GO);
  if (is_entry_prohibited) {
    setDistance(motion_utils::calcSignedArcLength(
      path->points, planner_data_->current_pose.pose.position,
      path->points.at(stop_line_idx_final).point.pose.position));
  } else {
    setDistance(std::numeric_limits<double>::lowest());
  }

  if (!isActivated()) {
    // if RTC says intersection entry is 'dangerous', insert stop_line(v == 0.0) in this block
    is_go_out_ = false;

    constexpr double v = 0.0;
    planning_utils::setVelocityFromIndex(stop_line_idx_final, v, path);
    debug_data_.stop_required = true;
    const double base_link2front = planner_data_->vehicle_info_.max_longitudinal_offset_m;
    debug_data_.stop_wall_pose =
      planning_utils::getAheadPose(stop_line_idx_final, base_link2front, *path);
    debug_data_.stop_point_pose = path->points.at(stop_line_idx_final).point.pose;
    debug_data_.judge_point_pose = path->points.at(pass_judge_line_idx_final).point.pose;

    // Get stop point and stop factor
    {
      tier4_planning_msgs::msg::StopFactor stop_factor;
      stop_factor.stop_pose = debug_data_.stop_point_pose;
      const auto stop_factor_conflict =
        planning_utils::toRosPoints(debug_data_.conflicting_targets);
      const auto stop_factor_stuck = planning_utils::toRosPoints(debug_data_.stuck_targets);
      stop_factor.stop_factor_points =
        planning_utils::concatVector(stop_factor_conflict, stop_factor_stuck);
      planning_utils::appendStopReason(stop_factor, stop_reason);

      const auto & stop_pose = path->points.at(stop_line_idx_stop).point.pose;
      velocity_factor_.set(
        path->points, planner_data_->current_pose.pose, stop_pose, VelocityFactor::UNKNOWN);
    }

    RCLCPP_DEBUG(logger_, "not activated. stop at the line.");
    RCLCPP_DEBUG(logger_, "===== plan end =====");
    return true;
  }

  is_go_out_ = true;
  RCLCPP_DEBUG(logger_, "===== plan end =====");
  return true;
}

void IntersectionModule::cutPredictPathWithDuration(
  autoware_auto_perception_msgs::msg::PredictedObjects * objects_ptr, const double time_thr) const
{
  const rclcpp::Time current_time = clock_->now();
  for (auto & object : objects_ptr->objects) {                         // each objects
    for (auto & predicted_path : object.kinematics.predicted_paths) {  // each predicted paths
      const auto origin_path = predicted_path;
      predicted_path.path.clear();

      for (size_t k = 0; k < origin_path.path.size(); ++k) {  // each path points
        const auto & predicted_pose = origin_path.path.at(k);
        const auto predicted_time =
          rclcpp::Time(objects_ptr->header.stamp) +
          rclcpp::Duration(origin_path.time_step) * static_cast<double>(k);
        if ((predicted_time - current_time).seconds() < time_thr) {
          predicted_path.path.push_back(predicted_pose);
        }
      }
    }
  }
}

bool IntersectionModule::checkCollision(
  lanelet::LaneletMapConstPtr lanelet_map_ptr,
  const autoware_auto_planning_msgs::msg::PathWithLaneId & path,
  const lanelet::ConstLanelets & detection_area_lanelets,
  const lanelet::ConstLanelets & adjacent_lanelets,
  const std::optional<Polygon2d> & intersection_area,
  const autoware_auto_perception_msgs::msg::PredictedObjects::ConstSharedPtr objects_ptr,
  const int closest_idx, const Polygon2d & stuck_vehicle_detect_area)
{
  using lanelet::utils::getArcCoordinates;
  using lanelet::utils::getPolygonFromArcLength;

  /* generate ego-lane polygon */
  const auto ego_poly =
    generateEgoIntersectionLanePolygon(lanelet_map_ptr, path, closest_idx, closest_idx, 0.0, 0.0);
  lanelet::ConstLanelets ego_lane_with_next_lane = getEgoLaneWithNextLane(lanelet_map_ptr, path);
  lanelet::ConstLanelet closest_lanelet;
  lanelet::utils::query::getClosestLanelet(
    ego_lane_with_next_lane, tier4_autoware_utils::getPose(path.points.at(closest_idx).point),
    &closest_lanelet);

  debug_data_.ego_lane_polygon = toGeomPoly(ego_poly);

  /* extract target objects */
  autoware_auto_perception_msgs::msg::PredictedObjects target_objects;
  target_objects.header = objects_ptr->header;
  for (const auto & object : objects_ptr->objects) {
    // ignore non-vehicle type objects, such as pedestrian.
    if (!isTargetCollisionVehicleType(object)) {
      continue;
    }

    // ignore vehicle in ego-lane && behind ego
    const auto object_pose = object.kinematics.initial_pose_with_covariance.pose;
    const bool is_in_ego_lane = bg::within(to_bg2d(object_pose.position), ego_poly);
    if (is_in_ego_lane) {
      if (!planning_utils::isAheadOf(object_pose, planner_data_->current_pose.pose)) {
        continue;
      }
      if (
        planner_param_.enable_front_car_decel_prediction &&
        checkFrontVehicleDeceleration(
          ego_lane_with_next_lane, closest_lanelet, stuck_vehicle_detect_area, object))
        return true;
    }

    // check direction of objects
    const auto object_direction = getObjectPoseWithVelocityDirection(object.kinematics);
    if (intersection_area) {
      const auto obj_poly = tier4_autoware_utils::toPolygon2d(object);
      const auto intersection_area_2d = intersection_area.value();
      const auto is_in_intersection_area = bg::within(obj_poly, intersection_area_2d);
      const auto is_in_adjacent_lanelets = checkAngleForTargetLanelets(
        object_direction, adjacent_lanelets, planner_param_.detection_area_margin);
      if (is_in_adjacent_lanelets) continue;
      if (is_in_intersection_area) {
        target_objects.objects.push_back(object);
      } else if (checkAngleForTargetLanelets(
                   object_direction, detection_area_lanelets,
                   planner_param_.detection_area_margin)) {
        target_objects.objects.push_back(object);
      }
    } else if (checkAngleForTargetLanelets(
                 object_direction, detection_area_lanelets, planner_param_.detection_area_margin)) {
      // intersection_area is not available, use detection_area_with_margin as before
      target_objects.objects.push_back(object);
    }
  }

  /* check collision between target_objects predicted path and ego lane */

  // cut the predicted path at passing_time
  const auto time_distance_array = calcIntersectionPassingTime(path, closest_idx, lane_id_);
  const double passing_time = time_distance_array.back().first;
  cutPredictPathWithDuration(&target_objects, passing_time);

  const auto closest_arc_coords = getArcCoordinates(
    ego_lane_with_next_lane, tier4_autoware_utils::getPose(path.points.at(closest_idx).point));
  const double distance_until_intersection =
    calcDistanceUntilIntersectionLanelet(lanelet_map_ptr, path, closest_idx);
  const double base_link2front = planner_data_->vehicle_info_.max_longitudinal_offset_m;

  // check collision between predicted_path and ego_area
  bool collision_detected = false;
  for (const auto & object : target_objects.objects) {
    bool has_collision = false;
    for (const auto & predicted_path : object.kinematics.predicted_paths) {
      if (predicted_path.confidence < planner_param_.min_predicted_path_confidence) {
        // ignore the predicted path with too low confidence
        continue;
      }

      std::vector<geometry_msgs::msg::Pose> predicted_poses;
      for (const auto & pose : predicted_path.path) {
        predicted_poses.push_back(pose);
      }
      has_collision = bg::intersects(ego_poly, to_bg2d(predicted_poses));
      if (has_collision) {
        const auto first_itr = std::adjacent_find(
          predicted_path.path.cbegin(), predicted_path.path.cend(),
          [&ego_poly](const auto & a, const auto & b) {
            return bg::intersects(ego_poly, LineString2d{to_bg2d(a), to_bg2d(b)});
          });
        const auto last_itr = std::adjacent_find(
          predicted_path.path.crbegin(), predicted_path.path.crend(),
          [&ego_poly](const auto & a, const auto & b) {
            return bg::intersects(ego_poly, LineString2d{to_bg2d(a), to_bg2d(b)});
          });
        const double ref_object_enter_time =
          static_cast<double>(first_itr - predicted_path.path.begin()) *
          rclcpp::Duration(predicted_path.time_step).seconds();
        auto start_time_distance_itr = time_distance_array.begin();
        if (ref_object_enter_time - planner_param_.collision_start_margin_time > 0) {
          start_time_distance_itr = std::lower_bound(
            time_distance_array.begin(), time_distance_array.end(),
            ref_object_enter_time - planner_param_.collision_start_margin_time,
            [](const auto & a, const double b) { return a.first < b; });
          if (start_time_distance_itr == time_distance_array.end()) {
            continue;
          }
        }
        const double ref_object_exit_time =
          static_cast<double>(last_itr.base() - predicted_path.path.begin()) *
          rclcpp::Duration(predicted_path.time_step).seconds();
        auto end_time_distance_itr = std::lower_bound(
          time_distance_array.begin(), time_distance_array.end(),
          ref_object_exit_time + planner_param_.collision_end_margin_time,
          [](const auto & a, const double b) { return a.first < b; });
        if (end_time_distance_itr == time_distance_array.end()) {
          end_time_distance_itr = time_distance_array.end() - 1;
        }
        const double start_arc_length = std::max(
          0.0, closest_arc_coords.length + (*start_time_distance_itr).second -
                 distance_until_intersection);
        const double end_arc_length = std::max(
          0.0, closest_arc_coords.length + (*end_time_distance_itr).second + base_link2front -
                 distance_until_intersection);
        const auto trimmed_ego_polygon =
          getPolygonFromArcLength(ego_lane_with_next_lane, start_arc_length, end_arc_length);

        Polygon2d polygon{};
        for (const auto & p : trimmed_ego_polygon) {
          polygon.outer().emplace_back(p.x(), p.y());
        }

        polygon.outer().emplace_back(polygon.outer().front());

        bg::correct(polygon);

        debug_data_.candidate_collision_ego_lane_polygon = toGeomPoly(polygon);

        for (auto itr = first_itr; itr != last_itr.base(); ++itr) {
          const auto footprint_polygon = tier4_autoware_utils::toPolygon2d(*itr, object.shape);
          debug_data_.candidate_collision_object_polygons.emplace_back(
            toGeomPoly(footprint_polygon));
          if (bg::intersects(polygon, footprint_polygon)) {
            collision_detected = true;
            break;
          }
        }
        if (collision_detected) {
          debug_data_.conflicting_targets.objects.push_back(object);
          break;
        }
      }
    }
  }

  return collision_detected;
}

Polygon2d IntersectionModule::generateEgoIntersectionLanePolygon(
  lanelet::LaneletMapConstPtr lanelet_map_ptr,
  const autoware_auto_planning_msgs::msg::PathWithLaneId & path, const int closest_idx,
  const int start_idx, const double extra_dist, const double ignore_dist) const
{
  using lanelet::utils::getArcCoordinates;
  using lanelet::utils::getLaneletLength3d;
  using lanelet::utils::getPolygonFromArcLength;
  using lanelet::utils::to2D;

  lanelet::ConstLanelets ego_lane_with_next_lane = getEgoLaneWithNextLane(lanelet_map_ptr, path);

  const auto start_arc_coords = getArcCoordinates(
    ego_lane_with_next_lane, tier4_autoware_utils::getPose(path.points.at(start_idx).point));

  const auto closest_arc_coords = getArcCoordinates(
    ego_lane_with_next_lane, tier4_autoware_utils::getPose(path.points.at(closest_idx).point));

  const double start_arc_length = start_arc_coords.length + ignore_dist < closest_arc_coords.length
                                    ? closest_arc_coords.length
                                    : start_arc_coords.length + ignore_dist;

  const double end_arc_length = getLaneletLength3d(ego_lane_with_next_lane.front()) + extra_dist;

  const auto target_polygon =
    to2D(getPolygonFromArcLength(ego_lane_with_next_lane, start_arc_length, end_arc_length))
      .basicPolygon();

  Polygon2d polygon{};

  if (target_polygon.empty()) {
    return polygon;
  }

  for (const auto & p : target_polygon) {
    polygon.outer().emplace_back(p.x(), p.y());
  }

  polygon.outer().emplace_back(polygon.outer().front());
  bg::correct(polygon);

  return polygon;
}

TimeDistanceArray IntersectionModule::calcIntersectionPassingTime(
  const autoware_auto_planning_msgs::msg::PathWithLaneId & path, const int closest_idx,
  const int objective_lane_id) const
{
  static constexpr double k_minimum_velocity = 1e-01;

  double dist_sum = 0.0;
  int assigned_lane_found = false;

  // crop intersection part of the path, and set the reference velocity to intersection_velocity for
  // ego's ttc
  PathWithLaneId reference_path;
  for (size_t i = closest_idx; i < path.points.size(); ++i) {
    auto reference_point = path.points.at(i);
    reference_point.point.longitudinal_velocity_mps = planner_param_.intersection_velocity;
    reference_path.points.push_back(reference_point);
    bool has_objective_lane_id = util::hasLaneId(path.points.at(i), objective_lane_id);
    if (assigned_lane_found && !has_objective_lane_id) {
      break;
    }
    assigned_lane_found = has_objective_lane_id;
  }
  if (!assigned_lane_found) {
    return {{0.0, 0.0}};  // has already passed the intersection.
  }

  // apply smoother to reference velocity
  PathWithLaneId smoothed_reference_path = reference_path;
  if (!smoothPath(reference_path, smoothed_reference_path, planner_data_)) {
    RCLCPP_WARN(logger_, "smoothPath failed");
  }

  // calculate when ego is going to reach each (interpolated) points on the path
  TimeDistanceArray time_distance_array{};
  dist_sum = 0.0;
  double passing_time = 0.0;
  time_distance_array.emplace_back(passing_time, dist_sum);
  for (size_t i = 1; i < smoothed_reference_path.points.size(); ++i) {
    const auto & p1 = smoothed_reference_path.points.at(i - 1);
    const auto & p2 = smoothed_reference_path.points.at(i);

    const double dist = tier4_autoware_utils::calcDistance2d(p1, p2);
    dist_sum += dist;

    // use average velocity between p1 and p2
    const double average_velocity =
      (p1.point.longitudinal_velocity_mps + p2.point.longitudinal_velocity_mps) / 2.0;
    passing_time +=
      (dist / std::max<double>(k_minimum_velocity, average_velocity));  // to avoid zero-division

    time_distance_array.emplace_back(passing_time, dist_sum);
  }
  RCLCPP_DEBUG(logger_, "intersection dist = %f, passing_time = %f", dist_sum, passing_time);

  return time_distance_array;
}

bool IntersectionModule::checkStuckVehicleInIntersection(
  const autoware_auto_perception_msgs::msg::PredictedObjects::ConstSharedPtr objects_ptr,
  const Polygon2d & stuck_vehicle_detect_area) const
{
  debug_data_.stuck_vehicle_detect_area = toGeomPoly(stuck_vehicle_detect_area);

  for (const auto & object : objects_ptr->objects) {
    if (!isTargetStuckVehicleType(object)) {
      continue;  // not target vehicle type
    }
    const auto obj_v = std::fabs(object.kinematics.initial_twist_with_covariance.twist.linear.x);
    if (obj_v > planner_param_.stuck_vehicle_vel_thr) {
      continue;  // not stop vehicle
    }

    // check if the footprint is in the stuck detect area
    const auto obj_footprint = tier4_autoware_utils::toPolygon2d(object);
    const bool is_in_stuck_area = !bg::disjoint(obj_footprint, stuck_vehicle_detect_area);
    if (is_in_stuck_area) {
      RCLCPP_DEBUG(logger_, "stuck vehicle found.");
      debug_data_.stuck_targets.objects.push_back(object);
      return true;
    }
  }
  return false;
}

bool IntersectionModule::isTargetCollisionVehicleType(
  const autoware_auto_perception_msgs::msg::PredictedObject & object) const
{
  if (
    object.classification.at(0).label ==
      autoware_auto_perception_msgs::msg::ObjectClassification::CAR ||
    object.classification.at(0).label ==
      autoware_auto_perception_msgs::msg::ObjectClassification::BUS ||
    object.classification.at(0).label ==
      autoware_auto_perception_msgs::msg::ObjectClassification::TRUCK ||
    object.classification.at(0).label ==
      autoware_auto_perception_msgs::msg::ObjectClassification::TRAILER ||
    object.classification.at(0).label ==
      autoware_auto_perception_msgs::msg::ObjectClassification::MOTORCYCLE ||
    object.classification.at(0).label ==
      autoware_auto_perception_msgs::msg::ObjectClassification::BICYCLE) {
    return true;
  }
  return false;
}

bool IntersectionModule::isTargetStuckVehicleType(
  const autoware_auto_perception_msgs::msg::PredictedObject & object) const
{
  if (
    object.classification.at(0).label ==
      autoware_auto_perception_msgs::msg::ObjectClassification::CAR ||
    object.classification.at(0).label ==
      autoware_auto_perception_msgs::msg::ObjectClassification::BUS ||
    object.classification.at(0).label ==
      autoware_auto_perception_msgs::msg::ObjectClassification::TRUCK ||
    object.classification.at(0).label ==
      autoware_auto_perception_msgs::msg::ObjectClassification::TRAILER ||
    object.classification.at(0).label ==
      autoware_auto_perception_msgs::msg::ObjectClassification::MOTORCYCLE) {
    return true;
  }
  return false;
}

bool IntersectionModule::isTargetExternalInputStatus(const int target_status)
{
  return planner_data_->external_intersection_status_input &&
         planner_data_->external_intersection_status_input.get().status == target_status &&
         (clock_->now() - planner_data_->external_intersection_status_input.get().header.stamp)
             .seconds() < planner_param_.external_input_timeout;
}

bool IntersectionModule::checkAngleForTargetLanelets(
  const geometry_msgs::msg::Pose & pose, const lanelet::ConstLanelets & target_lanelets,
  const double margin)
{
  for (const auto & ll : target_lanelets) {
    if (!lanelet::utils::isInLanelet(pose, ll, margin)) {
      continue;
    }
    const double ll_angle = lanelet::utils::getLaneletAngle(ll, pose.position);
    const double pose_angle = tf2::getYaw(pose.orientation);
    const double angle_diff = tier4_autoware_utils::normalizeRadian(ll_angle - pose_angle);
    if (std::fabs(angle_diff) < planner_param_.detection_area_angle_thr) {
      return true;
    }
  }
  return false;
}

lanelet::ConstLanelets IntersectionModule::getEgoLaneWithNextLane(
  lanelet::LaneletMapConstPtr lanelet_map_ptr,
  const autoware_auto_planning_msgs::msg::PathWithLaneId & path) const
{
  const auto & assigned_lanelet = lanelet_map_ptr->laneletLayer.get(lane_id_);
  const auto last_itr =
    std::find_if(path.points.crbegin(), path.points.crend(), [this](const auto & p) {
      return std::find(p.lane_ids.begin(), p.lane_ids.end(), lane_id_) != p.lane_ids.end();
    });
  lanelet::ConstLanelets ego_lane_with_next_lane;
  if (last_itr.base() != path.points.end()) {
    const auto & next_lanelet =
      lanelet_map_ptr->laneletLayer.get((*last_itr.base()).lane_ids.front());
    ego_lane_with_next_lane = {assigned_lanelet, next_lanelet};
  } else {
    ego_lane_with_next_lane = {assigned_lanelet};
  }
  return ego_lane_with_next_lane;
}

double IntersectionModule::calcDistanceUntilIntersectionLanelet(
  lanelet::LaneletMapConstPtr lanelet_map_ptr,
  const autoware_auto_planning_msgs::msg::PathWithLaneId & path, const size_t closest_idx) const
{
  const auto & assigned_lanelet = lanelet_map_ptr->laneletLayer.get(lane_id_);
  const auto intersection_first_itr =
    std::find_if(path.points.cbegin(), path.points.cend(), [this](const auto & p) {
      return std::find(p.lane_ids.begin(), p.lane_ids.end(), lane_id_) != p.lane_ids.end();
    });
  if (
    intersection_first_itr == path.points.begin() || intersection_first_itr == path.points.end()) {
    return 0.0;
  }
  const auto dst_idx = std::distance(path.points.begin(), intersection_first_itr) - 1;

  if (closest_idx > static_cast<size_t>(dst_idx)) {
    return 0.0;
  }

  double distance = std::abs(motion_utils::calcSignedArcLength(path.points, closest_idx, dst_idx));
  const auto & lane_first_point = assigned_lanelet.centerline2d().front();
  distance += std::hypot(
    path.points.at(dst_idx).point.pose.position.x - lane_first_point.x(),
    path.points.at(dst_idx).point.pose.position.y - lane_first_point.y());
  return distance;
}

bool IntersectionModule::checkFrontVehicleDeceleration(
  lanelet::ConstLanelets & ego_lane_with_next_lane, lanelet::ConstLanelet & closest_lanelet,
  const Polygon2d & stuck_vehicle_detect_area,
  const autoware_auto_perception_msgs::msg::PredictedObject & object) const
{
  const auto & object_pose = object.kinematics.initial_pose_with_covariance.pose;
  // consider vehicle in ego-lane && in front of ego
  const auto lon_vel = object.kinematics.initial_twist_with_covariance.twist.linear.x;
  const double object_decel = planner_param_.assumed_front_car_decel;  // NOTE: this is positive
  const double stopping_distance = lon_vel * lon_vel / (2 * object_decel);

  std::vector<geometry_msgs::msg::Point> center_points;
  for (auto && p : ego_lane_with_next_lane[0].centerline())
    center_points.push_back(std::move(lanelet::utils::conversion::toGeomMsgPt(p)));
  for (auto && p : ego_lane_with_next_lane[1].centerline())
    center_points.push_back(std::move(lanelet::utils::conversion::toGeomMsgPt(p)));
  const double lat_offset =
    std::fabs(motion_utils::calcLateralOffset(center_points, object_pose.position));
  // get the nearest centerpoint to object
  std::vector<double> dist_obj_center_points;
  for (const auto & p : center_points)
    dist_obj_center_points.push_back(tier4_autoware_utils::calcDistance2d(object_pose.position, p));
  const int obj_closest_centerpoint_idx = std::distance(
    dist_obj_center_points.begin(),
    std::min_element(dist_obj_center_points.begin(), dist_obj_center_points.end()));
  // find two center_points whose distances from `closest_centerpoint` cross stopping_distance
  double acc_dist_prev = 0.0, acc_dist = 0.0;
  auto p1 = center_points[obj_closest_centerpoint_idx];
  auto p2 = center_points[obj_closest_centerpoint_idx];
  for (unsigned i = obj_closest_centerpoint_idx; i < center_points.size() - 1; ++i) {
    p1 = center_points[i];
    p2 = center_points[i + 1];
    acc_dist_prev = acc_dist;
    const auto arc_position_p1 =
      lanelet::utils::getArcCoordinates(ego_lane_with_next_lane, util::toPose(p1));
    const auto arc_position_p2 =
      lanelet::utils::getArcCoordinates(ego_lane_with_next_lane, util::toPose(p2));
    const double delta = arc_position_p2.length - arc_position_p1.length;
    acc_dist += delta;
    if (acc_dist > stopping_distance) {
      break;
    }
  }
  // if stopping_distance >= center_points, stopping_point is center_points[end]
  const double ratio = (acc_dist <= stopping_distance)
                         ? 0.0
                         : (acc_dist - stopping_distance) / (stopping_distance - acc_dist_prev);
  // linear interpolation
  geometry_msgs::msg::Point stopping_point;
  stopping_point.x = (p1.x * ratio + p2.x) / (1 + ratio);
  stopping_point.y = (p1.y * ratio + p2.y) / (1 + ratio);
  stopping_point.z = (p1.z * ratio + p2.z) / (1 + ratio);
  const double lane_yaw = lanelet::utils::getLaneletAngle(closest_lanelet, stopping_point);
  stopping_point.x += lat_offset * std::cos(lane_yaw + M_PI / 2.0);
  stopping_point.y += lat_offset * std::sin(lane_yaw + M_PI / 2.0);

  // calculate footprint of predicted stopping pose
  autoware_auto_perception_msgs::msg::PredictedObject predicted_object = object;
  predicted_object.kinematics.initial_pose_with_covariance.pose.position = stopping_point;
  predicted_object.kinematics.initial_pose_with_covariance.pose.orientation =
    tier4_autoware_utils::createQuaternionFromRPY(0, 0, lane_yaw);
  auto predicted_obj_footprint = tier4_autoware_utils::toPolygon2d(predicted_object);
  const bool is_in_stuck_area = !bg::disjoint(predicted_obj_footprint, stuck_vehicle_detect_area);
  debug_data_.predicted_obj_pose.position = stopping_point;
  debug_data_.predicted_obj_pose.orientation =
    tier4_autoware_utils::createQuaternionFromRPY(0, 0, lane_yaw);

  if (is_in_stuck_area) {
    return true;
  }
  return false;
}

}  // namespace behavior_velocity_planner<|MERGE_RESOLUTION|>--- conflicted
+++ resolved
@@ -78,14 +78,9 @@
   const StateMachine::State current_state = state_machine_.getState();
 
   debug_data_ = DebugData();
-<<<<<<< HEAD
+  debug_data_.path_raw = *path;
+
   *stop_reason = planning_utils::initializeStopReason(StopReason::INTERSECTION);
-=======
-  debug_data_.path_raw = *path;
-
-  *stop_reason =
-    planning_utils::initializeStopReason(tier4_planning_msgs::msg::StopReason::INTERSECTION);
->>>>>>> 8c6156d9
 
   RCLCPP_DEBUG(
     logger_, "lane_id = %ld, state = %s", lane_id_, StateMachine::toString(current_state).c_str());
