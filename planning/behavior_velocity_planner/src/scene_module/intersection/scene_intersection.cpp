// Copyright 2020 Tier IV, Inc.
//
// Licensed under the Apache License, Version 2.0 (the "License");
// you may not use this file except in compliance with the License.
// You may obtain a copy of the License at
//
//     http://www.apache.org/licenses/LICENSE-2.0
//
// Unless required by applicable law or agreed to in writing, software
// distributed under the License is distributed on an "AS IS" BASIS,
// WITHOUT WARRANTIES OR CONDITIONS OF ANY KIND, either express or implied.
// See the License for the specific language governing permissions and
// limitations under the License.

#include <lanelet2_extension/regulatory_elements/road_marking.hpp>
#include <lanelet2_extension/utility/message_conversion.hpp>
#include <lanelet2_extension/utility/query.hpp>
#include <lanelet2_extension/utility/utilities.hpp>
#include <scene_module/intersection/scene_intersection.hpp>
#include <scene_module/intersection/util.hpp>
#include <utilization/boost_geometry_helper.hpp>
#include <utilization/path_utilization.hpp>
#include <utilization/trajectory_utils.hpp>
#include <utilization/util.hpp>

#include <lanelet2_core/geometry/Polygon.h>
#include <lanelet2_core/primitives/BasicRegulatoryElements.h>

#include <algorithm>
#include <memory>
#include <vector>

namespace behavior_velocity_planner
{
namespace bg = boost::geometry;

static geometry_msgs::msg::Pose getObjectPoseWithVelocityDirection(
  const autoware_auto_perception_msgs::msg::PredictedObjectKinematics & obj_state)
{
  if (obj_state.initial_twist_with_covariance.twist.linear.x >= 0) {
    return obj_state.initial_pose_with_covariance.pose;
  }

  // When the object velocity is negative, invert orientation (yaw)
  auto obj_pose = obj_state.initial_pose_with_covariance.pose;
  double yaw, pitch, roll;
  tf2::getEulerYPR(obj_pose.orientation, yaw, pitch, roll);
  tf2::Quaternion inv_q;
  inv_q.setRPY(roll, pitch, yaw + M_PI);
  obj_pose.orientation = tf2::toMsg(inv_q);
  return obj_pose;
}

IntersectionModule::IntersectionModule(
  const int64_t module_id, const int64_t lane_id, std::shared_ptr<const PlannerData> planner_data,
  const PlannerParam & planner_param, const rclcpp::Logger logger,
  const rclcpp::Clock::SharedPtr clock)
: SceneModuleInterface(module_id, logger, clock), lane_id_(lane_id), is_go_out_(false)
{
  planner_param_ = planner_param;
  const auto & assigned_lanelet =
    planner_data->route_handler_->getLaneletMapPtr()->laneletLayer.get(lane_id);
  turn_direction_ = assigned_lanelet.attributeOr("turn_direction", "else");
  has_traffic_light_ =
    !(assigned_lanelet.regulatoryElementsAs<const lanelet::TrafficLight>().empty());
  state_machine_.setMarginTime(planner_param_.state_transit_margin_time);
}

bool IntersectionModule::modifyPathVelocity(
  autoware_auto_planning_msgs::msg::PathWithLaneId * path,
  tier4_planning_msgs::msg::StopReason * stop_reason,
  autoware_ad_api_msgs::msg::MotionFactor * motion_factor)
{
  const bool external_go = isTargetExternalInputStatus(tier4_api_msgs::msg::IntersectionStatus::GO);
  const bool external_stop =
    isTargetExternalInputStatus(tier4_api_msgs::msg::IntersectionStatus::STOP);
  RCLCPP_DEBUG(logger_, "===== plan start =====");
  debug_data_ = DebugData();
  *stop_reason =
    planning_utils::initializeStopReason(tier4_planning_msgs::msg::StopReason::INTERSECTION);
  *motion_factor =
    planning_utils::initializeMotionFactor(autoware_ad_api_msgs::msg::MotionFactor::INTERSECTION);

  debug_data_.path_raw = *path;

  StateMachine::State current_state = state_machine_.getState();
  RCLCPP_DEBUG(
    logger_, "lane_id = %ld, state = %s", lane_id_, StateMachine::toString(current_state).c_str());

  /* get current pose */
  geometry_msgs::msg::PoseStamped current_pose = planner_data_->current_pose;

  /* get lanelet map */
  const auto lanelet_map_ptr = planner_data_->route_handler_->getLaneletMapPtr();
  const auto routing_graph_ptr = planner_data_->route_handler_->getRoutingGraphPtr();

  /* get detection area and conflicting area */
  lanelet::ConstLanelets detection_area_lanelets;
  std::vector<lanelet::ConstLanelets> conflicting_area_lanelets;
  std::vector<lanelet::ConstLanelets> detection_area_lanelets_with_margin;

  util::getObjectiveLanelets(
    lanelet_map_ptr, routing_graph_ptr, lane_id_, planner_param_.detection_area_length,
    planner_param_.detection_area_right_margin, planner_param_.detection_area_left_margin,
    &conflicting_area_lanelets, &detection_area_lanelets, &detection_area_lanelets_with_margin,
    logger_);
  std::vector<lanelet::CompoundPolygon3d> conflicting_areas = util::getPolygon3dFromLaneletsVec(
    conflicting_area_lanelets, planner_param_.detection_area_length);
  std::vector<lanelet::CompoundPolygon3d> detection_areas =
    util::getPolygon3dFromLanelets(detection_area_lanelets, planner_param_.detection_area_length);
  std::vector<lanelet::CompoundPolygon3d> detection_areas_with_margin =
    util::getPolygon3dFromLaneletsVec(
      detection_area_lanelets_with_margin, planner_param_.detection_area_length);
  std::vector<int> conflicting_area_lanelet_ids =
    util::getLaneletIdsFromLaneletsVec(conflicting_area_lanelets);
  std::vector<int> detection_area_lanelet_ids =
    util::getLaneletIdsFromLaneletsVec({detection_area_lanelets});

  if (detection_areas.empty()) {
    RCLCPP_DEBUG(logger_, "no detection area. skip computation.");
    setSafe(true);
    setDistance(std::numeric_limits<double>::lowest());
    return true;
  }
  debug_data_.detection_area = detection_areas;
  debug_data_.detection_area_with_margin = detection_areas_with_margin;

  /* set stop-line and stop-judgement-line for base_link */
  util::StopLineIdx stop_line_idxs;
  if (!util::generateStopLine(
        lane_id_, conflicting_areas, planner_data_, planner_param_.stop_line_margin,
        planner_param_.keep_detection_line_margin, path, *path, &stop_line_idxs,
        logger_.get_child("util"))) {
    RCLCPP_WARN_SKIPFIRST_THROTTLE(logger_, *clock_, 1000 /* ms */, "setStopLineIdx fail");
    RCLCPP_DEBUG(logger_, "===== plan end =====");
    return false;
  }

  const int stop_line_idx = stop_line_idxs.stop_line_idx;
  const int pass_judge_line_idx = stop_line_idxs.pass_judge_line_idx;
  const int keep_detection_line_idx = stop_line_idxs.keep_detection_line_idx;
  if (stop_line_idx <= 0) {
    RCLCPP_DEBUG(logger_, "stop line line is at path[0], ignore planning.");
    RCLCPP_DEBUG(logger_, "===== plan end =====");
    setSafe(true);
    setDistance(std::numeric_limits<double>::lowest());
    return true;
  }

  /* calc closest index */
  const auto closest_idx_opt =
    motion_utils::findNearestIndex(path->points, current_pose.pose, 3.0, M_PI_4);
  if (!closest_idx_opt) {
    RCLCPP_WARN_SKIPFIRST_THROTTLE(
      logger_, *clock_, 1000 /* ms */, "motion_utils::findNearestIndex fail");
    RCLCPP_DEBUG(logger_, "===== plan end =====");
    return false;
  }
  const size_t closest_idx = closest_idx_opt.get();

  const bool is_over_pass_judge_line =
    util::isOverTargetIndex(*path, closest_idx, current_pose.pose, pass_judge_line_idx);
  if (is_over_pass_judge_line) {
    /*
      in case ego could not stop exactly before the stop line, but with some overshoot, keep
      detection within some margin and low velocity threshold
     */
    const bool is_before_keep_detection_line =
      util::isBeforeTargetIndex(*path, closest_idx, current_pose.pose, keep_detection_line_idx);
    if (
      is_before_keep_detection_line && std::fabs(planner_data_->current_velocity->twist.linear.x) <
                                         planner_param_.keep_detection_vel_thr) {
      RCLCPP_DEBUG(
        logger_,
        "over the pass judge line, but before keep detection line and low speed, "
        "continue planning");
      // no return here, keep planning
    } else if (is_go_out_ && !external_stop) {
      RCLCPP_DEBUG(logger_, "over the keep_detection line and not low speed. no plan needed.");
      RCLCPP_DEBUG(logger_, "===== plan end =====");
      setSafe(true);
      setDistance(motion_utils::calcSignedArcLength(
        path->points, planner_data_->current_pose.pose.position,
        path->points.at(stop_line_idx).point.pose.position));
      return true;  // no plan needed.
    }
  }

  /* get dynamic object */
  const auto objects_ptr = planner_data_->predicted_objects;

  /* calculate dynamic collision around detection area */
  const double detect_length =
    planner_param_.stuck_vehicle_detect_dist + planner_data_->vehicle_info_.vehicle_length_m;
  const auto stuck_vehicle_detect_area = generateEgoIntersectionLanePolygon(
    lanelet_map_ptr, *path, closest_idx, stop_line_idx, detect_length,
    planner_param_.stuck_vehicle_detect_dist);
  bool is_stuck = checkStuckVehicleInIntersection(objects_ptr, stuck_vehicle_detect_area);
  bool has_collision = checkCollision(
    lanelet_map_ptr, *path, detection_area_lanelet_ids, objects_ptr, closest_idx,
    stuck_vehicle_detect_area);
  bool is_entry_prohibited = (has_collision || is_stuck);
  if (external_go) {
    is_entry_prohibited = false;
  } else if (external_stop) {
    is_entry_prohibited = true;
  }
  state_machine_.setStateWithMarginTime(
<<<<<<< HEAD
    is_entry_prohibited ? State::STOP : State::GO, logger_.get_child("state_machine"), *clock_);

  /* set stop speed : TODO behavior on straight lane should be improved*/
  if (state_machine_.getState() == State::STOP) {
    constexpr double stop_vel = 0.0;
    const double decel_vel = planner_param_.decel_velocity;
    const bool is_stop_required = is_stuck || !has_traffic_light_ || turn_direction_ != "straight";
    const double v = is_stop_required ? stop_vel : decel_vel;
    const double base_link2front = planner_data_->vehicle_info_.max_longitudinal_offset_m;
    util::setVelocityFrom(stop_line_idx, v, path);

    if (is_stop_required) {
      debug_data_.stop_required = true;
      debug_data_.stop_wall_pose = util::getAheadPose(stop_line_idx, base_link2front, *path);
      debug_data_.stop_point_pose = path->points.at(stop_line_idx).point.pose;
      debug_data_.judge_point_pose = path->points.at(pass_judge_line_idx).point.pose;

      /* get stop point and stop factor */
      tier4_planning_msgs::msg::StopFactor stop_factor;
      stop_factor.stop_pose = debug_data_.stop_point_pose;
      const auto stop_factor_conflict =
        planning_utils::toRosPoints(debug_data_.conflicting_targets);
      const auto stop_factor_stuck = planning_utils::toRosPoints(debug_data_.stuck_targets);
      stop_factor.stop_factor_points =
        planning_utils::concatVector(stop_factor_conflict, stop_factor_stuck);
      planning_utils::appendStopReason(stop_factor, stop_reason);
      motion_factor->status = autoware_ad_api_msgs::msg::MotionFactor::STOP_TRUE;
      motion_factor->pose = debug_data_.stop_point_pose;
      // motion_factor->stop_factor_points =
      //   planning_utils::concatVector(stop_factor_conflict, stop_factor_stuck);

    } else {
      debug_data_.stop_required = false;
      debug_data_.slow_wall_pose = util::getAheadPose(stop_line_idx, base_link2front, *path);
=======
    is_entry_prohibited ? StateMachine::State::STOP : StateMachine::State::GO,
    logger_.get_child("state_machine"), *clock_);

  const double base_link2front = planner_data_->vehicle_info_.max_longitudinal_offset_m;

  setSafe(state_machine_.getState() == StateMachine::State::GO);
  setDistance(motion_utils::calcSignedArcLength(
    path->points, planner_data_->current_pose.pose.position,
    path->points.at(stop_line_idx).point.pose.position));

  if (!isActivated()) {
    constexpr double v = 0.0;
    is_go_out_ = false;
    int stop_line_idx_stop = stop_line_idx;
    int pass_judge_line_idx_stop = pass_judge_line_idx;
    if (planner_param_.use_stuck_stopline && is_stuck) {
      int stuck_stop_line_idx = -1;
      int stuck_pass_judge_line_idx = -1;
      if (util::generateStopLineBeforeIntersection(
            lane_id_, lanelet_map_ptr, planner_data_, *path, path, &stuck_stop_line_idx,
            &stuck_pass_judge_line_idx, logger_.get_child("util"))) {
        stop_line_idx_stop = stuck_stop_line_idx;
        pass_judge_line_idx_stop = stuck_pass_judge_line_idx;
      }
>>>>>>> 48726447
    }
    planning_utils::setVelocityFromIndex(stop_line_idx_stop, v, path);
    debug_data_.stop_required = true;
    debug_data_.stop_wall_pose =
      planning_utils::getAheadPose(stop_line_idx_stop, base_link2front, *path);
    debug_data_.stop_point_pose = path->points.at(stop_line_idx_stop).point.pose;
    debug_data_.judge_point_pose = path->points.at(pass_judge_line_idx_stop).point.pose;

    /* get stop point and stop factor */
    tier4_planning_msgs::msg::StopFactor stop_factor;
    stop_factor.stop_pose = debug_data_.stop_point_pose;
    const auto stop_factor_conflict = planning_utils::toRosPoints(debug_data_.conflicting_targets);
    const auto stop_factor_stuck = planning_utils::toRosPoints(debug_data_.stuck_targets);
    stop_factor.stop_factor_points =
      planning_utils::concatVector(stop_factor_conflict, stop_factor_stuck);
    planning_utils::appendStopReason(stop_factor, stop_reason);

    RCLCPP_DEBUG(logger_, "not activated. stop at the line.");
    RCLCPP_DEBUG(logger_, "===== plan end =====");
    return true;
  }

  is_go_out_ = true;
  RCLCPP_DEBUG(logger_, "===== plan end =====");
  return true;
}

void IntersectionModule::cutPredictPathWithDuration(
  autoware_auto_perception_msgs::msg::PredictedObjects * objects_ptr, const double time_thr) const
{
  const rclcpp::Time current_time = clock_->now();
  for (auto & object : objects_ptr->objects) {                         // each objects
    for (auto & predicted_path : object.kinematics.predicted_paths) {  // each predicted paths
      const auto origin_path = predicted_path;
      predicted_path.path.clear();

      for (size_t k = 0; k < origin_path.path.size(); ++k) {  // each path points
        const auto & predicted_pose = origin_path.path.at(k);
        const auto predicted_time =
          rclcpp::Time(objects_ptr->header.stamp) +
          rclcpp::Duration(origin_path.time_step) * static_cast<double>(k);
        if ((predicted_time - current_time).seconds() < time_thr) {
          predicted_path.path.push_back(predicted_pose);
        }
      }
    }
  }
}

bool IntersectionModule::checkCollision(
  lanelet::LaneletMapConstPtr lanelet_map_ptr,
  const autoware_auto_planning_msgs::msg::PathWithLaneId & path,
  const std::vector<int> & detection_area_lanelet_ids,
  const autoware_auto_perception_msgs::msg::PredictedObjects::ConstSharedPtr objects_ptr,
  const int closest_idx, const Polygon2d & stuck_vehicle_detect_area)
{
  using lanelet::utils::getArcCoordinates;
  using lanelet::utils::getPolygonFromArcLength;

  /* generate ego-lane polygon */
  const auto ego_poly =
    generateEgoIntersectionLanePolygon(lanelet_map_ptr, path, closest_idx, closest_idx, 0.0, 0.0);
  lanelet::ConstLanelets ego_lane_with_next_lane = getEgoLaneWithNextLane(lanelet_map_ptr, path);
  lanelet::ConstLanelet closest_lanelet;
  lanelet::utils::query::getClosestLanelet(
    ego_lane_with_next_lane, tier4_autoware_utils::getPose(path.points.at(closest_idx).point),
    &closest_lanelet);

  debug_data_.ego_lane_polygon = toGeomPoly(ego_poly);

  /* extract target objects */
  autoware_auto_perception_msgs::msg::PredictedObjects target_objects;
  target_objects.header = objects_ptr->header;
  for (const auto & object : objects_ptr->objects) {
    // ignore non-vehicle type objects, such as pedestrian.
    if (!isTargetCollisionVehicleType(object)) {
      continue;
    }

    // ignore vehicle in ego-lane && behind ego
    const auto object_pose = object.kinematics.initial_pose_with_covariance.pose;
    const bool is_in_ego_lane = bg::within(to_bg2d(object_pose.position), ego_poly);
    if (is_in_ego_lane) {
      if (!planning_utils::isAheadOf(object_pose, planner_data_->current_pose.pose)) {
        continue;
      }
      if (
        planner_param_.enable_front_car_decel_prediction &&
        checkFrontVehicleDeceleration(
          ego_lane_with_next_lane, closest_lanelet, stuck_vehicle_detect_area, object))
        return true;
    }

    // check direction of objects
    const auto object_direction = getObjectPoseWithVelocityDirection(object.kinematics);
    if (checkAngleForTargetLanelets(object_direction, detection_area_lanelet_ids)) {
      target_objects.objects.push_back(object);
    }
  }

  /* check collision between target_objects predicted path and ego lane */

  // cut the predicted path at passing_time
  const auto time_distance_array = calcIntersectionPassingTime(path, closest_idx, lane_id_);
  const double passing_time = time_distance_array.back().first;
  cutPredictPathWithDuration(&target_objects, passing_time);

  const auto closest_arc_coords = getArcCoordinates(
    ego_lane_with_next_lane, tier4_autoware_utils::getPose(path.points.at(closest_idx).point));
  const double distance_until_intersection =
    calcDistanceUntilIntersectionLanelet(lanelet_map_ptr, path, closest_idx);
  const double base_link2front = planner_data_->vehicle_info_.max_longitudinal_offset_m;

  // check collision between predicted_path and ego_area
  bool collision_detected = false;
  for (const auto & object : target_objects.objects) {
    bool has_collision = false;
    for (const auto & predicted_path : object.kinematics.predicted_paths) {
      if (predicted_path.confidence < planner_param_.min_predicted_path_confidence) {
        // ignore the predicted path with too low confidence
        continue;
      }

      std::vector<geometry_msgs::msg::Pose> predicted_poses;
      for (const auto & pose : predicted_path.path) {
        predicted_poses.push_back(pose);
      }
      has_collision = bg::intersects(ego_poly, to_bg2d(predicted_poses));
      if (has_collision) {
        const auto first_itr = std::adjacent_find(
          predicted_path.path.cbegin(), predicted_path.path.cend(),
          [&ego_poly](const auto & a, const auto & b) {
            return bg::intersects(ego_poly, LineString2d{to_bg2d(a), to_bg2d(b)});
          });
        const auto last_itr = std::adjacent_find(
          predicted_path.path.crbegin(), predicted_path.path.crend(),
          [&ego_poly](const auto & a, const auto & b) {
            return bg::intersects(ego_poly, LineString2d{to_bg2d(a), to_bg2d(b)});
          });
        const double ref_object_enter_time =
          static_cast<double>(first_itr - predicted_path.path.begin()) *
          rclcpp::Duration(predicted_path.time_step).seconds();
        auto start_time_distance_itr = time_distance_array.begin();
        if (ref_object_enter_time - planner_param_.collision_start_margin_time > 0) {
          start_time_distance_itr = std::lower_bound(
            time_distance_array.begin(), time_distance_array.end(),
            ref_object_enter_time - planner_param_.collision_start_margin_time,
            [](const auto & a, const double b) { return a.first < b; });
          if (start_time_distance_itr == time_distance_array.end()) {
            continue;
          }
        }
        const double ref_object_exit_time =
          static_cast<double>(last_itr.base() - predicted_path.path.begin()) *
          rclcpp::Duration(predicted_path.time_step).seconds();
        auto end_time_distance_itr = std::lower_bound(
          time_distance_array.begin(), time_distance_array.end(),
          ref_object_exit_time + planner_param_.collision_end_margin_time,
          [](const auto & a, const double b) { return a.first < b; });
        if (end_time_distance_itr == time_distance_array.end()) {
          end_time_distance_itr = time_distance_array.end() - 1;
        }
        const double start_arc_length = std::max(
          0.0, closest_arc_coords.length + (*start_time_distance_itr).second -
                 distance_until_intersection);
        const double end_arc_length = std::max(
          0.0, closest_arc_coords.length + (*end_time_distance_itr).second + base_link2front -
                 distance_until_intersection);
        const auto trimmed_ego_polygon =
          getPolygonFromArcLength(ego_lane_with_next_lane, start_arc_length, end_arc_length);

        Polygon2d polygon{};
        for (const auto & p : trimmed_ego_polygon) {
          polygon.outer().emplace_back(p.x(), p.y());
        }

        polygon.outer().emplace_back(polygon.outer().front());

        bg::correct(polygon);

        debug_data_.candidate_collision_ego_lane_polygon = toGeomPoly(polygon);

        for (auto itr = first_itr; itr != last_itr.base(); ++itr) {
          const auto footprint_polygon = tier4_autoware_utils::toPolygon2d(*itr, object.shape);
          debug_data_.candidate_collision_object_polygons.emplace_back(
            toGeomPoly(footprint_polygon));
          if (bg::intersects(polygon, footprint_polygon)) {
            collision_detected = true;
            break;
          }
        }
        if (collision_detected) {
          debug_data_.conflicting_targets.objects.push_back(object);
          break;
        }
      }
    }
  }

  return collision_detected;
}

Polygon2d IntersectionModule::generateEgoIntersectionLanePolygon(
  lanelet::LaneletMapConstPtr lanelet_map_ptr,
  const autoware_auto_planning_msgs::msg::PathWithLaneId & path, const int closest_idx,
  const int start_idx, const double extra_dist, const double ignore_dist) const
{
  using lanelet::utils::getArcCoordinates;
  using lanelet::utils::getLaneletLength3d;
  using lanelet::utils::getPolygonFromArcLength;
  using lanelet::utils::to2D;

  lanelet::ConstLanelets ego_lane_with_next_lane = getEgoLaneWithNextLane(lanelet_map_ptr, path);

  const auto start_arc_coords = getArcCoordinates(
    ego_lane_with_next_lane, tier4_autoware_utils::getPose(path.points.at(start_idx).point));

  const auto closest_arc_coords = getArcCoordinates(
    ego_lane_with_next_lane, tier4_autoware_utils::getPose(path.points.at(closest_idx).point));

  const double start_arc_length = start_arc_coords.length + ignore_dist < closest_arc_coords.length
                                    ? closest_arc_coords.length
                                    : start_arc_coords.length + ignore_dist;

  const double end_arc_length = getLaneletLength3d(ego_lane_with_next_lane.front()) + extra_dist;

  const auto target_polygon =
    to2D(getPolygonFromArcLength(ego_lane_with_next_lane, start_arc_length, end_arc_length))
      .basicPolygon();

  Polygon2d polygon{};

  if (target_polygon.empty()) {
    return polygon;
  }

  for (const auto & p : target_polygon) {
    polygon.outer().emplace_back(p.x(), p.y());
  }

  polygon.outer().emplace_back(polygon.outer().front());
  bg::correct(polygon);

  return polygon;
}

TimeDistanceArray IntersectionModule::calcIntersectionPassingTime(
  const autoware_auto_planning_msgs::msg::PathWithLaneId & path, const int closest_idx,
  const int objective_lane_id) const
{
  static constexpr double k_minimum_velocity = 1e-01;

  double dist_sum = 0.0;
  int assigned_lane_found = false;

  // crop intersection part of the path, and set the reference velocity to intersection_velocity for
  // ego's ttc
  PathWithLaneId reference_path;
  for (size_t i = closest_idx; i < path.points.size(); ++i) {
    auto reference_point = path.points.at(i);
    reference_point.point.longitudinal_velocity_mps = planner_param_.intersection_velocity;
    reference_path.points.push_back(reference_point);
    bool has_objective_lane_id = util::hasLaneId(path.points.at(i), objective_lane_id);
    if (assigned_lane_found && !has_objective_lane_id) {
      break;
    }
    assigned_lane_found = has_objective_lane_id;
  }
  if (!assigned_lane_found) {
    return {{0.0, 0.0}};  // has already passed the intersection.
  }

  // apply smoother to reference velocity
  PathWithLaneId smoothed_reference_path = reference_path;
  if (!smoothPath(reference_path, smoothed_reference_path, planner_data_)) {
    RCLCPP_WARN(logger_, "smoothPath failed");
  }

  // calculate when ego is going to reach each (interpolated) points on the path
  TimeDistanceArray time_distance_array{};
  dist_sum = 0.0;
  double passing_time = 0.0;
  time_distance_array.emplace_back(passing_time, dist_sum);
  for (size_t i = 1; i < smoothed_reference_path.points.size(); ++i) {
    const auto & p1 = smoothed_reference_path.points.at(i - 1);
    const auto & p2 = smoothed_reference_path.points.at(i);

    const double dist = tier4_autoware_utils::calcDistance2d(p1, p2);
    dist_sum += dist;

    // use average velocity between p1 and p2
    const double average_velocity =
      (p1.point.longitudinal_velocity_mps + p2.point.longitudinal_velocity_mps) / 2.0;
    passing_time +=
      (dist / std::max<double>(k_minimum_velocity, average_velocity));  // to avoid zero-division

    time_distance_array.emplace_back(passing_time, dist_sum);
  }
  RCLCPP_DEBUG(logger_, "intersection dist = %f, passing_time = %f", dist_sum, passing_time);

  return time_distance_array;
}

bool IntersectionModule::checkStuckVehicleInIntersection(
  const autoware_auto_perception_msgs::msg::PredictedObjects::ConstSharedPtr objects_ptr,
  const Polygon2d & stuck_vehicle_detect_area) const
{
  debug_data_.stuck_vehicle_detect_area = toGeomPoly(stuck_vehicle_detect_area);

  for (const auto & object : objects_ptr->objects) {
    if (!isTargetStuckVehicleType(object)) {
      continue;  // not target vehicle type
    }
    const auto obj_v = std::fabs(object.kinematics.initial_twist_with_covariance.twist.linear.x);
    if (obj_v > planner_param_.stuck_vehicle_vel_thr) {
      continue;  // not stop vehicle
    }

    // check if the footprint is in the stuck detect area
    const auto obj_footprint = tier4_autoware_utils::toPolygon2d(object);
    const bool is_in_stuck_area = !bg::disjoint(obj_footprint, stuck_vehicle_detect_area);
    if (is_in_stuck_area) {
      RCLCPP_DEBUG(logger_, "stuck vehicle found.");
      debug_data_.stuck_targets.objects.push_back(object);
      return true;
    }
  }
  return false;
}

bool IntersectionModule::isTargetCollisionVehicleType(
  const autoware_auto_perception_msgs::msg::PredictedObject & object) const
{
  if (
    object.classification.at(0).label ==
      autoware_auto_perception_msgs::msg::ObjectClassification::CAR ||
    object.classification.at(0).label ==
      autoware_auto_perception_msgs::msg::ObjectClassification::BUS ||
    object.classification.at(0).label ==
      autoware_auto_perception_msgs::msg::ObjectClassification::TRUCK ||
    object.classification.at(0).label ==
      autoware_auto_perception_msgs::msg::ObjectClassification::TRAILER ||
    object.classification.at(0).label ==
      autoware_auto_perception_msgs::msg::ObjectClassification::MOTORCYCLE ||
    object.classification.at(0).label ==
      autoware_auto_perception_msgs::msg::ObjectClassification::BICYCLE) {
    return true;
  }
  return false;
}

bool IntersectionModule::isTargetStuckVehicleType(
  const autoware_auto_perception_msgs::msg::PredictedObject & object) const
{
  if (
    object.classification.at(0).label ==
      autoware_auto_perception_msgs::msg::ObjectClassification::CAR ||
    object.classification.at(0).label ==
      autoware_auto_perception_msgs::msg::ObjectClassification::BUS ||
    object.classification.at(0).label ==
      autoware_auto_perception_msgs::msg::ObjectClassification::TRUCK ||
    object.classification.at(0).label ==
      autoware_auto_perception_msgs::msg::ObjectClassification::TRAILER ||
    object.classification.at(0).label ==
      autoware_auto_perception_msgs::msg::ObjectClassification::MOTORCYCLE) {
    return true;
  }
  return false;
}

bool IntersectionModule::isTargetExternalInputStatus(const int target_status)
{
  return planner_data_->external_intersection_status_input &&
         planner_data_->external_intersection_status_input.get().status == target_status &&
         (clock_->now() - planner_data_->external_intersection_status_input.get().header.stamp)
             .seconds() < planner_param_.external_input_timeout;
}

bool IntersectionModule::checkAngleForTargetLanelets(
  const geometry_msgs::msg::Pose & pose, const std::vector<int> & target_lanelet_ids)
{
  for (const int lanelet_id : target_lanelet_ids) {
    const auto ll = planner_data_->route_handler_->getLaneletMapPtr()->laneletLayer.get(lanelet_id);
    if (!lanelet::utils::isInLanelet(pose, ll, planner_param_.detection_area_margin)) {
      continue;
    }
    const double ll_angle = lanelet::utils::getLaneletAngle(ll, pose.position);
    const double pose_angle = tf2::getYaw(pose.orientation);
    const double angle_diff = tier4_autoware_utils::normalizeRadian(ll_angle - pose_angle);
    if (std::fabs(angle_diff) < planner_param_.detection_area_angle_thr) {
      return true;
    }
  }
  return false;
}

lanelet::ConstLanelets IntersectionModule::getEgoLaneWithNextLane(
  lanelet::LaneletMapConstPtr lanelet_map_ptr,
  const autoware_auto_planning_msgs::msg::PathWithLaneId & path) const
{
  const auto & assigned_lanelet = lanelet_map_ptr->laneletLayer.get(lane_id_);
  const auto last_itr =
    std::find_if(path.points.crbegin(), path.points.crend(), [this](const auto & p) {
      return std::find(p.lane_ids.begin(), p.lane_ids.end(), lane_id_) != p.lane_ids.end();
    });
  lanelet::ConstLanelets ego_lane_with_next_lane;
  if (last_itr.base() != path.points.end()) {
    const auto & next_lanelet =
      lanelet_map_ptr->laneletLayer.get((*last_itr.base()).lane_ids.front());
    ego_lane_with_next_lane = {assigned_lanelet, next_lanelet};
  } else {
    ego_lane_with_next_lane = {assigned_lanelet};
  }
  return ego_lane_with_next_lane;
}

double IntersectionModule::calcDistanceUntilIntersectionLanelet(
  lanelet::LaneletMapConstPtr lanelet_map_ptr,
  const autoware_auto_planning_msgs::msg::PathWithLaneId & path, const size_t closest_idx) const
{
  const auto & assigned_lanelet = lanelet_map_ptr->laneletLayer.get(lane_id_);
  const auto intersection_first_itr =
    std::find_if(path.points.cbegin(), path.points.cend(), [this](const auto & p) {
      return std::find(p.lane_ids.begin(), p.lane_ids.end(), lane_id_) != p.lane_ids.end();
    });
  if (
    intersection_first_itr == path.points.begin() || intersection_first_itr == path.points.end()) {
    return 0.0;
  }
  const auto dst_idx = std::distance(path.points.begin(), intersection_first_itr) - 1;

  if (closest_idx > static_cast<size_t>(dst_idx)) {
    return 0.0;
  }

  double distance = std::abs(motion_utils::calcSignedArcLength(path.points, closest_idx, dst_idx));
  const auto & lane_first_point = assigned_lanelet.centerline2d().front();
  distance += std::hypot(
    path.points.at(dst_idx).point.pose.position.x - lane_first_point.x(),
    path.points.at(dst_idx).point.pose.position.y - lane_first_point.y());
  return distance;
}

bool IntersectionModule::checkFrontVehicleDeceleration(
  lanelet::ConstLanelets & ego_lane_with_next_lane, lanelet::ConstLanelet & closest_lanelet,
  const Polygon2d & stuck_vehicle_detect_area,
  const autoware_auto_perception_msgs::msg::PredictedObject & object) const
{
  const auto & object_pose = object.kinematics.initial_pose_with_covariance.pose;
  // consider vehicle in ego-lane && in front of ego
  const auto lon_vel = object.kinematics.initial_twist_with_covariance.twist.linear.x;
  const double object_decel = planner_param_.assumed_front_car_decel;  // NOTE: this is positive
  const double stopping_distance = lon_vel * lon_vel / (2 * object_decel);

  std::vector<geometry_msgs::msg::Point> center_points;
  for (auto && p : ego_lane_with_next_lane[0].centerline())
    center_points.push_back(std::move(lanelet::utils::conversion::toGeomMsgPt(p)));
  for (auto && p : ego_lane_with_next_lane[1].centerline())
    center_points.push_back(std::move(lanelet::utils::conversion::toGeomMsgPt(p)));
  const double lat_offset =
    std::fabs(motion_utils::calcLateralOffset(center_points, object_pose.position));
  // get the nearest centerpoint to object
  std::vector<double> dist_obj_center_points;
  for (const auto & p : center_points)
    dist_obj_center_points.push_back(tier4_autoware_utils::calcDistance2d(object_pose.position, p));
  const int obj_closest_centerpoint_idx = std::distance(
    dist_obj_center_points.begin(),
    std::min_element(dist_obj_center_points.begin(), dist_obj_center_points.end()));
  // find two center_points whose distances from `closest_centerpoint` cross stopping_distance
  double acc_dist_prev = 0.0, acc_dist = 0.0;
  auto p1 = center_points[obj_closest_centerpoint_idx];
  auto p2 = center_points[obj_closest_centerpoint_idx];
  for (unsigned i = obj_closest_centerpoint_idx; i < center_points.size() - 1; ++i) {
    p1 = center_points[i];
    p2 = center_points[i + 1];
    acc_dist_prev = acc_dist;
    const auto arc_position_p1 =
      lanelet::utils::getArcCoordinates(ego_lane_with_next_lane, util::toPose(p1));
    const auto arc_position_p2 =
      lanelet::utils::getArcCoordinates(ego_lane_with_next_lane, util::toPose(p2));
    const double delta = arc_position_p2.length - arc_position_p1.length;
    acc_dist += delta;
    if (acc_dist > stopping_distance) {
      break;
    }
  }
  // if stopping_distance >= center_points, stopping_point is center_points[end]
  const double ratio = (acc_dist <= stopping_distance)
                         ? 0.0
                         : (acc_dist - stopping_distance) / (stopping_distance - acc_dist_prev);
  // linear interpolation
  geometry_msgs::msg::Point stopping_point;
  stopping_point.x = (p1.x * ratio + p2.x) / (1 + ratio);
  stopping_point.y = (p1.y * ratio + p2.y) / (1 + ratio);
  stopping_point.z = (p1.z * ratio + p2.z) / (1 + ratio);
  const double lane_yaw = lanelet::utils::getLaneletAngle(closest_lanelet, stopping_point);
  stopping_point.x += lat_offset * std::cos(lane_yaw + M_PI / 2.0);
  stopping_point.y += lat_offset * std::sin(lane_yaw + M_PI / 2.0);

  // calculate footprint of predicted stopping pose
  autoware_auto_perception_msgs::msg::PredictedObject predicted_object = object;
  predicted_object.kinematics.initial_pose_with_covariance.pose.position = stopping_point;
  predicted_object.kinematics.initial_pose_with_covariance.pose.orientation =
    tier4_autoware_utils::createQuaternionFromRPY(0, 0, lane_yaw);
  auto predicted_obj_footprint = tier4_autoware_utils::toPolygon2d(predicted_object);
  const bool is_in_stuck_area = !bg::disjoint(predicted_obj_footprint, stuck_vehicle_detect_area);
  debug_data_.predicted_obj_pose.position = stopping_point;
  debug_data_.predicted_obj_pose.orientation =
    tier4_autoware_utils::createQuaternionFromRPY(0, 0, lane_yaw);

  if (is_in_stuck_area) {
    return true;
  }
  return false;
}

}  // namespace behavior_velocity_planner<|MERGE_RESOLUTION|>--- conflicted
+++ resolved
@@ -66,10 +66,7 @@
   state_machine_.setMarginTime(planner_param_.state_transit_margin_time);
 }
 
-bool IntersectionModule::modifyPathVelocity(
-  autoware_auto_planning_msgs::msg::PathWithLaneId * path,
-  tier4_planning_msgs::msg::StopReason * stop_reason,
-  autoware_ad_api_msgs::msg::MotionFactor * motion_factor)
+bool IntersectionModule::modifyPathVelocity(PathWithLaneId * path, StopReason * stop_reason)
 {
   const bool external_go = isTargetExternalInputStatus(tier4_api_msgs::msg::IntersectionStatus::GO);
   const bool external_stop =
@@ -78,8 +75,8 @@
   debug_data_ = DebugData();
   *stop_reason =
     planning_utils::initializeStopReason(tier4_planning_msgs::msg::StopReason::INTERSECTION);
-  *motion_factor =
-    planning_utils::initializeMotionFactor(autoware_ad_api_msgs::msg::MotionFactor::INTERSECTION);
+  // *velocity_factor =
+  //  planning_utils::initializeVelocityFactor(autoware_ad_api_msgs::msg::VelocityFactor::INTERSECTION);
 
   debug_data_.path_raw = *path;
 
@@ -206,42 +203,6 @@
     is_entry_prohibited = true;
   }
   state_machine_.setStateWithMarginTime(
-<<<<<<< HEAD
-    is_entry_prohibited ? State::STOP : State::GO, logger_.get_child("state_machine"), *clock_);
-
-  /* set stop speed : TODO behavior on straight lane should be improved*/
-  if (state_machine_.getState() == State::STOP) {
-    constexpr double stop_vel = 0.0;
-    const double decel_vel = planner_param_.decel_velocity;
-    const bool is_stop_required = is_stuck || !has_traffic_light_ || turn_direction_ != "straight";
-    const double v = is_stop_required ? stop_vel : decel_vel;
-    const double base_link2front = planner_data_->vehicle_info_.max_longitudinal_offset_m;
-    util::setVelocityFrom(stop_line_idx, v, path);
-
-    if (is_stop_required) {
-      debug_data_.stop_required = true;
-      debug_data_.stop_wall_pose = util::getAheadPose(stop_line_idx, base_link2front, *path);
-      debug_data_.stop_point_pose = path->points.at(stop_line_idx).point.pose;
-      debug_data_.judge_point_pose = path->points.at(pass_judge_line_idx).point.pose;
-
-      /* get stop point and stop factor */
-      tier4_planning_msgs::msg::StopFactor stop_factor;
-      stop_factor.stop_pose = debug_data_.stop_point_pose;
-      const auto stop_factor_conflict =
-        planning_utils::toRosPoints(debug_data_.conflicting_targets);
-      const auto stop_factor_stuck = planning_utils::toRosPoints(debug_data_.stuck_targets);
-      stop_factor.stop_factor_points =
-        planning_utils::concatVector(stop_factor_conflict, stop_factor_stuck);
-      planning_utils::appendStopReason(stop_factor, stop_reason);
-      motion_factor->status = autoware_ad_api_msgs::msg::MotionFactor::STOP_TRUE;
-      motion_factor->pose = debug_data_.stop_point_pose;
-      // motion_factor->stop_factor_points =
-      //   planning_utils::concatVector(stop_factor_conflict, stop_factor_stuck);
-
-    } else {
-      debug_data_.stop_required = false;
-      debug_data_.slow_wall_pose = util::getAheadPose(stop_line_idx, base_link2front, *path);
-=======
     is_entry_prohibited ? StateMachine::State::STOP : StateMachine::State::GO,
     logger_.get_child("state_machine"), *clock_);
 
@@ -266,7 +227,6 @@
         stop_line_idx_stop = stuck_stop_line_idx;
         pass_judge_line_idx_stop = stuck_pass_judge_line_idx;
       }
->>>>>>> 48726447
     }
     planning_utils::setVelocityFromIndex(stop_line_idx_stop, v, path);
     debug_data_.stop_required = true;
@@ -283,6 +243,11 @@
     stop_factor.stop_factor_points =
       planning_utils::concatVector(stop_factor_conflict, stop_factor_stuck);
     planning_utils::appendStopReason(stop_factor, stop_reason);
+
+    // velocity_factor->status = autoware_ad_api_msgs::msg::VelocityFactor::STOP_TRUE;
+    // velocity_factor->pose = debug_data_.stop_point_pose;
+    // velocity_factor->stop_factor_points =
+    //   planning_utils::concatVector(stop_factor_conflict, stop_factor_stuck);
 
     RCLCPP_DEBUG(logger_, "not activated. stop at the line.");
     RCLCPP_DEBUG(logger_, "===== plan end =====");
