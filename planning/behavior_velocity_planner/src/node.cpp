--- conflicted
+++ resolved
@@ -353,13 +353,9 @@
       planner_data_.traffic_light_id_map_last_observed_[signal.traffic_light_group_id].stamp =
         msg->stamp;
     } else {
-<<<<<<< HEAD
+      // if (1)the observation is not UNKNOWN or (2)the very first observation is UNKNOWN
       planner_data_.traffic_light_id_map_last_observed_[signal.traffic_light_group_id] =
         traffic_signal;
-=======
-      // if (1)the observation is not UNKNOWN or (2)the very first observation is UNKNOWN
-      planner_data_.traffic_light_id_map_last_observed_[signal.traffic_signal_id] = traffic_signal;
->>>>>>> b0a0a399
     }
   }
 }
