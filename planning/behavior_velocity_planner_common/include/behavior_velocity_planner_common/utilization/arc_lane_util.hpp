// Copyright 2021 Tier IV, Inc.
//
// Licensed under the Apache License, Version 2.0 (the "License");
// you may not use this file except in compliance with the License.
// You may obtain a copy of the License at
//
//     http://www.apache.org/licenses/LICENSE-2.0
//
// Unless required by applicable law or agreed to in writing, software
// distributed under the License is distributed on an "AS IS" BASIS,
// WITHOUT WARRANTIES OR CONDITIONS OF ANY KIND, either express or implied.
// See the License for the specific language governing permissions and
// limitations under the License.

#ifndef BEHAVIOR_VELOCITY_PLANNER_COMMON__UTILIZATION__ARC_LANE_UTIL_HPP_
#define BEHAVIOR_VELOCITY_PLANNER_COMMON__UTILIZATION__ARC_LANE_UTIL_HPP_

#include <behavior_velocity_planner_common/utilization/boost_geometry_helper.hpp>
#include <tier4_autoware_utils/geometry/geometry.hpp>

#include <autoware_planning_msgs/msg/path_with_lane_id.hpp>

#include <algorithm>
#include <optional>
#include <utility>

#define EIGEN_MPL2_ONLY
#include <Eigen/Core>

namespace behavior_velocity_planner
{
namespace
{
geometry_msgs::msg::Point convertToGeomPoint(const tier4_autoware_utils::Point2d & p)
{
  geometry_msgs::msg::Point geom_p;
  geom_p.x = p.x();
  geom_p.y = p.y();

  return geom_p;
}

}  // namespace

namespace arc_lane_utils
{
using PathIndexWithPose = std::pair<size_t, geometry_msgs::msg::Pose>;  // front index, pose
using PathIndexWithPoint2d =
  std::pair<size_t, tier4_autoware_utils::Point2d>;                       // front index, point2d
using PathIndexWithPoint = std::pair<size_t, geometry_msgs::msg::Point>;  // front index, point2d
using PathIndexWithOffset = std::pair<size_t, double>;                    // front index, offset

double calcSignedDistance(
  const geometry_msgs::msg::Pose & p1, const geometry_msgs::msg::Point & p2);

// calculate one collision point between the line (from p1 to p2) and the line (from p3 to p4)
std::optional<geometry_msgs::msg::Point> checkCollision(
  const geometry_msgs::msg::Point & p1, const geometry_msgs::msg::Point & p2,
  const geometry_msgs::msg::Point & p3, const geometry_msgs::msg::Point & p4);

template <class T>
std::optional<PathIndexWithPoint> findCollisionSegment(
  const T & path, const geometry_msgs::msg::Point & stop_line_p1,
  const geometry_msgs::msg::Point & stop_line_p2, const size_t target_lane_id)
{
  for (size_t i = 0; i < path.points.size() - 1; ++i) {
    const auto & prev_lane_ids = path.points.at(i).lane_ids;
    const auto & next_lane_ids = path.points.at(i + 1).lane_ids;

    const bool is_target_lane_in_prev_lane =
      std::find(prev_lane_ids.begin(), prev_lane_ids.end(), target_lane_id) != prev_lane_ids.end();
    const bool is_target_lane_in_next_lane =
      std::find(next_lane_ids.begin(), next_lane_ids.end(), target_lane_id) != next_lane_ids.end();
    if (!is_target_lane_in_prev_lane && !is_target_lane_in_next_lane) {
      continue;
    }

    const auto & p1 =
      tier4_autoware_utils::getPoint(path.points.at(i));  // Point before collision point
    const auto & p2 =
      tier4_autoware_utils::getPoint(path.points.at(i + 1));  // Point after collision point

    const auto collision_point = checkCollision(p1, p2, stop_line_p1, stop_line_p2);

    if (collision_point) {
      return std::make_pair(i, collision_point.value());
    }
  }

  return {};
}

template <class T>
std::optional<PathIndexWithPoint> findCollisionSegment(
  const T & path, const LineString2d & stop_line, const size_t target_lane_id)
{
  const auto stop_line_p1 = convertToGeomPoint(stop_line.at(0));
  const auto stop_line_p2 = convertToGeomPoint(stop_line.at(1));

  return findCollisionSegment(path, stop_line_p1, stop_line_p2, target_lane_id);
}

template <class T>
std::optional<PathIndexWithOffset> findForwardOffsetSegment(
  const T & path, const size_t base_idx, const double offset_length)
{
  double sum_length = 0.0;
  for (size_t i = base_idx; i < path.points.size() - 1; ++i) {
    sum_length += tier4_autoware_utils::calcDistance2d(path.points.at(i), path.points.at(i + 1));

    // If it's over offset point, return front index and remain offset length
    if (sum_length >= offset_length) {
      return std::make_pair(i, sum_length - offset_length);
    }
  }

  // No enough path length
  return {};
}

template <class T>
std::optional<PathIndexWithOffset> findBackwardOffsetSegment(
  const T & path, const size_t base_idx, const double offset_length)
{
  double sum_length = 0.0;
  const auto start = static_cast<std::int32_t>(base_idx) - 1;
  for (std::int32_t i = start; i >= 0; --i) {
    sum_length += tier4_autoware_utils::calcDistance2d(path.points.at(i), path.points.at(i + 1));

    // If it's over offset point, return front index and remain offset length
    if (sum_length >= offset_length) {
      const auto k = static_cast<std::size_t>(i);
      return std::make_pair(k, sum_length - offset_length);
    }
  }

  // No enough path length
  return {};
}

template <class T>
std::optional<PathIndexWithOffset> findOffsetSegment(
  const T & path, const PathIndexWithPoint & collision_segment, const double offset_length)
{
  const size_t collision_idx = collision_segment.first;
  const auto & collision_point = collision_segment.second;

  if (offset_length >= 0) {
    return findForwardOffsetSegment(
      path, collision_idx,
      offset_length +
        tier4_autoware_utils::calcDistance2d(path.points.at(collision_idx), collision_point));
  }

  return findBackwardOffsetSegment(
    path, collision_idx + 1,
    -offset_length +
      tier4_autoware_utils::calcDistance2d(path.points.at(collision_idx + 1), collision_point));
}

<<<<<<< HEAD
boost::optional<PathIndexWithOffset> findOffsetSegment(
  const autoware_planning_msgs::msg::PathWithLaneId & path, const size_t index,
=======
std::optional<PathIndexWithOffset> findOffsetSegment(
  const autoware_auto_planning_msgs::msg::PathWithLaneId & path, const size_t index,
>>>>>>> 2e2f1847
  const double offset);

template <class T>
geometry_msgs::msg::Pose calcTargetPose(const T & path, const PathIndexWithOffset & offset_segment)
{
  const size_t offset_idx = offset_segment.first;
  const double remain_offset_length = offset_segment.second;
  const auto & p_front = path.points.at(offset_idx).point.pose.position;
  const auto & p_back = path.points.at(offset_idx + 1).point.pose.position;

  // To Eigen point
  const auto p_eigen_front = Eigen::Vector2d(p_front.x, p_front.y);
  const auto p_eigen_back = Eigen::Vector2d(p_back.x, p_back.y);

  // Calculate interpolation ratio
  const auto interpolate_ratio = remain_offset_length / (p_eigen_back - p_eigen_front).norm();

  // Add offset to front point
  const auto target_point_2d = p_eigen_front + interpolate_ratio * (p_eigen_back - p_eigen_front);
  const double interpolated_z = p_front.z + interpolate_ratio * (p_back.z - p_front.z);

  // Calculate orientation so that X-axis would be along the trajectory
  geometry_msgs::msg::Pose target_pose;
  target_pose.position.x = target_point_2d.x();
  target_pose.position.y = target_point_2d.y();
  target_pose.position.z = interpolated_z;
  const double yaw = tier4_autoware_utils::calcAzimuthAngle(p_front, p_back);
  target_pose.orientation = tier4_autoware_utils::createQuaternionFromYaw(yaw);
  return target_pose;
}

<<<<<<< HEAD
boost::optional<PathIndexWithPose> createTargetPoint(
  const autoware_planning_msgs::msg::PathWithLaneId & path, const LineString2d & stop_line,
=======
std::optional<PathIndexWithPose> createTargetPoint(
  const autoware_auto_planning_msgs::msg::PathWithLaneId & path, const LineString2d & stop_line,
>>>>>>> 2e2f1847
  const size_t lane_id, const double margin, const double vehicle_offset);

}  // namespace arc_lane_utils
}  // namespace behavior_velocity_planner

#endif  // BEHAVIOR_VELOCITY_PLANNER_COMMON__UTILIZATION__ARC_LANE_UTIL_HPP_<|MERGE_RESOLUTION|>--- conflicted
+++ resolved
@@ -158,13 +158,8 @@
       tier4_autoware_utils::calcDistance2d(path.points.at(collision_idx + 1), collision_point));
 }
 
-<<<<<<< HEAD
-boost::optional<PathIndexWithOffset> findOffsetSegment(
+std::optional<PathIndexWithOffset> findOffsetSegment(
   const autoware_planning_msgs::msg::PathWithLaneId & path, const size_t index,
-=======
-std::optional<PathIndexWithOffset> findOffsetSegment(
-  const autoware_auto_planning_msgs::msg::PathWithLaneId & path, const size_t index,
->>>>>>> 2e2f1847
   const double offset);
 
 template <class T>
@@ -196,13 +191,8 @@
   return target_pose;
 }
 
-<<<<<<< HEAD
-boost::optional<PathIndexWithPose> createTargetPoint(
+std::optional<PathIndexWithPose> createTargetPoint(
   const autoware_planning_msgs::msg::PathWithLaneId & path, const LineString2d & stop_line,
-=======
-std::optional<PathIndexWithPose> createTargetPoint(
-  const autoware_auto_planning_msgs::msg::PathWithLaneId & path, const LineString2d & stop_line,
->>>>>>> 2e2f1847
   const size_t lane_id, const double margin, const double vehicle_offset);
 
 }  // namespace arc_lane_utils
