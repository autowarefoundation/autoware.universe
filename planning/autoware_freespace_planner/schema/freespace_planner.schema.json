{
  "$schema": "http://json-schema.org/draft-07/schema#",
  "title": "Parameters for freespace_planner",
  "type": "object",
  "definitions": {
    "freespace_planner_params": {
      "type": "object",
      "properties": {
        "planning_algorithm": {
          "type": "string",
          "enum": ["astar", "rrtstar"],
          "default": "astar",
          "description": "Planning algorithm to use, options: astar, rrtstar."
        },
        "waypoints_velocity": {
          "type": "number",
          "default": 5.0,
          "description": "velocity in output trajectory (currently, only constant velocity is supported."
        },
        "update_rate": {
          "type": "number",
          "default": 10.0,
          "description": "timer's update rate"
        },
        "th_arrived_distance_m": {
          "type": "number",
          "default": 1.0,
          "description": "Threshold for considering the vehicle has arrived at its goal."
        },
        "th_stopped_time_sec": {
          "type": "number",
          "default": 1.0,
          "description": "Time threshold for considering the vehicle as stopped."
        },
        "th_stopped_velocity_mps": {
          "type": "number",
          "default": 0.01,
          "description": "Velocity threshold for considering the vehicle as stopped."
        },
        "th_course_out_distance_m": {
          "type": "number",
          "default": 1.0,
          "description": "Threshold distance for considering the vehicle has deviated from its course."
        },
        "th_obstacle_time_sec": {
          "type": "number",
          "default": 1.0,
          "description": "Time threshold for checking obstacles along the trajectory."
        },
        "vehicle_shape_margin_m": {
          "type": "number",
          "default": 1.0,
          "description": "Margin around the vehicle shape for planning."
        },
        "replan_when_obstacle_found": {
          "type": "boolean",
          "default": true,
          "description": "Replan path when an obstacle is found."
        },
        "replan_when_course_out": {
          "type": "boolean",
          "default": true,
          "description": "Replan path when the vehicle deviates from its course."
        },
        "time_limit": {
          "type": "number",
          "default": 30000.0,
          "description": "Time limit for the planner."
        },
        "max_turning_ratio": {
          "type": "number",
          "default": 0.5,
          "description": "Maximum turning ratio, relative to the actual turning limit of the vehicle."
        },
        "turning_steps": {
          "type": "number",
          "default": 1,
          "description": "Number of steps for turning."
        },
        "theta_size": {
          "type": "number",
          "default": 144,
          "description": "Number of discretized angles for search."
        },
        "angle_goal_range": {
          "type": "number",
          "default": 6.0,
          "description": "Range of acceptable angles at the goal."
        },
        "lateral_goal_range": {
          "type": "number",
          "default": 0.5,
          "description": "Lateral range of acceptable goal positions."
        },
        "longitudinal_goal_range": {
          "type": "number",
          "default": 2.0,
          "description": "Longitudinal range of acceptable goal positions."
        },
        "curve_weight": {
          "type": "number",
          "default": 0.5,
          "description": "Weight for curves in the cost function."
        },
        "reverse_weight": {
          "type": "number",
          "default": 1.0,
          "description": "Weight for reverse movement in the cost function."
        },
        "direction_change_weight": {
          "type": "number",
          "default": 1.5,
          "description": "Weight for direction changes in the cost function."
        },
        "obstacle_threshold": {
          "type": "number",
          "default": 100,
          "description": "Threshold for considering an obstacle in the costmap."
        },
        "astar": {
          "type": "object",
          "properties": {
            "search_method": {
              "type": "string",
              "enum": ["forward", "backward"],
              "default": "forward",
              "description": "Search method to use, options: forward, backward."
            },
            "only_behind_solutions": {
              "type": "boolean",
              "default": false,
              "description": "Consider only solutions behind the vehicle."
            },
            "use_back": {
              "type": "boolean",
              "default": true,
              "description": "Allow reverse motion in A* search."
            },
            "adapt_expansion_distance": {
              "type": "boolean",
              "default": true,
              "description": "Allow varying A* expansion distance based on space configuration."
            },
<<<<<<< HEAD
            "near_goal_distance": {
              "type": "number",
              "default": 4.0,
              "description": "Distance threshold to consider near goal."
            },
=======
>>>>>>> c83e3a1c
            "expansion_distance": {
              "type": "number",
              "default": 0.5,
              "description": "Distance for expanding nodes in A* search."
            },
            "distance_heuristic_weight": {
              "type": "number",
              "default": 1.0,
              "description": "Weight for the distance heuristic in A* search."
            },
            "smoothness_weight": {
              "type": "number",
              "default": 0.5,
              "description": "Weight for the smoothness (change in curvature) in A* search."
            },
            "obstacle_distance_weight": {
              "type": "number",
              "default": 0.5,
              "description": "Weight for distance to obstacle in A* search."
<<<<<<< HEAD
            },
            "goal_lat_distance_weight": {
              "type": "number",
              "default": 0.5,
              "description": "Weight for lateral distance from original goal."
=======
>>>>>>> c83e3a1c
            }
          },
          "required": [
            "only_behind_solutions",
            "use_back",
            "expansion_distance",
            "distance_heuristic_weight",
            "smoothness_weight"
          ]
        },
        "rrtstar": {
          "type": "object",
          "properties": {
            "enable_update": {
              "type": "boolean",
              "default": true,
              "description": "Enable updates in RRT*."
            },
            "use_informed_sampling": {
              "type": "boolean",
              "default": true,
              "description": "Use informed sampling in RRT*."
            },
            "max_planning_time": {
              "type": "number",
              "default": 150.0,
              "description": "Maximum planning time for RRT*."
            },
            "neighbor_radius": {
              "type": "number",
              "default": 8.0,
              "description": "Radius for neighboring nodes in RRT*."
            },
            "margin": {
              "type": "number",
              "default": 0.1,
              "description": "Margin for RRT* sampling."
            }
          },
          "required": [
            "enable_update",
            "use_informed_sampling",
            "max_planning_time",
            "neighbor_radius",
            "margin"
          ]
        }
      },
      "required": [
        "planning_algorithm",
        "waypoints_velocity",
        "update_rate",
        "th_arrived_distance_m",
        "th_stopped_time_sec",
        "th_stopped_velocity_mps",
        "th_course_out_distance_m",
        "th_obstacle_time_sec",
        "vehicle_shape_margin_m",
        "replan_when_obstacle_found",
        "replan_when_course_out",
        "time_limit",
        "max_turning_ratio",
        "turning_steps",
        "theta_size",
        "angle_goal_range",
        "lateral_goal_range",
        "longitudinal_goal_range",
        "curve_weight",
        "reverse_weight",
        "direction_change_weight",
        "obstacle_threshold",
        "astar",
        "rrtstar"
      ],
      "additionalProperties": false
    }
  },
  "properties": {
    "/**": {
      "type": "object",
      "properties": {
        "ros__parameters": {
          "$ref": "#/definitions/freespace_planner_params"
        }
      },
      "required": ["ros__parameters"],
      "additionalProperties": false
    }
  },
  "required": ["/**"],
  "additionalProperties": false
}<|MERGE_RESOLUTION|>--- conflicted
+++ resolved
@@ -141,19 +141,16 @@
               "default": true,
               "description": "Allow varying A* expansion distance based on space configuration."
             },
-<<<<<<< HEAD
+            "expansion_distance": {
+              "type": "number",
+              "default": 0.5,
+              "description": "Distance for expanding nodes in A* search."
+            },
             "near_goal_distance": {
               "type": "number",
               "default": 4.0,
               "description": "Distance threshold to consider near goal."
             },
-=======
->>>>>>> c83e3a1c
-            "expansion_distance": {
-              "type": "number",
-              "default": 0.5,
-              "description": "Distance for expanding nodes in A* search."
-            },
             "distance_heuristic_weight": {
               "type": "number",
               "default": 1.0,
@@ -168,14 +165,11 @@
               "type": "number",
               "default": 0.5,
               "description": "Weight for distance to obstacle in A* search."
-<<<<<<< HEAD
             },
             "goal_lat_distance_weight": {
               "type": "number",
               "default": 0.5,
               "description": "Weight for lateral distance from original goal."
-=======
->>>>>>> c83e3a1c
             }
           },
           "required": [
