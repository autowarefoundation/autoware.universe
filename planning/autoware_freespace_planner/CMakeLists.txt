cmake_minimum_required(VERSION 3.14)
project(autoware_freespace_planner)

find_package(autoware_cmake REQUIRED)
autoware_package()

ament_auto_add_library(freespace_planner_node SHARED
  src/autoware_freespace_planner/freespace_planner_node.cpp
  src/autoware_freespace_planner/utils.cpp
)

rclcpp_components_register_node(freespace_planner_node
  PLUGIN "autoware::freespace_planner::FreespacePlannerNode"
  EXECUTABLE freespace_planner
)

if(BUILD_TESTING)
  ament_add_ros_isolated_gtest(test_${PROJECT_NAME}
    test/test_freespace_planner_node_interface.cpp
<<<<<<< HEAD
    test/test_freespace_planner.cpp
=======
>>>>>>> bc1e8d5c
    test/test_freespace_planner_utils.cpp
  )
  target_link_libraries(test_${PROJECT_NAME}
    freespace_planner_node
  )
endif()

ament_auto_package(
  INSTALL_TO_SHARE
  launch
  config
)<|MERGE_RESOLUTION|>--- conflicted
+++ resolved
@@ -17,11 +17,8 @@
 if(BUILD_TESTING)
   ament_add_ros_isolated_gtest(test_${PROJECT_NAME}
     test/test_freespace_planner_node_interface.cpp
-<<<<<<< HEAD
+    test/test_freespace_planner_utils.cpp
     test/test_freespace_planner.cpp
-=======
->>>>>>> bc1e8d5c
-    test/test_freespace_planner_utils.cpp
   )
   target_link_libraries(test_${PROJECT_NAME}
     freespace_planner_node
