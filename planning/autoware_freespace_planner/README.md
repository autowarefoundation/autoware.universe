# The `autoware_freespace_planner`

## freespace_planner_node

`freespace_planner_node` is a global path planner node that plans trajectory
in the space having static/dynamic obstacles. This node is currently based on
Hybrid A\* search algorithm in `freespace_planning_algorithms` package.
Other algorithms such as rrt\* will be also added and selectable in the future.

**Note**
Due to the constraint of trajectory following, the output trajectory will be split to include only the single direction path.
In other words, the output trajectory doesn't include both forward and backward trajectories at once.

### Input topics

| Name                    | Type                          | Description                                               |
| ----------------------- | ----------------------------- | --------------------------------------------------------- |
| `~input/route`          | autoware_planning_msgs::Route | route and goal pose                                       |
| `~input/occupancy_grid` | nav_msgs::OccupancyGrid       | costmap, for drivable areas                               |
| `~input/odometry`       | nav_msgs::Odometry            | vehicle velocity, for checking whether vehicle is stopped |
| `~input/scenario`       | tier4_planning_msgs::Scenario | scenarios to be activated, for node activation            |

### Output topics

| Name                 | Type                               | Description                                |
| -------------------- | ---------------------------------- | ------------------------------------------ |
| `~output/trajectory` | autoware_planning_msgs::Trajectory | trajectory to be followed                  |
| `is_completed`       | bool (implemented as rosparam)     | whether all split trajectory are published |

### Output TFs

None

### How to launch

1. Write your remapping info in `freespace_planner.launch` or add args when executing `roslaunch`
2. `roslaunch freespace_planner freespace_planner.launch`

### Parameters

#### Node parameters

| Parameter                    | Type   | Description                                                                     |
| ---------------------------- | ------ | ------------------------------------------------------------------------------- |
| `planning_algorithms`        | string | algorithms used in the node                                                     |
| `vehicle_shape_margin_m`     | float  | collision margin in planning algorithm                                          |
| `update_rate`                | double | timer's update rate                                                             |
| `waypoints_velocity`         | double | velocity in output trajectory (currently, only constant velocity is supported)  |
| `th_arrived_distance_m`      | double | threshold distance to check if vehicle has arrived at the trajectory's endpoint |
| `th_stopped_time_sec`        | double | threshold time to check if vehicle is stopped                                   |
| `th_stopped_velocity_mps`    | double | threshold velocity to check if vehicle is stopped                               |
| `th_course_out_distance_m`   | double | threshold distance to check if vehicle is out of course                         |
| `vehicle_shape_margin_m`     | double | vehicle margin                                                                  |
| `replan_when_obstacle_found` | bool   | whether replanning when obstacle has found on the trajectory                    |
| `replan_when_course_out`     | bool   | whether replanning when vehicle is out of course                                |

#### Planner common parameters

| Parameter                 | Type   | Description                                        |
| ------------------------- | ------ | -------------------------------------------------- |
| `time_limit`              | double | time limit of planning                             |
| `maximum_turning_ratio`   | double | max ratio of actual turning range to use           |
| `turning_steps`           | double | number of turning steps within turning range       |
| `theta_size`              | double | the number of angle's discretization               |
| `lateral_goal_range`      | double | goal range of lateral position                     |
| `longitudinal_goal_range` | double | goal range of longitudinal position                |
| `angle_goal_range`        | double | goal range of angle                                |
| `curve_weight`            | double | additional cost factor for curve actions           |
| `reverse_weight`          | double | additional cost factor for reverse actions         |
| `direction_change_weight` | double | additional cost factor for switching direction     |
| `obstacle_threshold`      | double | threshold for regarding a certain grid as obstacle |

#### A\* search parameters

| Parameter                   | Type   | Description                                             |
| --------------------------- | ------ | ------------------------------------------------------- |
| `only_behind_solutions`     | bool   | whether restricting the solutions to be behind the goal |
| `use_back`                  | bool   | whether using backward trajectory                       |
| `adapt_expansion_distance`  | bool   | if true, adapt expansion distance based on environment  |
| `expansion_distance`        | double | length of expansion for node transitions                |
| `distance_heuristic_weight` | double | heuristic weight for estimating node's cost             |
<<<<<<< HEAD
| `steering_change_weight`    | double | cost factor for change in steering angle                |
| `obstacle_distance_weight`  | double | cost factor for distance to obstacle                    |
=======
| `smoothness_weight`         | double | cost factor for change in curvature                     |
>>>>>>> 84882940

#### RRT\* search parameters

<!-- cspell:ignore Gammell -->

| Parameter               | Type   | Description                                                                   |
| ----------------------- | ------ | ----------------------------------------------------------------------------- |
| `max planning time`     | double | maximum planning time [msec] (used only when `enable_update` is set `true`)   |
| `enable_update`         | bool   | whether update after feasible solution found until `max_planning time` elapse |
| `use_informed_sampling` | bool   | Use informed RRT\* (of Gammell et al.)                                        |
| `neighbor_radius`       | double | neighbor radius of RRT\* algorithm                                            |
| `margin`                | double | safety margin ensured in path's collision checking in RRT\* algorithm         |

### Flowchart

```plantuml
@startuml
title onTimer
start

if (all input data are ready?) then (yes)
else (no)
  stop
endif

if (scenario is active?) then (yes)
else (no)
  :reset internal data;
  stop
endif

:get current pose;

if (replan is required?) then (yes)
  :reset internal data;
  :publish stop trajectory before planning new trajectory;
  :plan new trajectory;
else (no)
endif


if (vehicle is stopped?) then (yes)
  stop
else (no)
endif

:split trajectory\n(internally managing the state);

:publish trajectory;

stop
@enduml
```<|MERGE_RESOLUTION|>--- conflicted
+++ resolved
@@ -79,12 +79,8 @@
 | `adapt_expansion_distance`  | bool   | if true, adapt expansion distance based on environment  |
 | `expansion_distance`        | double | length of expansion for node transitions                |
 | `distance_heuristic_weight` | double | heuristic weight for estimating node's cost             |
-<<<<<<< HEAD
-| `steering_change_weight`    | double | cost factor for change in steering angle                |
+| `smoothness_weight`         | double | cost factor for change in curvature                     |
 | `obstacle_distance_weight`  | double | cost factor for distance to obstacle                    |
-=======
-| `smoothness_weight`         | double | cost factor for change in curvature                     |
->>>>>>> 84882940
 
 #### RRT\* search parameters
 
