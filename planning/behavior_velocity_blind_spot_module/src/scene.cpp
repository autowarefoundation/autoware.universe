// Copyright 2020 Tier IV, Inc.
//
// Licensed under the Apache License, Version 2.0 (the "License");
// you may not use this file except in compliance with the License.
// You may obtain a copy of the License at
//
//     http://www.apache.org/licenses/LICENSE-2.0
//
// Unless required by applicable law or agreed to in writing, software
// distributed under the License is distributed on an "AS IS" BASIS,
// WITHOUT WARRANTIES OR CONDITIONS OF ANY KIND, either express or implied.
// See the License for the specific language governing permissions and
// limitations under the License.

#include "scene.hpp"

#include <behavior_velocity_planner_common/utilization/boost_geometry_helper.hpp>
#include <behavior_velocity_planner_common/utilization/path_utilization.hpp>
#include <behavior_velocity_planner_common/utilization/util.hpp>
#include <lanelet2_extension/regulatory_elements/road_marking.hpp>
#include <lanelet2_extension/utility/query.hpp>
#include <lanelet2_extension/utility/utilities.hpp>
#include <motion_utils/trajectory/trajectory.hpp>

#include <boost/geometry/algorithms/area.hpp>
#include <boost/geometry/algorithms/distance.hpp>
#include <boost/geometry/algorithms/length.hpp>
#include <boost/geometry/algorithms/union.hpp>

#include <lanelet2_core/Forward.h>
#include <lanelet2_core/geometry/Polygon.h>
#include <lanelet2_core/primitives/BasicRegulatoryElements.h>

#include <algorithm>
#include <limits>
#include <memory>
#include <optional>
#include <string>
#include <type_traits>
#include <utility>
#include <vector>

namespace behavior_velocity_planner
{
namespace bg = boost::geometry;

BlindSpotModule::BlindSpotModule(
  const int64_t module_id, const int64_t lane_id, const TurnDirection turn_direction,
  const std::shared_ptr<const PlannerData> planner_data, const PlannerParam & planner_param,
  const rclcpp::Logger logger, const rclcpp::Clock::SharedPtr clock)
: SceneModuleInterface(module_id, logger, clock),
  lane_id_(lane_id),
  planner_param_{planner_param},
  turn_direction_(turn_direction),
  is_over_pass_judge_line_(false)
{
  velocity_factor_.init(PlanningBehavior::REAR_CHECK);
  sibling_straight_lanelet_ = getSiblingStraightLanelet(planner_data);
}

void BlindSpotModule::initializeRTCStatus()
{
  setSafe(true);
  setDistance(std::numeric_limits<double>::lowest());
}

BlindSpotDecision BlindSpotModule::modifyPathVelocityDetail(
  PathWithLaneId * path, [[maybe_unused]] StopReason * stop_reason)
{
  if (planner_param_.use_pass_judge_line && is_over_pass_judge_line_) {
    return OverPassJudge{"already over the pass judge line. no plan needed."};
  }
  const auto & input_path = *path;

  /* set stop-line and stop-judgement-line for base_link */
  const auto interpolated_path_info_opt = generateInterpolatedPathInfo(input_path);
  if (!interpolated_path_info_opt) {
    return InternalError{"Failed to interpolate path"};
  }
  const auto & interpolated_path_info = interpolated_path_info_opt.value();

  const auto stoplines_idx_opt = generateStopLine(interpolated_path_info, path);
  if (!stoplines_idx_opt) {
    return InternalError{"generateStopLine fail"};
  }

  const auto [default_stopline_idx, critical_stopline_idx] = stoplines_idx_opt.value();
  if (default_stopline_idx == 0) {
    return InternalError{"stop line or pass judge line is at path[0], ignore planning."};
  }

  /* calc closest index */
  const auto & current_pose = planner_data_->current_odometry->pose;
  const auto closest_idx = motion_utils::findFirstNearestIndexWithSoftConstraints(
    input_path.points, current_pose, planner_data_->ego_nearest_dist_threshold,
    planner_data_->ego_nearest_yaw_threshold);
  const auto stop_line_idx =
    closest_idx > default_stopline_idx ? critical_stopline_idx : default_stopline_idx;
  const auto stop_line_pose = planning_utils::getAheadPose(
    stop_line_idx, planner_data_->vehicle_info_.max_longitudinal_offset_m, input_path);

  const auto is_over_pass_judge = isOverPassJudge(input_path, stop_line_pose);
  if (is_over_pass_judge) {
    is_over_pass_judge_line_ = true;
    return is_over_pass_judge.value();
  }

  if (!blind_spot_lanelets_) {
    const auto blind_spot_lanelets = generateBlindSpotLanelets(input_path);
    if (!blind_spot_lanelets.empty()) {
      blind_spot_lanelets_ = blind_spot_lanelets;
    }
  }
  if (!blind_spot_lanelets_) {
    return InternalError{"There are not blind_spot_lanelets"};
  }
  const auto & blind_spot_lanelets = blind_spot_lanelets_.value();

  const auto detection_area_opt = generateBlindSpotPolygons(
    input_path, closest_idx, blind_spot_lanelets,
    path->points.at(critical_stopline_idx).point.pose);
  if (!detection_area_opt) {
    return InternalError{"Failed to generate BlindSpotPolygons"};
  }
  const auto & detection_area = detection_area_opt.value();
  debug_data_.detection_area = detection_area;

  const auto ego_time_to_reach_stop_line = computeTimeToPassStopLine(
    blind_spot_lanelets, path->points.at(critical_stopline_idx).point.pose);
  /* calculate dynamic collision around detection area */
  const auto collision_obstacle = isCollisionDetected(
    blind_spot_lanelets, path->points.at(critical_stopline_idx).point.pose, detection_area,
    ego_time_to_reach_stop_line);
  state_machine_.setStateWithMarginTime(
    collision_obstacle.has_value() ? StateMachine::State::STOP : StateMachine::State::GO,
    logger_.get_child("state_machine"), *clock_);

  if (state_machine_.getState() == StateMachine::State::STOP) {
    return Unsafe{stop_line_idx, collision_obstacle};
  }

  return Safe{stop_line_idx};
}

// template-specification based visitor pattern
// https://en.cppreference.com/w/cpp/utility/variant/visit
template <class... Ts>
struct VisitorSwitch : Ts...
{
  using Ts::operator()...;
};
template <class... Ts>
VisitorSwitch(Ts...) -> VisitorSwitch<Ts...>;

void BlindSpotModule::setRTCStatus(
  const BlindSpotDecision & decision, const tier4_planning_msgs::msg::PathWithLaneId & path)
{
  std::visit(
    VisitorSwitch{[&](const auto & sub_decision) { setRTCStatusByDecision(sub_decision, path); }},
    decision);
}

void BlindSpotModule::reactRTCApproval(
  const BlindSpotDecision & decision, PathWithLaneId * path, StopReason * stop_reason)
{
  std::visit(
    VisitorSwitch{[&](const auto & sub_decision) {
      reactRTCApprovalByDecision(sub_decision, path, stop_reason);
    }},
    decision);
}

bool BlindSpotModule::modifyPathVelocity(PathWithLaneId * path, StopReason * stop_reason)
{
  debug_data_ = DebugData();
  *stop_reason = planning_utils::initializeStopReason(StopReason::BLIND_SPOT);

  initializeRTCStatus();
  const auto decision = modifyPathVelocityDetail(path, stop_reason);
  const auto & input_path = *path;
  setRTCStatus(decision, input_path);
  reactRTCApproval(decision, path, stop_reason);

  return true;
}

static bool hasLaneIds(
  const tier4_planning_msgs::msg::PathPointWithLaneId & p, const lanelet::Id id)
{
  for (const auto & pid : p.lane_ids) {
    if (pid == id) {
      return true;
    }
  }
  return false;
}

static std::optional<std::pair<size_t, size_t>> findLaneIdInterval(
  const tier4_planning_msgs::msg::PathWithLaneId & p, const lanelet::Id id)
{
  bool found = false;
  size_t start = 0;
  size_t end = p.points.size() > 0 ? p.points.size() - 1 : 0;
  if (start == end) {
    // there is only one point in the path
    return std::nullopt;
  }
  for (size_t i = 0; i < p.points.size(); ++i) {
    if (hasLaneIds(p.points.at(i), id)) {
      if (!found) {
        // found interval for the first time
        found = true;
        start = i;
      }
    } else if (found) {
      // prior point was in the interval. interval ended
      end = i;
      break;
    }
  }
  start = start > 0 ? start - 1 : 0;  // the idx of last point before the interval
  return found ? std::make_optional(std::make_pair(start, end)) : std::nullopt;
}

std::optional<InterpolatedPathInfo> BlindSpotModule::generateInterpolatedPathInfo(
  const tier4_planning_msgs::msg::PathWithLaneId & input_path) const
{
  constexpr double ds = 0.2;
  InterpolatedPathInfo interpolated_path_info;
  if (!splineInterpolate(input_path, ds, interpolated_path_info.path, logger_)) {
    return std::nullopt;
  }
  interpolated_path_info.ds = ds;
  interpolated_path_info.lane_id = lane_id_;
  interpolated_path_info.lane_id_interval =
    findLaneIdInterval(interpolated_path_info.path, lane_id_);
  return interpolated_path_info;
}

std::optional<lanelet::ConstLanelet> BlindSpotModule::getSiblingStraightLanelet(
  const std::shared_ptr<const PlannerData> planner_data) const
{
  const auto lanelet_map_ptr = planner_data->route_handler_->getLaneletMapPtr();
  const auto routing_graph_ptr = planner_data->route_handler_->getRoutingGraphPtr();

  const auto assigned_lane = lanelet_map_ptr->laneletLayer.get(lane_id_);
  for (const auto & prev : routing_graph_ptr->previous(assigned_lane)) {
    for (const auto & following : routing_graph_ptr->following(prev)) {
      if (std::string(following.attributeOr("turn_direction", "else")) == "straight") {
        return following;
      }
    }
  }
  return std::nullopt;
}

static std::optional<size_t> getFirstPointIntersectsLineByFootprint(
  const lanelet::ConstLineString2d & line, const InterpolatedPathInfo & interpolated_path_info,
  const tier4_autoware_utils::LinearRing2d & footprint, const double vehicle_length)
{
  const auto & path_ip = interpolated_path_info.path;
  const auto [lane_start, lane_end] = interpolated_path_info.lane_id_interval.value();
  const size_t vehicle_length_idx = static_cast<size_t>(vehicle_length / interpolated_path_info.ds);
  const size_t start =
    static_cast<size_t>(std::max<int>(0, static_cast<int>(lane_start) - vehicle_length_idx));
  const auto line2d = line.basicLineString();
  for (auto i = start; i <= lane_end; ++i) {
    const auto & base_pose = path_ip.points.at(i).point.pose;
    const auto path_footprint = tier4_autoware_utils::transformVector(
      footprint, tier4_autoware_utils::pose2transform(base_pose));
    if (bg::intersects(path_footprint, line2d)) {
      return std::make_optional<size_t>(i);
    }
  }
  return std::nullopt;
}

static std::optional<size_t> getDuplicatedPointIdx(
  const tier4_planning_msgs::msg::PathWithLaneId & path, const geometry_msgs::msg::Point & point)
{
  for (size_t i = 0; i < path.points.size(); i++) {
    const auto & p = path.points.at(i).point.pose.position;

    constexpr double min_dist = 0.001;
    if (tier4_autoware_utils::calcDistance2d(p, point) < min_dist) {
      return i;
    }
  }

  return std::nullopt;
}

static std::optional<size_t> insertPointIndex(
  const geometry_msgs::msg::Pose & in_pose, tier4_planning_msgs::msg::PathWithLaneId * inout_path,
  const double ego_nearest_dist_threshold, const double ego_nearest_yaw_threshold)
{
  const auto duplicate_idx_opt = getDuplicatedPointIdx(*inout_path, in_pose.position);
  if (duplicate_idx_opt) {
    return duplicate_idx_opt.value();
  }

  const size_t closest_idx = motion_utils::findFirstNearestIndexWithSoftConstraints(
    inout_path->points, in_pose, ego_nearest_dist_threshold, ego_nearest_yaw_threshold);
  // vector.insert(i) inserts element on the left side of v[i]
  // the velocity need to be zero order hold(from prior point)
  size_t insert_idx = closest_idx;
  tier4_planning_msgs::msg::PathPointWithLaneId inserted_point = inout_path->points.at(closest_idx);
  if (planning_utils::isAheadOf(in_pose, inout_path->points.at(closest_idx).point.pose)) {
    ++insert_idx;
  } else {
    // copy with velocity from prior point
    const size_t prior_ind = closest_idx > 0 ? closest_idx - 1 : 0;
    inserted_point.point.longitudinal_velocity_mps =
      inout_path->points.at(prior_ind).point.longitudinal_velocity_mps;
  }
  inserted_point.point.pose = in_pose;

  auto it = inout_path->points.begin() + insert_idx;
  inout_path->points.insert(it, inserted_point);

  return insert_idx;
}

std::optional<std::pair<size_t, size_t>> BlindSpotModule::generateStopLine(
  const InterpolatedPathInfo & interpolated_path_info,
  tier4_planning_msgs::msg::PathWithLaneId * path) const
{
  // NOTE: this is optionally int for later subtraction
  const int margin_idx_dist =
    std::ceil(planner_param_.stop_line_margin / interpolated_path_info.ds);

  const auto & path_ip = interpolated_path_info.path;

  size_t stop_idx_default_ip = 0;
  size_t stop_idx_critical_ip = 0;
  if (sibling_straight_lanelet_) {
    const auto sibling_straight_lanelet = sibling_straight_lanelet_.value();
    const auto turn_boundary_line = turn_direction_ == TurnDirection::LEFT
                                      ? sibling_straight_lanelet.leftBound()
                                      : sibling_straight_lanelet.rightBound();
    const auto first_conflict_idx_ip_opt = getFirstPointIntersectsLineByFootprint(
      lanelet::utils::to2D(turn_boundary_line), interpolated_path_info,
      planner_data_->vehicle_info_.createFootprint(0.0, 0.0),
      planner_data_->vehicle_info_.max_longitudinal_offset_m);
    if (!first_conflict_idx_ip_opt) {
      return std::nullopt;
    }

    // NOTE: this is optionally int for later subtraction
    const auto first_conflict_idx_ip = static_cast<int>(first_conflict_idx_ip_opt.value());

    stop_idx_default_ip = static_cast<size_t>(std::max(first_conflict_idx_ip - margin_idx_dist, 0));
    stop_idx_critical_ip = static_cast<size_t>(first_conflict_idx_ip);
  } else {
    // the entry point of the assigned lane
    const auto & assigned_lanelet =
      planner_data_->route_handler_->getLaneletMapPtr()->laneletLayer.get(lane_id_);
    const auto left_pt = assigned_lanelet.leftBound().front().basicPoint();
    const auto right_pt = assigned_lanelet.rightBound().front().basicPoint();
    const auto mid_pt = (left_pt + right_pt) / 2.0;
    const geometry_msgs::msg::Point mid_point =
      geometry_msgs::build<geometry_msgs::msg::Point>().x(mid_pt.x()).y(mid_pt.y()).z(mid_pt.z());
    stop_idx_default_ip = stop_idx_critical_ip =
      motion_utils::findNearestSegmentIndex(path_ip.points, mid_point);
    /*
    // NOTE: it is not ambiguous when the curve starts on the left/right lanelet, so this module
    inserts stopline at the beginning of the lanelet for baselink
    stop_idx_default_ip = stop_idx_critical_ip = static_cast<size_t>(std::max<int>(0,
    static_cast<int>(motion_utils::findNearestSegmentIndex(path_ip.points, mid_point)) -
    baselink2front_dist));
    */
  }

  /* insert stop_point to use interpolated path*/
  const auto stopline_idx_default_opt = insertPointIndex(
    path_ip.points.at(stop_idx_default_ip).point.pose, path,
    planner_data_->ego_nearest_dist_threshold, planner_data_->ego_nearest_yaw_threshold);
  const auto stopline_idx_critical_opt = insertPointIndex(
    path_ip.points.at(stop_idx_critical_ip).point.pose, path,
    planner_data_->ego_nearest_dist_threshold, planner_data_->ego_nearest_yaw_threshold);

  if (!stopline_idx_default_opt || !stopline_idx_critical_opt) {
    return std::nullopt;
  }
  return std::make_pair(stopline_idx_default_opt.value(), stopline_idx_critical_opt.value());
}

<<<<<<< HEAD
void BlindSpotModule::cutPredictPathWithDuration(
  autoware_perception_msgs::msg::PredictedObjects * objects_ptr, const double time_thr) const
=======
autoware_auto_perception_msgs::msg::PredictedObject BlindSpotModule::cutPredictPathWithDuration(
  const std_msgs::msg::Header & header,
  const autoware_auto_perception_msgs::msg::PredictedObject & object_original,
  const double time_thr) const
>>>>>>> 1b7c600e
{
  auto object = object_original;
  const rclcpp::Time current_time = clock_->now();

  for (auto & predicted_path : object.kinematics.predicted_paths) {  // each predicted paths
    const auto origin_path = predicted_path;
    predicted_path.path.clear();

    for (size_t k = 0; k < origin_path.path.size(); ++k) {  // each path points
      const auto & predicted_pose = origin_path.path.at(k);
      const auto predicted_time = rclcpp::Time(header.stamp) +
                                  rclcpp::Duration(origin_path.time_step) * static_cast<double>(k);
      if ((predicted_time - current_time).seconds() < time_thr) {
        predicted_path.path.push_back(predicted_pose);
      }
    }
  }
  return object;
}

std::optional<OverPassJudge> BlindSpotModule::isOverPassJudge(
  const tier4_planning_msgs::msg::PathWithLaneId & input_path,
  const geometry_msgs::msg::Pose & stop_point_pose) const
{
  const auto & current_pose = planner_data_->current_odometry->pose;

  /* set judge line dist */
  const double pass_judge_line_dist = planning_utils::calcJudgeLineDistWithAccLimit(
    planner_data_->current_velocity->twist.linear.x, planner_data_->max_stop_acceleration_threshold,
    planner_data_->delay_response_time);
  const auto ego_segment_idx = motion_utils::findFirstNearestSegmentIndexWithSoftConstraints(
    input_path.points, current_pose, planner_data_->ego_nearest_dist_threshold,
    planner_data_->ego_nearest_yaw_threshold);
  const size_t stop_point_segment_idx =
    motion_utils::findNearestSegmentIndex(input_path.points, stop_point_pose.position);
  const auto distance_until_stop = motion_utils::calcSignedArcLength(
    input_path.points, current_pose.position, ego_segment_idx, stop_point_pose.position,
    stop_point_segment_idx);

  /* if current_state = GO, and current_pose is over judge_line, ignore planning. */
  if (planner_param_.use_pass_judge_line) {
    const double eps = 1e-1;  // to prevent hunting
    if (const auto current_state = state_machine_.getState();
        current_state == StateMachine::State::GO &&
        distance_until_stop + eps < pass_judge_line_dist) {
      return OverPassJudge{"over the pass judge line. no plan needed."};
    }
  }
  return std::nullopt;
}

<<<<<<< HEAD
std::optional<autoware_perception_msgs::msg::PredictedObject> BlindSpotModule::isCollisionDetected(
  const BlindSpotPolygons & areas)
{
  // TODO(Mamoru Sobue): only do this for target object
  autoware_perception_msgs::msg::PredictedObjects objects = *(planner_data_->predicted_objects);
  cutPredictPathWithDuration(&objects, planner_param_.max_future_movement_time);
=======
double BlindSpotModule::computeTimeToPassStopLine(
  const lanelet::ConstLanelets & blind_spot_lanelets,
  const geometry_msgs::msg::Pose & stop_line_pose) const
{
  // egoが停止している時にそのまま速度を使うと衝突しなくなってしまうのでegoについては最低速度を使う
  const auto & current_pose = planner_data_->current_odometry->pose;
  const auto current_arc_ego =
    lanelet::utils::getArcCoordinates(blind_spot_lanelets, current_pose).length;
  const auto stopline_arc_ego =
    lanelet::utils::getArcCoordinates(blind_spot_lanelets, stop_line_pose).length;
  const auto remaining_distance = stopline_arc_ego - current_arc_ego;
  return remaining_distance / std::max<double>(
                                planner_param_.ttc_ego_minimal_velocity,
                                planner_data_->current_velocity->twist.linear.x);
}
>>>>>>> 1b7c600e

std::optional<autoware_auto_perception_msgs::msg::PredictedObject>
BlindSpotModule::isCollisionDetected(
  const lanelet::ConstLanelets & blind_spot_lanelets,
  const geometry_msgs::msg::Pose & stop_line_pose, const lanelet::CompoundPolygon3d & area,
  const double ego_time_to_reach_stop_line)
{
  // check objects in blind spot areas
  const auto stop_line_arc_ego =
    lanelet::utils::getArcCoordinates(blind_spot_lanelets, stop_line_pose).length;
  for (const auto & original_object : planner_data_->predicted_objects->objects) {
    if (!isTargetObjectType(original_object)) {
      continue;
    }
    const auto object = cutPredictPathWithDuration(
      planner_data_->predicted_objects->header, original_object,
      planner_param_.max_future_movement_time);
    // right direction
    const bool exist_in_detection_area = bg::within(
      to_bg2d(object.kinematics.initial_pose_with_covariance.pose.position),
      lanelet::utils::to2D(area));
    if (!exist_in_detection_area) {
      continue;
    }
    const auto object_arc_length =
      lanelet::utils::getArcCoordinates(
        blind_spot_lanelets, object.kinematics.initial_pose_with_covariance.pose)
        .length;
    const auto object_time_to_reach_stop_line =
      (object_arc_length - stop_line_arc_ego) /
      (object.kinematics.initial_twist_with_covariance.twist.linear.x);
    const auto ttc = ego_time_to_reach_stop_line - object_time_to_reach_stop_line;
    RCLCPP_INFO(logger_, "object ttc is %f", ttc);
    if (planner_param_.ttc_min < ttc && ttc < planner_param_.ttc_max) {
      return object;
    }
  }
  return std::nullopt;
}

<<<<<<< HEAD
bool BlindSpotModule::isPredictedPathInArea(
  const autoware_perception_msgs::msg::PredictedObject & object,
  const std::vector<lanelet::CompoundPolygon3d> & areas, geometry_msgs::msg::Pose ego_pose) const
{
  const auto ego_yaw = tf2::getYaw(ego_pose.orientation);
  const auto threshold_yaw_diff = planner_param_.threshold_yaw_diff;
  // NOTE: iterating all paths including those of low confidence
  return std::any_of(
    areas.begin(), areas.end(), [&object, &ego_yaw, &threshold_yaw_diff](const auto & area) {
      const auto area_2d = lanelet::utils::to2D(area);
      return std::any_of(
        object.kinematics.predicted_paths.begin(), object.kinematics.predicted_paths.end(),
        [&area_2d, &ego_yaw, &threshold_yaw_diff](const auto & path) {
          return std::any_of(
            path.path.begin(), path.path.end(),
            [&area_2d, &ego_yaw, &threshold_yaw_diff](const auto & point) {
              const auto is_in_area = bg::within(to_bg2d(point.position), area_2d);
              const auto match_yaw =
                std::fabs(ego_yaw - tf2::getYaw(point.orientation)) < threshold_yaw_diff;
              return is_in_area && match_yaw;
            });
        });
    });
}

=======
>>>>>>> 1b7c600e
lanelet::ConstLanelet BlindSpotModule::generateHalfLanelet(
  const lanelet::ConstLanelet lanelet) const
{
  lanelet::Points3d lefts, rights;

  const double offset = (turn_direction_ == TurnDirection::LEFT)
                          ? planner_param_.ignore_width_from_center_line
                          : -planner_param_.ignore_width_from_center_line;
  const auto offset_centerline = lanelet::utils::getCenterlineWithOffset(lanelet, offset);

  const auto original_left_bound =
    (turn_direction_ == TurnDirection::LEFT) ? lanelet.leftBound() : offset_centerline;
  const auto original_right_bound =
    (turn_direction_ == TurnDirection::LEFT) ? offset_centerline : lanelet.rightBound();

  for (const auto & pt : original_left_bound) {
    lefts.push_back(lanelet::Point3d(pt));
  }
  for (const auto & pt : original_right_bound) {
    rights.push_back(lanelet::Point3d(pt));
  }
  const auto left_bound = lanelet::LineString3d(lanelet::InvalId, std::move(lefts));
  const auto right_bound = lanelet::LineString3d(lanelet::InvalId, std::move(rights));
  auto half_lanelet = lanelet::Lanelet(lanelet::InvalId, left_bound, right_bound);
  return half_lanelet;
}

lanelet::ConstLanelet BlindSpotModule::generateExtendedAdjacentLanelet(
  const lanelet::ConstLanelet lanelet, const TurnDirection direction) const
{
  const auto centerline = lanelet.centerline2d();
  const auto width =
    boost::geometry::area(lanelet.polygon2d().basicPolygon()) / boost::geometry::length(centerline);
  const double extend_width = std::min<double>(planner_param_.adjacent_extend_width, width);
  const auto left_bound_ =
    direction == TurnDirection::LEFT
      ? lanelet::utils::getCenterlineWithOffset(lanelet, -width / 2 + extend_width)
      : lanelet.leftBound();
  const auto right_bound_ =
    direction == TurnDirection::RIGHT
      ? lanelet::utils::getCenterlineWithOffset(lanelet, width / 2 - extend_width)
      : lanelet.rightBound();
  lanelet::Points3d lefts, rights;
  for (const auto & pt : left_bound_) {
    lefts.push_back(lanelet::Point3d(pt));
  }
  for (const auto & pt : right_bound_) {
    rights.push_back(lanelet::Point3d(pt));
  }
  const auto left_bound = lanelet::LineString3d(lanelet::InvalId, std::move(lefts));
  const auto right_bound = lanelet::LineString3d(lanelet::InvalId, std::move(rights));
  auto new_lanelet = lanelet::Lanelet(lanelet::InvalId, left_bound, right_bound);
  const auto new_centerline = lanelet::utils::generateFineCenterline(new_lanelet, 5.0);
  new_lanelet.setCenterline(new_centerline);
  return new_lanelet;
}

lanelet::ConstLanelet BlindSpotModule::generateExtendedOppositeAdjacentLanelet(
  const lanelet::ConstLanelet lanelet, const TurnDirection direction) const
{
  const auto centerline = lanelet.centerline2d();
  const auto width =
    boost::geometry::area(lanelet.polygon2d().basicPolygon()) / boost::geometry::length(centerline);
  const double extend_width =
    std::min<double>(planner_param_.opposite_adjacent_extend_width, width);
  const auto left_bound_ =
    direction == TurnDirection::RIGHT
      ? lanelet.rightBound().invert()
      : lanelet::utils::getCenterlineWithOffset(lanelet.invert(), -width / 2 + extend_width);
  const auto right_bound_ =
    direction == TurnDirection::RIGHT
      ? lanelet::utils::getCenterlineWithOffset(lanelet.invert(), width / 2 - extend_width)
      : lanelet.leftBound().invert();
  lanelet::Points3d lefts, rights;
  for (const auto & pt : left_bound_) {
    lefts.push_back(lanelet::Point3d(pt));
  }
  for (const auto & pt : right_bound_) {
    rights.push_back(lanelet::Point3d(pt));
  }
  const auto left_bound = lanelet::LineString3d(lanelet::InvalId, std::move(lefts));
  const auto right_bound = lanelet::LineString3d(lanelet::InvalId, std::move(rights));
  auto new_lanelet = lanelet::Lanelet(lanelet::InvalId, left_bound, right_bound);
  const auto new_centerline = lanelet::utils::generateFineCenterline(new_lanelet, 5.0);
  new_lanelet.setCenterline(new_centerline);
  return new_lanelet;
}

<<<<<<< HEAD
std::optional<BlindSpotPolygons> BlindSpotModule::generateBlindSpotPolygons(
  const tier4_planning_msgs::msg::PathWithLaneId & path, const size_t closest_idx,
  const geometry_msgs::msg::Pose & stop_line_pose) const
=======
static lanelet::LineString3d removeConst(lanelet::ConstLineString3d line)
{
  lanelet::Points3d pts;
  for (const auto & pt : line) {
    pts.push_back(lanelet::Point3d(pt));
  }
  return lanelet::LineString3d(lanelet::InvalId, pts);
}

lanelet::ConstLanelets BlindSpotModule::generateBlindSpotLanelets(
  const autoware_auto_planning_msgs::msg::PathWithLaneId & path) const
>>>>>>> 1b7c600e
{
  /* get lanelet map */
  const auto lanelet_map_ptr = planner_data_->route_handler_->getLaneletMapPtr();
  const auto routing_graph_ptr = planner_data_->route_handler_->getRoutingGraphPtr();

  std::vector<int64_t> lane_ids;
  /* get lane ids until intersection */
  for (const auto & point : path.points) {
    bool found_intersection_lane = false;
    for (const auto lane_id : point.lane_ids) {
      if (lane_id == lane_id_) {
        found_intersection_lane = true;
        lane_ids.push_back(lane_id);
        break;
      }
      // make lane_ids unique
      if (std::find(lane_ids.begin(), lane_ids.end(), lane_id) == lane_ids.end()) {
        lane_ids.push_back(lane_id);
      }
    }
    if (found_intersection_lane) break;
  }

  lanelet::ConstLanelets blind_spot_lanelets;
  for (const auto i : lane_ids) {
    const auto lane = lanelet_map_ptr->laneletLayer.get(i);
    const auto ego_half_lanelet = generateHalfLanelet(lane);
    const auto adj =
      turn_direction_ == TurnDirection::LEFT
        ? (routing_graph_ptr->adjacentLeft(lane))
        : (turn_direction_ == TurnDirection::RIGHT ? (routing_graph_ptr->adjacentRight(lane))
                                                   : boost::none);
    const std::optional<lanelet::ConstLanelet> opposite_adj =
      [&]() -> std::optional<lanelet::ConstLanelet> {
      if (!!adj) {
        return std::nullopt;
      }
      if (turn_direction_ == TurnDirection::LEFT) {
        // this should exist in right-hand traffic
        const auto adjacent_lanes =
          lanelet_map_ptr->laneletLayer.findUsages(lane.leftBound().invert());
        if (adjacent_lanes.empty()) {
          return std::nullopt;
        }
        return adjacent_lanes.front();
      }
      if (turn_direction_ == TurnDirection::RIGHT) {
        // this should exist in left-hand traffic
        const auto adjacent_lanes =
          lanelet_map_ptr->laneletLayer.findUsages(lane.rightBound().invert());
        if (adjacent_lanes.empty()) {
          return std::nullopt;
        }
        return adjacent_lanes.front();
      } else {
        return std::nullopt;
      }
    }();

    if (!adj && !opposite_adj) {
      blind_spot_lanelets.push_back(ego_half_lanelet);
    } else if (!!adj) {
      const auto adj_half_lanelet = generateExtendedAdjacentLanelet(adj.value(), turn_direction_);
      const auto lefts = (turn_direction_ == TurnDirection::LEFT) ? adj_half_lanelet.leftBound()
                                                                  : ego_half_lanelet.leftBound();
      const auto rights = (turn_direction_ == TurnDirection::RIGHT) ? adj_half_lanelet.rightBound()
                                                                    : ego_half_lanelet.rightBound();
      blind_spot_lanelets.push_back(
        lanelet::ConstLanelet(lanelet::InvalId, removeConst(lefts), removeConst(rights)));
    } else if (opposite_adj) {
      const auto adj_half_lanelet =
        generateExtendedOppositeAdjacentLanelet(opposite_adj.value(), turn_direction_);
      const auto lefts = (turn_direction_ == TurnDirection::LEFT) ? adj_half_lanelet.leftBound()
                                                                  : ego_half_lanelet.leftBound();
      const auto rights = (turn_direction_ == TurnDirection::LEFT) ? ego_half_lanelet.rightBound()
                                                                   : adj_half_lanelet.rightBound();
      blind_spot_lanelets.push_back(
        lanelet::ConstLanelet(lanelet::InvalId, removeConst(lefts), removeConst(rights)));
    }
  }
  return blind_spot_lanelets;
}

std::optional<lanelet::CompoundPolygon3d> BlindSpotModule::generateBlindSpotPolygons(
  [[maybe_unused]] const autoware_auto_planning_msgs::msg::PathWithLaneId & path,
  [[maybe_unused]] const size_t closest_idx, const lanelet::ConstLanelets & blind_spot_lanelets,
  const geometry_msgs::msg::Pose & stop_line_pose) const
{
  const auto stop_line_arc_ego =
    lanelet::utils::getArcCoordinates(blind_spot_lanelets, stop_line_pose).length;
  const auto detection_area_start_length_ego =
    std::max<double>(stop_line_arc_ego - planner_param_.backward_detection_length, 0.0);
  return lanelet::utils::getPolygonFromArcLength(
    blind_spot_lanelets, detection_area_start_length_ego, stop_line_arc_ego);
}

bool BlindSpotModule::isTargetObjectType(
  const autoware_perception_msgs::msg::PredictedObject & object) const
{
  if (
    object.classification.at(0).label ==
      autoware_perception_msgs::msg::ObjectClassification::BICYCLE ||
    object.classification.at(0).label ==
      autoware_perception_msgs::msg::ObjectClassification::PEDESTRIAN ||
    object.classification.at(0).label ==
      autoware_perception_msgs::msg::ObjectClassification::MOTORCYCLE) {
    return true;
  }
  return false;
}

}  // namespace behavior_velocity_planner<|MERGE_RESOLUTION|>--- conflicted
+++ resolved
@@ -385,15 +385,10 @@
   return std::make_pair(stopline_idx_default_opt.value(), stopline_idx_critical_opt.value());
 }
 
-<<<<<<< HEAD
-void BlindSpotModule::cutPredictPathWithDuration(
-  autoware_perception_msgs::msg::PredictedObjects * objects_ptr, const double time_thr) const
-=======
-autoware_auto_perception_msgs::msg::PredictedObject BlindSpotModule::cutPredictPathWithDuration(
+autoware_perception_msgs::msg::PredictedObject BlindSpotModule::cutPredictPathWithDuration(
   const std_msgs::msg::Header & header,
-  const autoware_auto_perception_msgs::msg::PredictedObject & object_original,
+  const autoware_perception_msgs::msg::PredictedObject & object_original,
   const double time_thr) const
->>>>>>> 1b7c600e
 {
   auto object = object_original;
   const rclcpp::Time current_time = clock_->now();
@@ -445,14 +440,6 @@
   return std::nullopt;
 }
 
-<<<<<<< HEAD
-std::optional<autoware_perception_msgs::msg::PredictedObject> BlindSpotModule::isCollisionDetected(
-  const BlindSpotPolygons & areas)
-{
-  // TODO(Mamoru Sobue): only do this for target object
-  autoware_perception_msgs::msg::PredictedObjects objects = *(planner_data_->predicted_objects);
-  cutPredictPathWithDuration(&objects, planner_param_.max_future_movement_time);
-=======
 double BlindSpotModule::computeTimeToPassStopLine(
   const lanelet::ConstLanelets & blind_spot_lanelets,
   const geometry_msgs::msg::Pose & stop_line_pose) const
@@ -468,9 +455,8 @@
                                 planner_param_.ttc_ego_minimal_velocity,
                                 planner_data_->current_velocity->twist.linear.x);
 }
->>>>>>> 1b7c600e
-
-std::optional<autoware_auto_perception_msgs::msg::PredictedObject>
+
+std::optional<autoware_perception_msgs::msg::PredictedObject>
 BlindSpotModule::isCollisionDetected(
   const lanelet::ConstLanelets & blind_spot_lanelets,
   const geometry_msgs::msg::Pose & stop_line_pose, const lanelet::CompoundPolygon3d & area,
@@ -509,34 +495,6 @@
   return std::nullopt;
 }
 
-<<<<<<< HEAD
-bool BlindSpotModule::isPredictedPathInArea(
-  const autoware_perception_msgs::msg::PredictedObject & object,
-  const std::vector<lanelet::CompoundPolygon3d> & areas, geometry_msgs::msg::Pose ego_pose) const
-{
-  const auto ego_yaw = tf2::getYaw(ego_pose.orientation);
-  const auto threshold_yaw_diff = planner_param_.threshold_yaw_diff;
-  // NOTE: iterating all paths including those of low confidence
-  return std::any_of(
-    areas.begin(), areas.end(), [&object, &ego_yaw, &threshold_yaw_diff](const auto & area) {
-      const auto area_2d = lanelet::utils::to2D(area);
-      return std::any_of(
-        object.kinematics.predicted_paths.begin(), object.kinematics.predicted_paths.end(),
-        [&area_2d, &ego_yaw, &threshold_yaw_diff](const auto & path) {
-          return std::any_of(
-            path.path.begin(), path.path.end(),
-            [&area_2d, &ego_yaw, &threshold_yaw_diff](const auto & point) {
-              const auto is_in_area = bg::within(to_bg2d(point.position), area_2d);
-              const auto match_yaw =
-                std::fabs(ego_yaw - tf2::getYaw(point.orientation)) < threshold_yaw_diff;
-              return is_in_area && match_yaw;
-            });
-        });
-    });
-}
-
-=======
->>>>>>> 1b7c600e
 lanelet::ConstLanelet BlindSpotModule::generateHalfLanelet(
   const lanelet::ConstLanelet lanelet) const
 {
@@ -625,11 +583,6 @@
   return new_lanelet;
 }
 
-<<<<<<< HEAD
-std::optional<BlindSpotPolygons> BlindSpotModule::generateBlindSpotPolygons(
-  const tier4_planning_msgs::msg::PathWithLaneId & path, const size_t closest_idx,
-  const geometry_msgs::msg::Pose & stop_line_pose) const
-=======
 static lanelet::LineString3d removeConst(lanelet::ConstLineString3d line)
 {
   lanelet::Points3d pts;
@@ -640,8 +593,7 @@
 }
 
 lanelet::ConstLanelets BlindSpotModule::generateBlindSpotLanelets(
-  const autoware_auto_planning_msgs::msg::PathWithLaneId & path) const
->>>>>>> 1b7c600e
+  const tier4_planning_msgs::msg::PathWithLaneId & path) const
 {
   /* get lanelet map */
   const auto lanelet_map_ptr = planner_data_->route_handler_->getLaneletMapPtr();
@@ -726,7 +678,7 @@
 }
 
 std::optional<lanelet::CompoundPolygon3d> BlindSpotModule::generateBlindSpotPolygons(
-  [[maybe_unused]] const autoware_auto_planning_msgs::msg::PathWithLaneId & path,
+  [[maybe_unused]] const tier4_planning_msgs::msg::PathWithLaneId & path,
   [[maybe_unused]] const size_t closest_idx, const lanelet::ConstLanelets & blind_spot_lanelets,
   const geometry_msgs::msg::Pose & stop_line_pose) const
 {
