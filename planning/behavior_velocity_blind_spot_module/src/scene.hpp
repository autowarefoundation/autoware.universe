// Copyright 2020 Tier IV, Inc.
//
// Licensed under the Apache License, Version 2.0 (the "License");
// you may not use this file except in compliance with the License.
// You may obtain a copy of the License at
//
//     http://www.apache.org/licenses/LICENSE-2.0
//
// Unless required by applicable law or agreed to in writing, software
// distributed under the License is distributed on an "AS IS" BASIS,
// WITHOUT WARRANTIES OR CONDITIONS OF ANY KIND, either express or implied.
// See the License for the specific language governing permissions and
// limitations under the License.

#ifndef SCENE_HPP_
#define SCENE_HPP_

#include <behavior_velocity_planner_common/scene_module_interface.hpp>
#include <behavior_velocity_planner_common/utilization/boost_geometry_helper.hpp>
#include <behavior_velocity_planner_common/utilization/state_machine.hpp>
#include <rclcpp/rclcpp.hpp>

#include <autoware_perception_msgs/msg/predicted_object.hpp>
#include <autoware_perception_msgs/msg/predicted_objects.hpp>
#include <geometry_msgs/msg/point.hpp>
#include <tier4_planning_msgs/msg/path_with_lane_id.hpp>

#include <lanelet2_core/LaneletMap.h>
#include <lanelet2_routing/RoutingGraph.h>

#include <memory>
#include <string>
#include <utility>
#include <variant>
#include <vector>

namespace behavior_velocity_planner
{
struct BlindSpotPolygons
{
  std::vector<lanelet::CompoundPolygon3d> conflict_areas;
  std::vector<lanelet::CompoundPolygon3d> detection_areas;
  std::vector<lanelet::CompoundPolygon3d> opposite_conflict_areas;
  std::vector<lanelet::CompoundPolygon3d> opposite_detection_areas;
};

/**
 * @brief  wrapper class of interpolated path with lane id
 */
struct InterpolatedPathInfo
{
  /** the interpolated path */
  tier4_planning_msgs::msg::PathWithLaneId path;
  /** discretization interval of interpolation */
  double ds{0.0};
  /** the intersection lanelet id */
  lanelet::Id lane_id{0};
  /** the range of indices for the path points with associative lane id */
  std::optional<std::pair<size_t, size_t>> lane_id_interval{std::nullopt};
};

/**
 * @brief represent action
 */
struct InternalError
{
  const std::string error;
};

struct OverPassJudge
{
  const std::string report;
};

struct Unsafe
{
  const size_t stop_line_idx;
  const std::optional<autoware_auto_perception_msgs::msg::PredictedObject> collision_obstacle;
};

struct Safe
{
  const size_t stop_line_idx;
};

using BlindSpotDecision = std::variant<InternalError, OverPassJudge, Unsafe, Safe>;

class BlindSpotModule : public SceneModuleInterface
{
public:
  enum class TurnDirection { LEFT, RIGHT };

  struct DebugData
  {
    std::optional<geometry_msgs::msg::Pose> virtual_wall_pose{std::nullopt};
    std::vector<lanelet::CompoundPolygon3d> conflict_areas;
    std::vector<lanelet::CompoundPolygon3d> detection_areas;
    std::vector<lanelet::CompoundPolygon3d> opposite_conflict_areas;
    std::vector<lanelet::CompoundPolygon3d> opposite_detection_areas;
    autoware_perception_msgs::msg::PredictedObjects conflicting_targets;
  };

public:
  struct PlannerParam
  {
    bool use_pass_judge_line;  //! distance which ego can stop with max brake
    double stop_line_margin;   //! distance from auto-generated stopline to detection_area boundary
    double backward_length;  //! distance[m] from closest path point to the edge of beginning point
    double ignore_width_from_center_line;  //! ignore width from center line from detection_area
    double
      max_future_movement_time;  //! maximum time[second] for considering future movement of object
    double threshold_yaw_diff;   //! threshold of yaw difference between ego and target object
    double
      adjacent_extend_width;  //! the width of extended detection/conflict area on adjacent lane
    double opposite_adjacent_extend_width;
  };

  BlindSpotModule(
    const int64_t module_id, const int64_t lane_id, const TurnDirection turn_direction,
    const std::shared_ptr<const PlannerData> planner_data, const PlannerParam & planner_param,
    const rclcpp::Logger logger, const rclcpp::Clock::SharedPtr clock);

  /**
   * @brief plan go-stop velocity at traffic crossing with collision check between reference path
   * and object predicted path
   */
  bool modifyPathVelocity(PathWithLaneId * path, StopReason * stop_reason) override;

  visualization_msgs::msg::MarkerArray createDebugMarkerArray() override;
  std::vector<motion_utils::VirtualWall> createVirtualWalls() override;

private:
  // (semi) const variables
  const int64_t lane_id_;
  const PlannerParam planner_param_;
  const TurnDirection turn_direction_;
  std::optional<lanelet::ConstLanelet> sibling_straight_lanelet_{std::nullopt};

  // state variables
  bool is_over_pass_judge_line_{false};

  // Parameter

  void initializeRTCStatus();
  BlindSpotDecision modifyPathVelocityDetail(PathWithLaneId * path, StopReason * stop_reason);
  // setSafe(), setDistance()
  void setRTCStatus(
    const BlindSpotDecision & decision,
    const autoware_auto_planning_msgs::msg::PathWithLaneId & path);
  template <typename Decision>
  void setRTCStatusByDecision(
    const Decision & decision, const autoware_auto_planning_msgs::msg::PathWithLaneId & path);
  // stop/GO
  void reactRTCApproval(
    const BlindSpotDecision & decision, PathWithLaneId * path, StopReason * stop_reason);
  template <typename Decision>
  void reactRTCApprovalByDecision(
    const Decision & decision, autoware_auto_planning_msgs::msg::PathWithLaneId * path,
    StopReason * stop_reason);

  std::optional<InterpolatedPathInfo> generateInterpolatedPathInfo(
    const tier4_planning_msgs::msg::PathWithLaneId & input_path) const;

  std::optional<lanelet::ConstLanelet> getSiblingStraightLanelet(
    const std::shared_ptr<const PlannerData> planner_data) const;

  /**
   * @brief Generate a stop line and insert it into the path.
   * A stop line is at an intersection point of straight path with vehicle path
   * @param detection_areas used to generate stop line
   * @param path            ego-car lane
   * @param stop_line_idx   generated stop line index
   * @param pass_judge_line_idx  generated pass judge line index
   * @return false when generation failed
   */
  std::optional<std::pair<size_t, size_t>> generateStopLine(
    const InterpolatedPathInfo & interpolated_path_info,
    tier4_planning_msgs::msg::PathWithLaneId * path) const;

  std::optional<OverPassJudge> isOverPassJudge(
    const autoware_auto_planning_msgs::msg::PathWithLaneId & path,
    const geometry_msgs::msg::Pose & stop_point_pose) const;

  /**
   * @brief Check obstacle is in blind spot areas.
   * Condition1: Object's position is in broad blind spot area.
   * Condition2: Object's predicted position is in narrow blind spot area.
   * If both conditions are met, return true
   * @param path path information associated with lane id
   * @param objects_ptr dynamic objects
   * @param closest_idx closest path point index from ego car in path points
   * @return true when an object is detected in blind spot
   */
<<<<<<< HEAD
  bool checkObstacleInBlindSpot(
    lanelet::LaneletMapConstPtr lanelet_map_ptr,
    lanelet::routing::RoutingGraphPtr routing_graph_ptr,
    const tier4_planning_msgs::msg::PathWithLaneId & path,
    const autoware_perception_msgs::msg::PredictedObjects::ConstSharedPtr objects_ptr,
    const int closest_idx, const geometry_msgs::msg::Pose & stop_line_pose);
=======
  std::optional<autoware_auto_perception_msgs::msg::PredictedObject> isCollisionDetected(
    const BlindSpotPolygons & area);
>>>>>>> 84e33d8d

  /**
   * @brief Create half lanelet
   * @param lanelet input lanelet
   * @return Half lanelet
   */
  lanelet::ConstLanelet generateHalfLanelet(const lanelet::ConstLanelet lanelet) const;

  lanelet::ConstLanelet generateExtendedAdjacentLanelet(
    const lanelet::ConstLanelet lanelet, const TurnDirection direction) const;
  lanelet::ConstLanelet generateExtendedOppositeAdjacentLanelet(
    const lanelet::ConstLanelet lanelet, const TurnDirection direction) const;

  /**
   * @brief Make blind spot areas. Narrow area is made from closest path point to stop line index.
   * Broad area is made from backward expanded point to stop line point
   * @param path path information associated with lane id
   * @param closest_idx closest path point index from ego car in path points
   * @return Blind spot polygons
   */
  std::optional<BlindSpotPolygons> generateBlindSpotPolygons(
<<<<<<< HEAD
    lanelet::LaneletMapConstPtr lanelet_map_ptr,
    lanelet::routing::RoutingGraphPtr routing_graph_ptr,
    const tier4_planning_msgs::msg::PathWithLaneId & path, const int closest_idx,
=======
    const autoware_auto_planning_msgs::msg::PathWithLaneId & path, const size_t closest_idx,
>>>>>>> 84e33d8d
    const geometry_msgs::msg::Pose & pose) const;

  /**
   * @brief Check if object is belong to targeted classes
   * @param object Dynamic object
   * @return True when object belong to targeted classes
   */
  bool isTargetObjectType(const autoware_perception_msgs::msg::PredictedObject & object) const;

  /**
   * @brief Check if at least one of object's predicted position is in area
   * @param object Dynamic object
   * @param area Area defined by polygon
   * @return True when at least one of object's predicted position is in area
   */
  bool isPredictedPathInArea(
    const autoware_perception_msgs::msg::PredictedObject & object,
    const std::vector<lanelet::CompoundPolygon3d> & areas, geometry_msgs::msg::Pose ego_pose) const;

  /**
   * @brief Modify objects predicted path. remove path point if the time exceeds timer_thr.
   * @param objects_ptr target objects
   * @param time_thr    time threshold to cut path
   */
  void cutPredictPathWithDuration(
    autoware_perception_msgs::msg::PredictedObjects * objects_ptr, const double time_thr) const;

  StateMachine state_machine_;  //! for state

  // Debug
  mutable DebugData debug_data_;
};
}  // namespace behavior_velocity_planner

#endif  // SCENE_HPP_<|MERGE_RESOLUTION|>--- conflicted
+++ resolved
@@ -75,7 +75,7 @@
 struct Unsafe
 {
   const size_t stop_line_idx;
-  const std::optional<autoware_auto_perception_msgs::msg::PredictedObject> collision_obstacle;
+  const std::optional<autoware_perception_msgs::msg::PredictedObject> collision_obstacle;
 };
 
 struct Safe
@@ -146,16 +146,16 @@
   // setSafe(), setDistance()
   void setRTCStatus(
     const BlindSpotDecision & decision,
-    const autoware_auto_planning_msgs::msg::PathWithLaneId & path);
+    const tier4_planning_msgs::msg::PathWithLaneId & path);
   template <typename Decision>
   void setRTCStatusByDecision(
-    const Decision & decision, const autoware_auto_planning_msgs::msg::PathWithLaneId & path);
+    const Decision & decision, const tier4_planning_msgs::msg::PathWithLaneId & path);
   // stop/GO
   void reactRTCApproval(
     const BlindSpotDecision & decision, PathWithLaneId * path, StopReason * stop_reason);
   template <typename Decision>
   void reactRTCApprovalByDecision(
-    const Decision & decision, autoware_auto_planning_msgs::msg::PathWithLaneId * path,
+    const Decision & decision, tier4_planning_msgs::msg::PathWithLaneId * path,
     StopReason * stop_reason);
 
   std::optional<InterpolatedPathInfo> generateInterpolatedPathInfo(
@@ -178,7 +178,7 @@
     tier4_planning_msgs::msg::PathWithLaneId * path) const;
 
   std::optional<OverPassJudge> isOverPassJudge(
-    const autoware_auto_planning_msgs::msg::PathWithLaneId & path,
+    const tier4_planning_msgs::msg::PathWithLaneId & path,
     const geometry_msgs::msg::Pose & stop_point_pose) const;
 
   /**
@@ -191,17 +191,8 @@
    * @param closest_idx closest path point index from ego car in path points
    * @return true when an object is detected in blind spot
    */
-<<<<<<< HEAD
-  bool checkObstacleInBlindSpot(
-    lanelet::LaneletMapConstPtr lanelet_map_ptr,
-    lanelet::routing::RoutingGraphPtr routing_graph_ptr,
-    const tier4_planning_msgs::msg::PathWithLaneId & path,
-    const autoware_perception_msgs::msg::PredictedObjects::ConstSharedPtr objects_ptr,
-    const int closest_idx, const geometry_msgs::msg::Pose & stop_line_pose);
-=======
-  std::optional<autoware_auto_perception_msgs::msg::PredictedObject> isCollisionDetected(
+  std::optional<autoware_perception_msgs::msg::PredictedObject> isCollisionDetected(
     const BlindSpotPolygons & area);
->>>>>>> 84e33d8d
 
   /**
    * @brief Create half lanelet
@@ -223,13 +214,7 @@
    * @return Blind spot polygons
    */
   std::optional<BlindSpotPolygons> generateBlindSpotPolygons(
-<<<<<<< HEAD
-    lanelet::LaneletMapConstPtr lanelet_map_ptr,
-    lanelet::routing::RoutingGraphPtr routing_graph_ptr,
-    const tier4_planning_msgs::msg::PathWithLaneId & path, const int closest_idx,
-=======
-    const autoware_auto_planning_msgs::msg::PathWithLaneId & path, const size_t closest_idx,
->>>>>>> 84e33d8d
+    const tier4_planning_msgs::msg::PathWithLaneId & path, const size_t closest_idx,
     const geometry_msgs::msg::Pose & pose) const;
 
   /**
