--- conflicted
+++ resolved
@@ -85,16 +85,8 @@
   struct DebugData
   {
     std::optional<geometry_msgs::msg::Pose> virtual_wall_pose{std::nullopt};
-<<<<<<< HEAD
-    std::vector<lanelet::CompoundPolygon3d> conflict_areas;
-    std::vector<lanelet::CompoundPolygon3d> detection_areas;
-    std::vector<lanelet::CompoundPolygon3d> opposite_conflict_areas;
-    std::vector<lanelet::CompoundPolygon3d> opposite_detection_areas;
+    std::optional<lanelet::CompoundPolygon3d> detection_area;
     autoware_perception_msgs::msg::PredictedObjects conflicting_targets;
-=======
-    std::optional<lanelet::CompoundPolygon3d> detection_area;
-    autoware_auto_perception_msgs::msg::PredictedObjects conflicting_targets;
->>>>>>> 1b7c600e
   };
 
 public:
@@ -192,15 +184,10 @@
    * @param closest_idx closest path point index from ego car in path points
    * @return true when an object is detected in blind spot
    */
-<<<<<<< HEAD
   std::optional<autoware_perception_msgs::msg::PredictedObject> isCollisionDetected(
-    const BlindSpotPolygons & area);
-=======
-  std::optional<autoware_auto_perception_msgs::msg::PredictedObject> isCollisionDetected(
     const lanelet::ConstLanelets & blind_spot_lanelets,
     const geometry_msgs::msg::Pose & stop_line_pose, const lanelet::CompoundPolygon3d & area,
     const double ego_time_to_reach_stop_line);
->>>>>>> 1b7c600e
 
   /**
    * @brief Create half lanelet
@@ -215,7 +202,7 @@
     const lanelet::ConstLanelet lanelet, const TurnDirection direction) const;
 
   lanelet::ConstLanelets generateBlindSpotLanelets(
-    const autoware_auto_planning_msgs::msg::PathWithLaneId & path) const;
+    const tier4_planning_msgs::msg::PathWithLaneId & path) const;
 
   /**
    * @brief Make blind spot areas. Narrow area is made from closest path point to stop line index.
@@ -224,14 +211,9 @@
    * @param closest_idx closest path point index from ego car in path points
    * @return Blind spot polygons
    */
-<<<<<<< HEAD
-  std::optional<BlindSpotPolygons> generateBlindSpotPolygons(
+  std::optional<lanelet::CompoundPolygon3d> generateBlindSpotPolygons(
     const tier4_planning_msgs::msg::PathWithLaneId & path, const size_t closest_idx,
-=======
-  std::optional<lanelet::CompoundPolygon3d> generateBlindSpotPolygons(
-    const autoware_auto_planning_msgs::msg::PathWithLaneId & path, const size_t closest_idx,
     const lanelet::ConstLanelets & blind_spot_lanelets,
->>>>>>> 1b7c600e
     const geometry_msgs::msg::Pose & pose) const;
 
   /**
@@ -242,32 +224,14 @@
   bool isTargetObjectType(const autoware_perception_msgs::msg::PredictedObject & object) const;
 
   /**
-<<<<<<< HEAD
-   * @brief Check if at least one of object's predicted position is in area
-   * @param object Dynamic object
-   * @param area Area defined by polygon
-   * @return True when at least one of object's predicted position is in area
-   */
-  bool isPredictedPathInArea(
-    const autoware_perception_msgs::msg::PredictedObject & object,
-    const std::vector<lanelet::CompoundPolygon3d> & areas, geometry_msgs::msg::Pose ego_pose) const;
-
-  /**
-=======
->>>>>>> 1b7c600e
    * @brief Modify objects predicted path. remove path point if the time exceeds timer_thr.
    * @param objects_ptr target objects
    * @param time_thr    time threshold to cut path
    */
-<<<<<<< HEAD
-  void cutPredictPathWithDuration(
-    autoware_perception_msgs::msg::PredictedObjects * objects_ptr, const double time_thr) const;
-=======
-  autoware_auto_perception_msgs::msg::PredictedObject cutPredictPathWithDuration(
+  autoware_perception_msgs::msg::PredictedObject cutPredictPathWithDuration(
     const std_msgs::msg::Header & header,
-    const autoware_auto_perception_msgs::msg::PredictedObject & object,
+    const autoware_perception_msgs::msg::PredictedObject & object,
     const double time_thr) const;
->>>>>>> 1b7c600e
 
   StateMachine state_machine_;  //! for state
 
