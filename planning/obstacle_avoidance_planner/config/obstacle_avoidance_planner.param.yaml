/**:
  ros__parameters:
    option:
      # publish
      is_publishing_debug_visualization_marker: true
      is_publishing_clearance_map: false # publish clearance map as nav_msgs::OccupancyGrid
      is_publishing_object_clearance_map: false # publish clearance map as nav_msgs::OccupancyGrid
      is_publishing_area_with_objects: false # publish occupancy map as nav_msgs::OccupancyGrid

      is_stopping_if_outside_drivable_area: true # stop if the ego's footprint will be outside the drivable area

      # show
      is_showing_debug_info: false
      is_showing_calculation_time: false

      # other
      enable_avoidance: false # enable avoidance function
      enable_pre_smoothing: true # enable EB
      skip_optimization: false # skip MPT and EB
      reset_prev_optimization: false

    common:
      # sampling
      num_sampling_points: 100 # number of optimizing points

      # trajectory total/fixing length
      trajectory_length: 300.0 # total trajectory length[m]

      forward_fixing_min_distance: 1.0 # number of fixing points around ego vehicle [m]
      forward_fixing_min_time: 0.5 # forward fixing time with current velocity [s]

      backward_fixing_distance: 5.0 # backward fixing length from base_link [m]
      delta_arc_length_for_trajectory: 0.1 # delta arc length for trajectory [m]

      delta_dist_threshold_for_closest_point: 3.0 # delta dist thres for closest point [m]
      delta_yaw_threshold_for_closest_point: 1.046 #M_PI/3.0, delta yaw thres for closest point
      delta_yaw_threshold_for_straight: 0.02 # delta dist thres for straight point

      num_fix_points_for_extending: 50 # number of fixing points when extending
      max_dist_for_extending_end_point: 0.0001 # minimum delta dist thres for extending last point [m]

<<<<<<< HEAD
      enable_clipping_fixed_traj: false
=======
      non_fixed_trajectory_length: 5.0 # length of the trajectory merging optimized mpt trajectory to original(not optimized) trajectory
>>>>>>> 88d537d1

    object:  # avoiding object
      max_avoiding_objects_velocity_ms: 0.5 # maximum velocity for avoiding objects [m/s]
      max_avoiding_ego_velocity_ms: 6.0 # maximum ego velocity when avoiding objects [m/s]

      avoiding_object_type:
        unknown: true
        car: true
        truck: true
        bus: true
        bicycle: true
        motorbike: true
        pedestrian: true
        animal: true

    # mpt param
    mpt:
      option:
        steer_limit_constraint: true
        fix_points_around_ego: true
        plan_from_ego: true
        max_plan_from_ego_length: 10.0
        visualize_sampling_num: 1
        enable_manual_warm_start: true
        enable_warm_start: true # false
        is_fixed_point_single: false

      common:
        num_curvature_sampling_points: 5 # number of sampling points when calculating curvature
        delta_arc_length_for_mpt_points: 0.5 # delta arc length when generating mpt [m]

      # kinematics:
        # If this parameter is commented out, the parameter is set as below by default.
        # The logic could be `optimization_center_offset = vehicle_info.wheel_base * 0.8`
        # The 0.8 scale is adopted as it performed the best.
        # optimization_center_offset: 2.3 # optimization center offset from base link

    # replanning & trimming trajectory param outside algorithm
    replan:
      max_path_shape_change_dist: 0.3 # threshold of path shape change from behavior path [m]
      max_ego_moving_dist_for_replan: 3.0 # threshold of ego's moving distance for replan [m]
      max_delta_time_sec_for_replan: 1.0 # threshold of delta time for replan [second]

    # advanced parameters to improve performance as much as possible
    advanced:
      eb:
        common:
          num_joint_buffer_points: 3 # number of joint buffer points
          num_offset_for_begin_idx: 2 # number of shifting points for beginning non-fix idx
          delta_arc_length_for_eb: 0.6 # 1.0 # delta arc length when optimizing[m] When the value is around 1.0, overshoot at the corner happens.
          num_sampling_points_for_eb: 95 # number of optimizing points # must be longer than mpt points

        clearance:
          clearance_for_straight_line: 0.05 # minimum optimizing range around straight points
          clearance_for_joint: 0.1 # minimum optimizing range around joint points
          clearance_for_only_smoothing: 0.1 # minimum optimizing range when applying only smoothing

        qp:
          max_iteration: 10000 # max iteration when solving QP
          eps_abs: 1.0e-8 # eps abs when solving OSQP
          eps_rel: 1.0e-10 # eps rel when solving OSQP

      mpt:
        bounds_search_widths: [0.45, 0.15, 0.05, 0.01]

        clearance:  # clearance(distance) between vehicle and roads/objects when generating trajectory
          hard_clearance_from_road: 0.0 # clearance from road boundary[m]
          soft_clearance_from_road: 0.1 # clearance from road boundary[m]
          soft_second_clearance_from_road: 1.0 # clearance from road boundary[m]
          clearance_from_object: 1.0 # clearance from object[m]
          extra_desired_clearance_from_road: 0.0 # extra desired clearance from road

        weight:
          soft_avoidance_weight: 1000.0 # slack weight for lateral error around the middle point
          soft_second_avoidance_weight: 100.0 # slack weight for lateral error around the middle point

          lat_error_weight: 100.0 # weight for lateral error
          yaw_error_weight: 0.0 # weight for yaw error
          yaw_error_rate_weight: 0.0 # weight for yaw error rate
          steer_input_weight: 10.0 # weight for steering input
          steer_rate_weight: 10.0 # weight for steering rate

          obstacle_avoid_lat_error_weight: 3.0 # weight for lateral error
          obstacle_avoid_yaw_error_weight: 0.0 # weight for yaw error
          obstacle_avoid_steer_input_weight: 1000.0 # weight for yaw error
          near_objects_length: 30.0 # weight for yaw error

          terminal_lat_error_weight: 100.0 # weight for lateral error at terminal point
          terminal_yaw_error_weight: 100.0 # weight for yaw error at terminal point
          terminal_path_lat_error_weight: 1000.0 # weight for lateral error at path end point
          terminal_path_yaw_error_weight: 1000.0 # weight for yaw error at path end point

        # check if planned trajectory is outside drivable area
        collision_free_constraints:
          option:
            l_inf_norm: true
            soft_constraint: true
            hard_constraint: false
            # two_step_soft_constraint: false

          vehicle_circles:
            method: "rear_drive"

            uniform_circle:
              num: 3
              radius_ratio: 0.8

            rear_drive:
              num_for_calculation: 3
              front_radius_ratio: 1.0
              rear_radius_ratio: 1.0

            bicycle_model:
              num_for_calculation: 3
              front_radius_ratio: 1.0
              rear_radius_ratio: 1.0<|MERGE_RESOLUTION|>--- conflicted
+++ resolved
@@ -39,11 +39,8 @@
       num_fix_points_for_extending: 50 # number of fixing points when extending
       max_dist_for_extending_end_point: 0.0001 # minimum delta dist thres for extending last point [m]
 
-<<<<<<< HEAD
       enable_clipping_fixed_traj: false
-=======
       non_fixed_trajectory_length: 5.0 # length of the trajectory merging optimized mpt trajectory to original(not optimized) trajectory
->>>>>>> 88d537d1
 
     object:  # avoiding object
       max_avoiding_objects_velocity_ms: 0.5 # maximum velocity for avoiding objects [m/s]
