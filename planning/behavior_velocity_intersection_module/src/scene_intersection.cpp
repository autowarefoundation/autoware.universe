// Copyright 2020 Tier IV, Inc.
//
// Licensed under the Apache License, Version 2.0 (the "License");
// you may not use this file except in compliance with the License.
// You may obtain a copy of the License at
//
//     http://www.apache.org/licenses/LICENSE-2.0
//
// Unless required by applicable law or agreed to in writing, software
// distributed under the License is distributed on an "AS IS" BASIS,
// WITHOUT WARRANTIES OR CONDITIONS OF ANY KIND, either express or implied.
// See the License for the specific language governing permissions and
// limitations under the License.

#include "scene_intersection.hpp"

#include "util.hpp"

<<<<<<< HEAD
#include "tier4_autoware_utils/geometry/boost_polygon_utils.hpp"
=======
#include <behavior_velocity_planner_common/utilization/boost_geometry_helper.hpp>
#include <behavior_velocity_planner_common/utilization/trajectory_utils.hpp>
>>>>>>> b51759fa
#include <behavior_velocity_planner_common/utilization/util.hpp>
#include <interpolation/spline_interpolation_points_2d.hpp>
#include <lanelet2_extension/regulatory_elements/road_marking.hpp>
#include <lanelet2_extension/utility/query.hpp>
#include <lanelet2_extension/utility/utilities.hpp>
#include <motion_utils/trajectory/trajectory.hpp>
#include <opencv2/imgproc.hpp>
#include <tier4_autoware_utils/geometry/boost_polygon_utils.hpp>
#include <tier4_autoware_utils/geometry/geometry.hpp>
#include <tier4_autoware_utils/ros/uuid_helper.hpp>

#include <boost/geometry/algorithms/convex_hull.hpp>
#include <boost/geometry/algorithms/correct.hpp>
#include <boost/geometry/algorithms/intersection.hpp>

#include <lanelet2_core/geometry/LineString.h>
#include <lanelet2_core/geometry/Point.h>
#include <lanelet2_core/geometry/Polygon.h>
#include <lanelet2_core/primitives/BasicRegulatoryElements.h>
#include <lanelet2_core/primitives/LineString.h>

#include <algorithm>
#include <limits>
#include <list>
#include <map>
#include <memory>
#include <tuple>
#include <vector>

namespace tier4_autoware_utils
{

template <>
inline geometry_msgs::msg::Point getPoint(const lanelet::ConstPoint3d & p)
{
  geometry_msgs::msg::Point point;
  point.x = p.x();
  point.y = p.y();
  point.z = p.z();
  return point;
}

}  // namespace tier4_autoware_utils

namespace behavior_velocity_planner
{
namespace bg = boost::geometry;

namespace
{
Polygon2d createOneStepPolygon(
  const geometry_msgs::msg::Pose & prev_pose, const geometry_msgs::msg::Pose & next_pose,
  const autoware_auto_perception_msgs::msg::Shape & shape)
{
  const auto prev_poly = tier4_autoware_utils::toPolygon2d(prev_pose, shape);
  const auto next_poly = tier4_autoware_utils::toPolygon2d(next_pose, shape);

  Polygon2d one_step_poly;
  for (const auto & point : prev_poly.outer()) {
    one_step_poly.outer().push_back(point);
  }
  for (const auto & point : next_poly.outer()) {
    one_step_poly.outer().push_back(point);
  }

  bg::correct(one_step_poly);

  Polygon2d convex_one_step_poly;
  bg::convex_hull(one_step_poly, convex_one_step_poly);

  return convex_one_step_poly;
}
}  // namespace

static bool isTargetStuckVehicleType(
  const autoware_auto_perception_msgs::msg::PredictedObject & object)
{
  if (
    object.classification.at(0).label ==
      autoware_auto_perception_msgs::msg::ObjectClassification::CAR ||
    object.classification.at(0).label ==
      autoware_auto_perception_msgs::msg::ObjectClassification::BUS ||
    object.classification.at(0).label ==
      autoware_auto_perception_msgs::msg::ObjectClassification::TRUCK ||
    object.classification.at(0).label ==
      autoware_auto_perception_msgs::msg::ObjectClassification::TRAILER ||
    object.classification.at(0).label ==
      autoware_auto_perception_msgs::msg::ObjectClassification::MOTORCYCLE) {
    return true;
  }
  return false;
}

static bool isTargetCollisionVehicleType(
  const autoware_auto_perception_msgs::msg::PredictedObject & object)
{
  if (
    object.classification.at(0).label ==
      autoware_auto_perception_msgs::msg::ObjectClassification::CAR ||
    object.classification.at(0).label ==
      autoware_auto_perception_msgs::msg::ObjectClassification::BUS ||
    object.classification.at(0).label ==
      autoware_auto_perception_msgs::msg::ObjectClassification::TRUCK ||
    object.classification.at(0).label ==
      autoware_auto_perception_msgs::msg::ObjectClassification::TRAILER ||
    object.classification.at(0).label ==
      autoware_auto_perception_msgs::msg::ObjectClassification::MOTORCYCLE ||
    object.classification.at(0).label ==
      autoware_auto_perception_msgs::msg::ObjectClassification::BICYCLE) {
    return true;
  }
  return false;
}

IntersectionModule::IntersectionModule(
  const int64_t module_id, const int64_t lane_id,
  [[maybe_unused]] std::shared_ptr<const PlannerData> planner_data,
  const PlannerParam & planner_param, const std::set<lanelet::Id> & associative_ids,
  const std::string & turn_direction, const bool has_traffic_light,
  const bool enable_occlusion_detection, rclcpp::Node & node, const rclcpp::Logger logger,
  const rclcpp::Clock::SharedPtr clock)
: SceneModuleInterface(module_id, logger, clock),
  node_(node),
  lane_id_(lane_id),
  associative_ids_(associative_ids),
  turn_direction_(turn_direction),
  has_traffic_light_(has_traffic_light),
  enable_occlusion_detection_(enable_occlusion_detection),
  occlusion_attention_divisions_(std::nullopt),
  occlusion_uuid_(tier4_autoware_utils::generateUUID())
{
  velocity_factor_.init(PlanningBehavior::INTERSECTION);
  planner_param_ = planner_param;

  {
    collision_state_machine_.setMarginTime(
      planner_param_.collision_detection.collision_detection_hold_time);
  }
  {
    before_creep_state_machine_.setMarginTime(
      planner_param_.occlusion.temporal_stop_time_before_peeking);
    before_creep_state_machine_.setState(StateMachine::State::STOP);
  }
  {
    occlusion_stop_state_machine_.setMarginTime(
      planner_param_.occlusion.occlusion_detection_hold_time);
    occlusion_stop_state_machine_.setState(StateMachine::State::GO);
  }
  {
    temporal_stop_before_attention_state_machine_.setMarginTime(
      planner_param_.occlusion.occlusion_detection_hold_time);
    temporal_stop_before_attention_state_machine_.setState(StateMachine::State::STOP);
  }
  {
    static_occlusion_timeout_state_machine_.setMarginTime(
      planner_param_.occlusion.static_occlusion_with_traffic_light_timeout);
    static_occlusion_timeout_state_machine_.setState(StateMachine::State::STOP);
  }

  decision_state_pub_ =
    node_.create_publisher<std_msgs::msg::String>("~/debug/intersection/decision_state", 1);
  ego_ttc_pub_ = node_.create_publisher<tier4_debug_msgs::msg::Float64MultiArrayStamped>(
    "~/debug/intersection/ego_ttc", 1);
  object_ttc_pub_ = node_.create_publisher<tier4_debug_msgs::msg::Float64MultiArrayStamped>(
    "~/debug/intersection/object_ttc", 1);
}

void IntersectionModule::initializeRTCStatus()
{
  setSafe(true);
  setDistance(std::numeric_limits<double>::lowest());
  // occlusion
  occlusion_safety_ = true;
  occlusion_stop_distance_ = std::numeric_limits<double>::lowest();
  occlusion_first_stop_required_ = false;
  // activated_ and occlusion_activated_ must be set from manager's RTC callback
}

// template-specification based visitor pattern
// https://en.cppreference.com/w/cpp/utility/variant/visit
template <class... Ts>
struct VisitorSwitch : Ts...
{
  using Ts::operator()...;
};
template <class... Ts>
VisitorSwitch(Ts...) -> VisitorSwitch<Ts...>;

template <typename T>
void prepareRTCByDecisionResult(
  const T & result, const autoware_auto_planning_msgs::msg::PathWithLaneId & path,
  bool * default_safety, double * default_distance, bool * occlusion_safety,
  double * occlusion_distance)
{
  static_assert("Unsupported type passed to prepareRTCByDecisionResult");
  return;
}

template <>
void prepareRTCByDecisionResult(
  [[maybe_unused]] const IntersectionModule::Indecisive & result,
  [[maybe_unused]] const autoware_auto_planning_msgs::msg::PathWithLaneId & path,
  [[maybe_unused]] bool * default_safety, [[maybe_unused]] double * default_distance,
  [[maybe_unused]] bool * occlusion_safety, [[maybe_unused]] double * occlusion_distance)
{
  return;
}

template <>
void prepareRTCByDecisionResult(
  const IntersectionModule::StuckStop & result,
  const autoware_auto_planning_msgs::msg::PathWithLaneId & path, bool * default_safety,
  double * default_distance, bool * occlusion_safety, double * occlusion_distance)
{
  RCLCPP_DEBUG(rclcpp::get_logger("prepareRTCByDecisionResult"), "StuckStop");
  const auto closest_idx = result.closest_idx;
  const auto stopline_idx = result.stuck_stopline_idx;
  *default_safety = false;
  *default_distance = motion_utils::calcSignedArcLength(path.points, closest_idx, stopline_idx);
  *occlusion_safety = true;
  if (result.occlusion_stopline_idx) {
    const auto occlusion_stopline_idx = result.occlusion_stopline_idx.value();
    *occlusion_distance =
      motion_utils::calcSignedArcLength(path.points, closest_idx, occlusion_stopline_idx);
  }
  return;
}

template <>
void prepareRTCByDecisionResult(
  const IntersectionModule::YieldStuckStop & result,
  const autoware_auto_planning_msgs::msg::PathWithLaneId & path, bool * default_safety,
  double * default_distance, bool * occlusion_safety, [[maybe_unused]] double * occlusion_distance)
{
  RCLCPP_DEBUG(rclcpp::get_logger("prepareRTCByDecisionResult"), "YieldStuckStop");
  const auto closest_idx = result.closest_idx;
  const auto stopline_idx = result.stuck_stopline_idx;
  *default_safety = false;
  *default_distance = motion_utils::calcSignedArcLength(path.points, closest_idx, stopline_idx);
  *occlusion_safety = true;
  return;
}

template <>
void prepareRTCByDecisionResult(
  const IntersectionModule::NonOccludedCollisionStop & result,
  const autoware_auto_planning_msgs::msg::PathWithLaneId & path, bool * default_safety,
  double * default_distance, bool * occlusion_safety, double * occlusion_distance)
{
  RCLCPP_DEBUG(rclcpp::get_logger("prepareRTCByDecisionResult"), "NonOccludedCollisionStop");
  const auto closest_idx = result.closest_idx;
  const auto collision_stopline_idx = result.collision_stopline_idx;
  *default_safety = false;
  *default_distance =
    motion_utils::calcSignedArcLength(path.points, closest_idx, collision_stopline_idx);
  const auto occlusion_stopline = result.occlusion_stopline_idx;
  *occlusion_safety = true;
  *occlusion_distance =
    motion_utils::calcSignedArcLength(path.points, closest_idx, occlusion_stopline);
  return;
}

template <>
void prepareRTCByDecisionResult(
  const IntersectionModule::FirstWaitBeforeOcclusion & result,
  const autoware_auto_planning_msgs::msg::PathWithLaneId & path, bool * default_safety,
  double * default_distance, bool * occlusion_safety, double * occlusion_distance)
{
  RCLCPP_DEBUG(rclcpp::get_logger("prepareRTCByDecisionResult"), "FirstWaitBeforeOcclusion");
  const auto closest_idx = result.closest_idx;
  const auto first_stopline_idx = result.first_stopline_idx;
  const auto occlusion_stopline_idx = result.occlusion_stopline_idx;
  *default_safety = false;
  *default_distance =
    motion_utils::calcSignedArcLength(path.points, closest_idx, first_stopline_idx);
  *occlusion_safety = result.is_actually_occlusion_cleared;
  *occlusion_distance =
    motion_utils::calcSignedArcLength(path.points, closest_idx, occlusion_stopline_idx);
  return;
}

template <>
void prepareRTCByDecisionResult(
  const IntersectionModule::PeekingTowardOcclusion & result,
  const autoware_auto_planning_msgs::msg::PathWithLaneId & path, bool * default_safety,
  double * default_distance, bool * occlusion_safety, double * occlusion_distance)
{
  RCLCPP_DEBUG(rclcpp::get_logger("prepareRTCByDecisionResult"), "PeekingTowardOcclusion");
  const auto closest_idx = result.closest_idx;
  const auto collision_stopline_idx = result.collision_stopline_idx;
  const auto occlusion_stopline_idx = result.occlusion_stopline_idx;
  *default_safety = true;
  *default_distance =
    motion_utils::calcSignedArcLength(path.points, closest_idx, collision_stopline_idx);
  *occlusion_safety = result.is_actually_occlusion_cleared;
  *occlusion_distance =
    motion_utils::calcSignedArcLength(path.points, closest_idx, occlusion_stopline_idx);
  return;
}

template <>
void prepareRTCByDecisionResult(
  const IntersectionModule::OccludedAbsenceTrafficLight & result,
  const autoware_auto_planning_msgs::msg::PathWithLaneId & path, bool * default_safety,
  double * default_distance, bool * occlusion_safety, double * occlusion_distance)
{
  RCLCPP_DEBUG(rclcpp::get_logger("prepareRTCByDecisionResult"), "OccludedAbsenceTrafficLight");
  const auto closest_idx = result.closest_idx;
  const auto collision_stopline_idx = result.closest_idx;
  *default_safety = !result.collision_detected;
  *default_distance =
    motion_utils::calcSignedArcLength(path.points, closest_idx, collision_stopline_idx);
  *occlusion_safety = result.is_actually_occlusion_cleared;
  *occlusion_distance = 0;
  return;
}

template <>
void prepareRTCByDecisionResult(
  const IntersectionModule::OccludedCollisionStop & result,
  const autoware_auto_planning_msgs::msg::PathWithLaneId & path, bool * default_safety,
  double * default_distance, bool * occlusion_safety, double * occlusion_distance)
{
  RCLCPP_DEBUG(rclcpp::get_logger("prepareRTCByDecisionResult"), "OccludedCollisionStop");
  const auto closest_idx = result.closest_idx;
  const auto collision_stopline_idx = result.collision_stopline_idx;
  const auto occlusion_stopline_idx = result.occlusion_stopline_idx;
  *default_safety = false;
  *default_distance =
    motion_utils::calcSignedArcLength(path.points, closest_idx, collision_stopline_idx);
  *occlusion_safety = result.is_actually_occlusion_cleared;
  *occlusion_distance =
    motion_utils::calcSignedArcLength(path.points, closest_idx, occlusion_stopline_idx);
  return;
}

template <>
void prepareRTCByDecisionResult(
  const IntersectionModule::Safe & result,
  const autoware_auto_planning_msgs::msg::PathWithLaneId & path, bool * default_safety,
  double * default_distance, bool * occlusion_safety, double * occlusion_distance)
{
  RCLCPP_DEBUG(rclcpp::get_logger("prepareRTCByDecisionResult"), "Safe");
  const auto closest_idx = result.closest_idx;
  const auto collision_stopline_idx = result.collision_stopline_idx;
  const auto occlusion_stopline_idx = result.occlusion_stopline_idx;
  *default_safety = true;
  *default_distance =
    motion_utils::calcSignedArcLength(path.points, closest_idx, collision_stopline_idx);
  *occlusion_safety = true;
  *occlusion_distance =
    motion_utils::calcSignedArcLength(path.points, closest_idx, occlusion_stopline_idx);
  return;
}

template <>
void prepareRTCByDecisionResult(
  const IntersectionModule::FullyPrioritized & result,
  const autoware_auto_planning_msgs::msg::PathWithLaneId & path, bool * default_safety,
  double * default_distance, bool * occlusion_safety, double * occlusion_distance)
{
  RCLCPP_DEBUG(rclcpp::get_logger("prepareRTCByDecisionResult"), "FullyPrioritized");
  const auto closest_idx = result.closest_idx;
  const auto collision_stopline_idx = result.collision_stopline_idx;
  const auto occlusion_stopline_idx = result.occlusion_stopline_idx;
  *default_safety = !result.collision_detected;
  *default_distance =
    motion_utils::calcSignedArcLength(path.points, closest_idx, collision_stopline_idx);
  *occlusion_safety = true;
  *occlusion_distance =
    motion_utils::calcSignedArcLength(path.points, closest_idx, occlusion_stopline_idx);
  return;
}

void IntersectionModule::prepareRTCStatus(
  const DecisionResult & decision_result,
  const autoware_auto_planning_msgs::msg::PathWithLaneId & path)
{
  bool default_safety = true;
  double default_distance = std::numeric_limits<double>::lowest();
  std::visit(
    VisitorSwitch{[&](const auto & decision) {
      prepareRTCByDecisionResult(
        decision, path, &default_safety, &default_distance, &occlusion_safety_,
        &occlusion_stop_distance_);
    }},
    decision_result);
  setSafe(default_safety);
  setDistance(default_distance);
  occlusion_first_stop_required_ =
    std::holds_alternative<IntersectionModule::FirstWaitBeforeOcclusion>(decision_result);
}

template <typename T>
void reactRTCApprovalByDecisionResult(
  const bool rtc_default_approved, const bool rtc_occlusion_approved, const T & decision_result,
  const IntersectionModule::PlannerParam & planner_param, const double baselink2front,
  autoware_auto_planning_msgs::msg::PathWithLaneId * path, StopReason * stop_reason,
  VelocityFactorInterface * velocity_factor, DebugData * debug_data)
{
  static_assert("Unsupported type passed to reactRTCByDecisionResult");
  return;
}

template <>
void reactRTCApprovalByDecisionResult(
  [[maybe_unused]] const bool rtc_default_approved,
  [[maybe_unused]] const bool rtc_occlusion_approved,
  [[maybe_unused]] const IntersectionModule::Indecisive & decision_result,
  [[maybe_unused]] const IntersectionModule::PlannerParam & planner_param,
  [[maybe_unused]] const double baselink2front,
  [[maybe_unused]] autoware_auto_planning_msgs::msg::PathWithLaneId * path,
  [[maybe_unused]] StopReason * stop_reason,
  [[maybe_unused]] VelocityFactorInterface * velocity_factor,
  [[maybe_unused]] DebugData * debug_data)
{
  return;
}

template <>
void reactRTCApprovalByDecisionResult(
  const bool rtc_default_approved, const bool rtc_occlusion_approved,
  const IntersectionModule::StuckStop & decision_result,
  [[maybe_unused]] const IntersectionModule::PlannerParam & planner_param,
  const double baselink2front, autoware_auto_planning_msgs::msg::PathWithLaneId * path,
  StopReason * stop_reason, VelocityFactorInterface * velocity_factor, DebugData * debug_data)
{
  RCLCPP_DEBUG(
    rclcpp::get_logger("reactRTCApprovalByDecisionResult"),
    "StuckStop, approval = (default: %d, occlusion: %d)", rtc_default_approved,
    rtc_occlusion_approved);
  const auto closest_idx = decision_result.closest_idx;
  if (!rtc_default_approved) {
    // use default_rtc uuid for stuck vehicle detection
    const auto stopline_idx = decision_result.stuck_stopline_idx;
    planning_utils::setVelocityFromIndex(stopline_idx, 0.0, path);
    debug_data->collision_stop_wall_pose =
      planning_utils::getAheadPose(stopline_idx, baselink2front, *path);
    {
      tier4_planning_msgs::msg::StopFactor stop_factor;
      stop_factor.stop_pose = path->points.at(stopline_idx).point.pose;
      stop_factor.stop_factor_points = planning_utils::toRosPoints(debug_data->conflicting_targets);
      planning_utils::appendStopReason(stop_factor, stop_reason);
      velocity_factor->set(
        path->points, path->points.at(closest_idx).point.pose,
        path->points.at(stopline_idx).point.pose, VelocityFactor::UNKNOWN);
    }
  }
  if (
    !rtc_occlusion_approved && decision_result.occlusion_stopline_idx &&
    planner_param.occlusion.enable) {
    const auto occlusion_stopline_idx = decision_result.occlusion_stopline_idx.value();
    planning_utils::setVelocityFromIndex(occlusion_stopline_idx, 0.0, path);
    debug_data->occlusion_stop_wall_pose =
      planning_utils::getAheadPose(occlusion_stopline_idx, baselink2front, *path);
    {
      tier4_planning_msgs::msg::StopFactor stop_factor;
      stop_factor.stop_pose = path->points.at(occlusion_stopline_idx).point.pose;
      planning_utils::appendStopReason(stop_factor, stop_reason);
      velocity_factor->set(
        path->points, path->points.at(closest_idx).point.pose,
        path->points.at(occlusion_stopline_idx).point.pose, VelocityFactor::UNKNOWN);
    }
  }
  return;
}

template <>
void reactRTCApprovalByDecisionResult(
  const bool rtc_default_approved, const bool rtc_occlusion_approved,
  const IntersectionModule::YieldStuckStop & decision_result,
  [[maybe_unused]] const IntersectionModule::PlannerParam & planner_param,
  const double baselink2front, autoware_auto_planning_msgs::msg::PathWithLaneId * path,
  StopReason * stop_reason, VelocityFactorInterface * velocity_factor, DebugData * debug_data)
{
  RCLCPP_DEBUG(
    rclcpp::get_logger("reactRTCApprovalByDecisionResult"),
    "YieldStuckStop, approval = (default: %d, occlusion: %d)", rtc_default_approved,
    rtc_occlusion_approved);
  const auto closest_idx = decision_result.closest_idx;
  if (!rtc_default_approved) {
    // use default_rtc uuid for stuck vehicle detection
    const auto stopline_idx = decision_result.stuck_stopline_idx;
    planning_utils::setVelocityFromIndex(stopline_idx, 0.0, path);
    debug_data->collision_stop_wall_pose =
      planning_utils::getAheadPose(stopline_idx, baselink2front, *path);
    {
      tier4_planning_msgs::msg::StopFactor stop_factor;
      stop_factor.stop_pose = path->points.at(stopline_idx).point.pose;
      stop_factor.stop_factor_points = planning_utils::toRosPoints(debug_data->conflicting_targets);
      planning_utils::appendStopReason(stop_factor, stop_reason);
      velocity_factor->set(
        path->points, path->points.at(closest_idx).point.pose,
        path->points.at(stopline_idx).point.pose, VelocityFactor::UNKNOWN);
    }
  }
  return;
}

template <>
void reactRTCApprovalByDecisionResult(
  const bool rtc_default_approved, const bool rtc_occlusion_approved,
  const IntersectionModule::NonOccludedCollisionStop & decision_result,
  [[maybe_unused]] const IntersectionModule::PlannerParam & planner_param,
  const double baselink2front, autoware_auto_planning_msgs::msg::PathWithLaneId * path,
  StopReason * stop_reason, VelocityFactorInterface * velocity_factor, DebugData * debug_data)
{
  RCLCPP_DEBUG(
    rclcpp::get_logger("reactRTCApprovalByDecisionResult"),
    "NonOccludedCollisionStop, approval = (default: %d, occlusion: %d)", rtc_default_approved,
    rtc_occlusion_approved);
  if (!rtc_default_approved) {
    const auto stopline_idx = decision_result.collision_stopline_idx;
    planning_utils::setVelocityFromIndex(stopline_idx, 0.0, path);
    debug_data->collision_stop_wall_pose =
      planning_utils::getAheadPose(stopline_idx, baselink2front, *path);
    {
      tier4_planning_msgs::msg::StopFactor stop_factor;
      stop_factor.stop_pose = path->points.at(stopline_idx).point.pose;
      planning_utils::appendStopReason(stop_factor, stop_reason);
      velocity_factor->set(
        path->points, path->points.at(decision_result.closest_idx).point.pose,
        path->points.at(stopline_idx).point.pose, VelocityFactor::UNKNOWN);
    }
  }
  if (!rtc_occlusion_approved && planner_param.occlusion.enable) {
    const auto stopline_idx = decision_result.occlusion_stopline_idx;
    planning_utils::setVelocityFromIndex(stopline_idx, 0.0, path);
    debug_data->occlusion_stop_wall_pose =
      planning_utils::getAheadPose(stopline_idx, baselink2front, *path);
    {
      tier4_planning_msgs::msg::StopFactor stop_factor;
      stop_factor.stop_pose = path->points.at(stopline_idx).point.pose;
      planning_utils::appendStopReason(stop_factor, stop_reason);
      velocity_factor->set(
        path->points, path->points.at(decision_result.closest_idx).point.pose,
        path->points.at(stopline_idx).point.pose, VelocityFactor::UNKNOWN);
    }
  }
  return;
}

template <>
void reactRTCApprovalByDecisionResult(
  const bool rtc_default_approved, const bool rtc_occlusion_approved,
  const IntersectionModule::FirstWaitBeforeOcclusion & decision_result,
  const IntersectionModule::PlannerParam & planner_param, const double baselink2front,
  autoware_auto_planning_msgs::msg::PathWithLaneId * path, StopReason * stop_reason,
  VelocityFactorInterface * velocity_factor, DebugData * debug_data)
{
  RCLCPP_DEBUG(
    rclcpp::get_logger("reactRTCApprovalByDecisionResult"),
    "FirstWaitBeforeOcclusion, approval = (default: %d, occlusion: %d)", rtc_default_approved,
    rtc_occlusion_approved);
  if (!rtc_default_approved) {
    const auto stopline_idx = decision_result.first_stopline_idx;
    planning_utils::setVelocityFromIndex(stopline_idx, 0.0, path);
    debug_data->occlusion_first_stop_wall_pose =
      planning_utils::getAheadPose(stopline_idx, baselink2front, *path);
    {
      tier4_planning_msgs::msg::StopFactor stop_factor;
      stop_factor.stop_pose = path->points.at(stopline_idx).point.pose;
      planning_utils::appendStopReason(stop_factor, stop_reason);
      velocity_factor->set(
        path->points, path->points.at(decision_result.closest_idx).point.pose,
        path->points.at(stopline_idx).point.pose, VelocityFactor::UNKNOWN);
    }
  }
  if (!rtc_occlusion_approved && planner_param.occlusion.enable) {
    if (planner_param.occlusion.creep_during_peeking.enable) {
      const size_t occlusion_peeking_stopline = decision_result.occlusion_stopline_idx;
      const size_t closest_idx = decision_result.closest_idx;
      for (size_t i = closest_idx; i < occlusion_peeking_stopline; i++) {
        planning_utils::setVelocityFromIndex(
          i, planner_param.occlusion.creep_during_peeking.creep_velocity, path);
      }
    }
    const auto stopline_idx = decision_result.occlusion_stopline_idx;
    planning_utils::setVelocityFromIndex(stopline_idx, 0.0, path);
    debug_data->occlusion_stop_wall_pose =
      planning_utils::getAheadPose(stopline_idx, baselink2front, *path);
    {
      tier4_planning_msgs::msg::StopFactor stop_factor;
      stop_factor.stop_pose = path->points.at(stopline_idx).point.pose;
      planning_utils::appendStopReason(stop_factor, stop_reason);
      velocity_factor->set(
        path->points, path->points.at(decision_result.closest_idx).point.pose,
        path->points.at(stopline_idx).point.pose, VelocityFactor::UNKNOWN);
    }
  }
  return;
}

template <>
void reactRTCApprovalByDecisionResult(
  const bool rtc_default_approved, const bool rtc_occlusion_approved,
  const IntersectionModule::PeekingTowardOcclusion & decision_result,
  const IntersectionModule::PlannerParam & planner_param, const double baselink2front,
  autoware_auto_planning_msgs::msg::PathWithLaneId * path, StopReason * stop_reason,
  VelocityFactorInterface * velocity_factor, DebugData * debug_data)
{
  RCLCPP_DEBUG(
    rclcpp::get_logger("reactRTCApprovalByDecisionResult"),
    "PeekingTowardOcclusion, approval = (default: %d, occlusion: %d)", rtc_default_approved,
    rtc_occlusion_approved);
  // NOTE: creep_velocity should be inserted first at closest_idx if !rtc_default_approved

  if (!rtc_occlusion_approved && planner_param.occlusion.enable) {
    const size_t occlusion_peeking_stopline =
      decision_result.temporal_stop_before_attention_required
        ? decision_result.first_attention_stopline_idx
        : decision_result.occlusion_stopline_idx;
    if (planner_param.occlusion.creep_during_peeking.enable) {
      const size_t closest_idx = decision_result.closest_idx;
      for (size_t i = closest_idx; i < occlusion_peeking_stopline; i++) {
        planning_utils::setVelocityFromIndex(
          i, planner_param.occlusion.creep_during_peeking.creep_velocity, path);
      }
    }
    planning_utils::setVelocityFromIndex(occlusion_peeking_stopline, 0.0, path);
    debug_data->occlusion_stop_wall_pose =
      planning_utils::getAheadPose(occlusion_peeking_stopline, baselink2front, *path);
    debug_data->static_occlusion_with_traffic_light_timeout =
      decision_result.static_occlusion_timeout;
    {
      tier4_planning_msgs::msg::StopFactor stop_factor;
      stop_factor.stop_pose = path->points.at(occlusion_peeking_stopline).point.pose;
      planning_utils::appendStopReason(stop_factor, stop_reason);
      velocity_factor->set(
        path->points, path->points.at(decision_result.closest_idx).point.pose,
        path->points.at(occlusion_peeking_stopline).point.pose, VelocityFactor::UNKNOWN);
    }
  }
  if (!rtc_default_approved) {
    const auto stopline_idx = decision_result.collision_stopline_idx;
    planning_utils::setVelocityFromIndex(stopline_idx, 0.0, path);
    debug_data->collision_stop_wall_pose =
      planning_utils::getAheadPose(stopline_idx, baselink2front, *path);
    {
      tier4_planning_msgs::msg::StopFactor stop_factor;
      stop_factor.stop_pose = path->points.at(stopline_idx).point.pose;
      planning_utils::appendStopReason(stop_factor, stop_reason);
      velocity_factor->set(
        path->points, path->points.at(decision_result.closest_idx).point.pose,
        path->points.at(stopline_idx).point.pose, VelocityFactor::UNKNOWN);
    }
  }
  return;
}

template <>
void reactRTCApprovalByDecisionResult(
  const bool rtc_default_approved, const bool rtc_occlusion_approved,
  const IntersectionModule::OccludedCollisionStop & decision_result,
  [[maybe_unused]] const IntersectionModule::PlannerParam & planner_param,
  const double baselink2front, autoware_auto_planning_msgs::msg::PathWithLaneId * path,
  StopReason * stop_reason, VelocityFactorInterface * velocity_factor, DebugData * debug_data)
{
  RCLCPP_DEBUG(
    rclcpp::get_logger("reactRTCApprovalByDecisionResult"),
    "OccludedCollisionStop, approval = (default: %d, occlusion: %d)", rtc_default_approved,
    rtc_occlusion_approved);
  if (!rtc_default_approved) {
    const auto stopline_idx = decision_result.collision_stopline_idx;
    planning_utils::setVelocityFromIndex(stopline_idx, 0.0, path);
    debug_data->collision_stop_wall_pose =
      planning_utils::getAheadPose(stopline_idx, baselink2front, *path);
    {
      tier4_planning_msgs::msg::StopFactor stop_factor;
      stop_factor.stop_pose = path->points.at(stopline_idx).point.pose;
      planning_utils::appendStopReason(stop_factor, stop_reason);
      velocity_factor->set(
        path->points, path->points.at(decision_result.closest_idx).point.pose,
        path->points.at(stopline_idx).point.pose, VelocityFactor::UNKNOWN);
    }
  }
  if (!rtc_occlusion_approved && planner_param.occlusion.enable) {
    const auto stopline_idx = decision_result.temporal_stop_before_attention_required
                                ? decision_result.first_attention_stopline_idx
                                : decision_result.occlusion_stopline_idx;
    planning_utils::setVelocityFromIndex(stopline_idx, 0.0, path);
    debug_data->occlusion_stop_wall_pose =
      planning_utils::getAheadPose(stopline_idx, baselink2front, *path);
    debug_data->static_occlusion_with_traffic_light_timeout =
      decision_result.static_occlusion_timeout;
    {
      tier4_planning_msgs::msg::StopFactor stop_factor;
      stop_factor.stop_pose = path->points.at(stopline_idx).point.pose;
      planning_utils::appendStopReason(stop_factor, stop_reason);
      velocity_factor->set(
        path->points, path->points.at(decision_result.closest_idx).point.pose,
        path->points.at(stopline_idx).point.pose, VelocityFactor::UNKNOWN);
    }
  }
  return;
}

template <>
void reactRTCApprovalByDecisionResult(
  const bool rtc_default_approved, const bool rtc_occlusion_approved,
  const IntersectionModule::OccludedAbsenceTrafficLight & decision_result,
  [[maybe_unused]] const IntersectionModule::PlannerParam & planner_param,
  const double baselink2front, autoware_auto_planning_msgs::msg::PathWithLaneId * path,
  StopReason * stop_reason, VelocityFactorInterface * velocity_factor, DebugData * debug_data)
{
  RCLCPP_DEBUG(
    rclcpp::get_logger("reactRTCApprovalByDecisionResult"),
    "OccludedAbsenceTrafficLight, approval = (default: %d, occlusion: %d)", rtc_default_approved,
    rtc_occlusion_approved);
  if (!rtc_default_approved) {
    const auto stopline_idx = decision_result.closest_idx;
    planning_utils::setVelocityFromIndex(stopline_idx, 0.0, path);
    debug_data->collision_stop_wall_pose =
      planning_utils::getAheadPose(stopline_idx, baselink2front, *path);
    {
      tier4_planning_msgs::msg::StopFactor stop_factor;
      stop_factor.stop_pose = path->points.at(stopline_idx).point.pose;
      planning_utils::appendStopReason(stop_factor, stop_reason);
      velocity_factor->set(
        path->points, path->points.at(decision_result.closest_idx).point.pose,
        path->points.at(stopline_idx).point.pose, VelocityFactor::UNKNOWN);
    }
  }
  if (!rtc_occlusion_approved && decision_result.temporal_stop_before_attention_required) {
    const auto stopline_idx = decision_result.first_attention_area_stopline_idx;
    planning_utils::setVelocityFromIndex(stopline_idx, 0.0, path);
    debug_data->occlusion_stop_wall_pose =
      planning_utils::getAheadPose(stopline_idx, baselink2front, *path);
    {
      tier4_planning_msgs::msg::StopFactor stop_factor;
      stop_factor.stop_pose = path->points.at(stopline_idx).point.pose;
      planning_utils::appendStopReason(stop_factor, stop_reason);
      velocity_factor->set(
        path->points, path->points.at(decision_result.closest_idx).point.pose,
        path->points.at(stopline_idx).point.pose, VelocityFactor::UNKNOWN);
    }
  }
  if (!rtc_occlusion_approved && !decision_result.temporal_stop_before_attention_required) {
    const auto closest_idx = decision_result.closest_idx;
    const auto peeking_limit_line = decision_result.peeking_limit_line_idx;
    for (auto i = closest_idx; i <= peeking_limit_line; ++i) {
      planning_utils::setVelocityFromIndex(
        i, planner_param.occlusion.creep_velocity_without_traffic_light, path);
    }
    debug_data->absence_traffic_light_creep_wall =
      planning_utils::getAheadPose(closest_idx, baselink2front, *path);
  }
  return;
}

template <>
void reactRTCApprovalByDecisionResult(
  const bool rtc_default_approved, const bool rtc_occlusion_approved,
  const IntersectionModule::Safe & decision_result,
  [[maybe_unused]] const IntersectionModule::PlannerParam & planner_param,
  const double baselink2front, autoware_auto_planning_msgs::msg::PathWithLaneId * path,
  StopReason * stop_reason, VelocityFactorInterface * velocity_factor, DebugData * debug_data)
{
  RCLCPP_DEBUG(
    rclcpp::get_logger("reactRTCApprovalByDecisionResult"),
    "Safe, approval = (default: %d, occlusion: %d)", rtc_default_approved, rtc_occlusion_approved);
  if (!rtc_default_approved) {
    const auto stopline_idx = decision_result.collision_stopline_idx;
    planning_utils::setVelocityFromIndex(stopline_idx, 0.0, path);
    debug_data->collision_stop_wall_pose =
      planning_utils::getAheadPose(stopline_idx, baselink2front, *path);
    {
      tier4_planning_msgs::msg::StopFactor stop_factor;
      stop_factor.stop_pose = path->points.at(stopline_idx).point.pose;
      planning_utils::appendStopReason(stop_factor, stop_reason);
      velocity_factor->set(
        path->points, path->points.at(decision_result.closest_idx).point.pose,
        path->points.at(stopline_idx).point.pose, VelocityFactor::UNKNOWN);
    }
  }
  if (!rtc_occlusion_approved && planner_param.occlusion.enable) {
    const auto stopline_idx = decision_result.occlusion_stopline_idx;
    planning_utils::setVelocityFromIndex(stopline_idx, 0.0, path);
    debug_data->occlusion_stop_wall_pose =
      planning_utils::getAheadPose(stopline_idx, baselink2front, *path);
    {
      tier4_planning_msgs::msg::StopFactor stop_factor;
      stop_factor.stop_pose = path->points.at(stopline_idx).point.pose;
      planning_utils::appendStopReason(stop_factor, stop_reason);
      velocity_factor->set(
        path->points, path->points.at(decision_result.closest_idx).point.pose,
        path->points.at(stopline_idx).point.pose, VelocityFactor::UNKNOWN);
    }
  }
  return;
}

template <>
void reactRTCApprovalByDecisionResult(
  const bool rtc_default_approved, const bool rtc_occlusion_approved,
  const IntersectionModule::FullyPrioritized & decision_result,
  [[maybe_unused]] const IntersectionModule::PlannerParam & planner_param,
  const double baselink2front, autoware_auto_planning_msgs::msg::PathWithLaneId * path,
  StopReason * stop_reason, VelocityFactorInterface * velocity_factor, DebugData * debug_data)
{
  RCLCPP_DEBUG(
    rclcpp::get_logger("reactRTCApprovalByDecisionResult"),
    "FullyPrioritized, approval = (default: %d, occlusion: %d)", rtc_default_approved,
    rtc_occlusion_approved);
  if (!rtc_default_approved) {
    const auto stopline_idx = decision_result.collision_stopline_idx;
    planning_utils::setVelocityFromIndex(stopline_idx, 0.0, path);
    debug_data->collision_stop_wall_pose =
      planning_utils::getAheadPose(stopline_idx, baselink2front, *path);
    {
      tier4_planning_msgs::msg::StopFactor stop_factor;
      stop_factor.stop_pose = path->points.at(stopline_idx).point.pose;
      planning_utils::appendStopReason(stop_factor, stop_reason);
      velocity_factor->set(
        path->points, path->points.at(decision_result.closest_idx).point.pose,
        path->points.at(stopline_idx).point.pose, VelocityFactor::UNKNOWN);
    }
  }
  if (!rtc_occlusion_approved && planner_param.occlusion.enable) {
    const auto stopline_idx = decision_result.occlusion_stopline_idx;
    planning_utils::setVelocityFromIndex(stopline_idx, 0.0, path);
    debug_data->occlusion_stop_wall_pose =
      planning_utils::getAheadPose(stopline_idx, baselink2front, *path);
    {
      tier4_planning_msgs::msg::StopFactor stop_factor;
      stop_factor.stop_pose = path->points.at(stopline_idx).point.pose;
      planning_utils::appendStopReason(stop_factor, stop_reason);
      velocity_factor->set(
        path->points, path->points.at(decision_result.closest_idx).point.pose,
        path->points.at(stopline_idx).point.pose, VelocityFactor::UNKNOWN);
    }
  }
  return;
}

void reactRTCApproval(
  const bool rtc_default_approval, const bool rtc_occlusion_approval,
  const IntersectionModule::DecisionResult & decision_result,
  const IntersectionModule::PlannerParam & planner_param, const double baselink2front,
  autoware_auto_planning_msgs::msg::PathWithLaneId * path, StopReason * stop_reason,
  VelocityFactorInterface * velocity_factor, DebugData * debug_data)
{
  std::visit(
    VisitorSwitch{[&](const auto & decision) {
      reactRTCApprovalByDecisionResult(
        rtc_default_approval, rtc_occlusion_approval, decision, planner_param, baselink2front, path,
        stop_reason, velocity_factor, debug_data);
    }},
    decision_result);
  return;
}

static std::string formatDecisionResult(const IntersectionModule::DecisionResult & decision_result)
{
  if (std::holds_alternative<IntersectionModule::Indecisive>(decision_result)) {
    const auto indecisive = std::get<IntersectionModule::Indecisive>(decision_result);
    return "Indecisive because " + indecisive.error;
  }
  if (std::holds_alternative<IntersectionModule::Safe>(decision_result)) {
    return "Safe";
  }
  if (std::holds_alternative<IntersectionModule::StuckStop>(decision_result)) {
    return "StuckStop";
  }
  if (std::holds_alternative<IntersectionModule::YieldStuckStop>(decision_result)) {
    return "YieldStuckStop";
  }
  if (std::holds_alternative<IntersectionModule::NonOccludedCollisionStop>(decision_result)) {
    return "NonOccludedCollisionStop";
  }
  if (std::holds_alternative<IntersectionModule::FirstWaitBeforeOcclusion>(decision_result)) {
    return "FirstWaitBeforeOcclusion";
  }
  if (std::holds_alternative<IntersectionModule::PeekingTowardOcclusion>(decision_result)) {
    return "PeekingTowardOcclusion";
  }
  if (std::holds_alternative<IntersectionModule::OccludedCollisionStop>(decision_result)) {
    return "OccludedCollisionStop";
  }
  if (std::holds_alternative<IntersectionModule::OccludedAbsenceTrafficLight>(decision_result)) {
    return "OccludedAbsenceTrafficLight";
  }
  if (std::holds_alternative<IntersectionModule::FullyPrioritized>(decision_result)) {
    return "FullyPrioritized";
  }
  return "";
}

bool IntersectionModule::modifyPathVelocity(PathWithLaneId * path, StopReason * stop_reason)
{
  debug_data_ = DebugData();
  *stop_reason = planning_utils::initializeStopReason(StopReason::INTERSECTION);

  // set default RTC
  initializeRTCStatus();

  // calculate the
  const auto decision_result = modifyPathVelocityDetail(path, stop_reason);
  prev_decision_result_ = decision_result;

  const std::string decision_type =
    "intersection" + std::to_string(module_id_) + " : " + formatDecisionResult(decision_result);
  std_msgs::msg::String decision_result_msg;
  decision_result_msg.data = decision_type;
  decision_state_pub_->publish(decision_result_msg);

  prepareRTCStatus(decision_result, *path);

  const double baselink2front = planner_data_->vehicle_info_.max_longitudinal_offset_m;
  reactRTCApproval(
    activated_, occlusion_activated_, decision_result, planner_param_, baselink2front, path,
    stop_reason, &velocity_factor_, &debug_data_);

  if (!activated_ || !occlusion_activated_) {
    is_go_out_ = false;
  } else {
    is_go_out_ = true;
  }
  RCLCPP_DEBUG(logger_, "===== plan end =====");
  return true;
}

bool IntersectionModule::isGreenSolidOn(lanelet::ConstLanelet lane)
{
  using TrafficSignalElement = autoware_perception_msgs::msg::TrafficSignalElement;

  std::optional<lanelet::Id> tl_id = std::nullopt;
  for (auto && tl_reg_elem : lane.regulatoryElementsAs<lanelet::TrafficLight>()) {
    tl_id = tl_reg_elem->id();
    break;
  }
  if (!tl_id) {
    // this lane has no traffic light
    return false;
  }
  const auto tl_info_opt = planner_data_->getTrafficSignal(
    tl_id.value(), true /* traffic light module keeps last observation*/);
  if (!tl_info_opt) {
    // the info of this traffic light is not available
    return false;
  }
  const auto & tl_info = tl_info_opt.value();
  for (auto && tl_light : tl_info.signal.elements) {
    if (
      tl_light.color == TrafficSignalElement::GREEN &&
      tl_light.shape == TrafficSignalElement::CIRCLE) {
      return true;
    }
  }
  return false;
}

IntersectionModule::DecisionResult IntersectionModule::modifyPathVelocityDetail(
  PathWithLaneId * path, [[maybe_unused]] StopReason * stop_reason)
{
  const auto lanelet_map_ptr = planner_data_->route_handler_->getLaneletMapPtr();
  const auto routing_graph_ptr = planner_data_->route_handler_->getRoutingGraphPtr();
  const auto & assigned_lanelet = lanelet_map_ptr->laneletLayer.get(lane_id_);
  const std::string turn_direction = assigned_lanelet.attributeOr("turn_direction", "else");
  const double baselink2front = planner_data_->vehicle_info_.max_longitudinal_offset_m;
  const auto footprint = planner_data_->vehicle_info_.createFootprint(0.0, 0.0);
  const auto & current_pose = planner_data_->current_odometry->pose;

  // spline interpolation
  const auto interpolated_path_info_opt = util::generateInterpolatedPath(
    lane_id_, associative_ids_, *path, planner_param_.common.path_interpolation_ds, logger_);
  if (!interpolated_path_info_opt) {
    return IntersectionModule::Indecisive{"splineInterpolate failed"};
  }
  const auto & interpolated_path_info = interpolated_path_info_opt.value();
  if (!interpolated_path_info.lane_id_interval) {
    return IntersectionModule::Indecisive{
      "Path has no interval on intersection lane " + std::to_string(lane_id_)};
  }

  // cache intersection lane information because it is invariant
  const auto lanelets_on_path =
    planning_utils::getLaneletsOnPath(*path, lanelet_map_ptr, current_pose);
  if (!intersection_lanelets_) {
    intersection_lanelets_ =
      getObjectiveLanelets(lanelet_map_ptr, routing_graph_ptr, assigned_lanelet, lanelets_on_path);
  }
  auto & intersection_lanelets = intersection_lanelets_.value();

  // at the very first time of regisTration of this module, the path may not be conflicting with the
  // attention area, so update() is called to update the internal data as well as traffic light info
  const auto traffic_prioritized_level = getTrafficPrioritizedLevel(assigned_lanelet);
  const bool is_prioritized =
    traffic_prioritized_level == TrafficPrioritizedLevel::FULLY_PRIORITIZED;
  intersection_lanelets.update(
    is_prioritized, interpolated_path_info, footprint, baselink2front, routing_graph_ptr);

  // this is abnormal
  const auto & conflicting_lanelets = intersection_lanelets.conflicting();
  const auto & first_conflicting_area_opt = intersection_lanelets.first_conflicting_area();
  const auto & first_conflicting_lane_opt = intersection_lanelets.first_conflicting_lane();
  if (conflicting_lanelets.empty() || !first_conflicting_area_opt || !first_conflicting_lane_opt) {
    return IntersectionModule::Indecisive{"conflicting area is empty"};
  }
  const auto & first_conflicting_lane = first_conflicting_lane_opt.value();
  const auto & first_conflicting_area = first_conflicting_area_opt.value();
  const auto & second_attention_area_opt = intersection_lanelets.second_attention_area();

  // generate all stop line candidates
  // see the doc for struct IntersectionStopLines
  /// even if the attention area is null, stuck vehicle stop line needs to be generated from
  /// conflicting lanes
  const auto & dummy_first_attention_lane = intersection_lanelets.first_attention_lane()
                                              ? intersection_lanelets.first_attention_lane().value()
                                              : first_conflicting_lane;

  const auto intersection_stoplines_opt = generateIntersectionStopLines(
    assigned_lanelet, first_conflicting_area, dummy_first_attention_lane, second_attention_area_opt,
    interpolated_path_info, path);
  if (!intersection_stoplines_opt) {
    return IntersectionModule::Indecisive{"failed to generate intersection_stoplines"};
  }
  const auto & intersection_stoplines = intersection_stoplines_opt.value();
  const auto closest_idx = intersection_stoplines.closest_idx;
  const auto stuck_stopline_idx_opt = intersection_stoplines.stuck_stopline;
  const auto default_stopline_idx_opt = intersection_stoplines.default_stopline;
  const auto first_attention_stopline_idx_opt = intersection_stoplines.first_attention_stopline;
  const auto occlusion_peeking_stopline_idx_opt = intersection_stoplines.occlusion_peeking_stopline;
  const auto default_pass_judge_line_idx = intersection_stoplines.first_pass_judge_line;
  const auto occlusion_wo_tl_pass_judge_line_idx =
    intersection_stoplines.occlusion_wo_tl_pass_judge_line;

  // see the doc for struct PathLanelets
  const auto & first_attention_area_opt = intersection_lanelets.first_attention_area();
  const auto & conflicting_area = intersection_lanelets.conflicting_area();
  const auto path_lanelets_opt = generatePathLanelets(
    lanelets_on_path, interpolated_path_info, first_conflicting_area, conflicting_area,
    first_attention_area_opt, intersection_lanelets.attention_area(), closest_idx);
  if (!path_lanelets_opt.has_value()) {
    return IntersectionModule::Indecisive{"failed to generate PathLanelets"};
  }
  const auto & path_lanelets = path_lanelets_opt.value();

  // utility functions
  auto fromEgoDist = [&](const size_t index) {
    return motion_utils::calcSignedArcLength(path->points, closest_idx, index);
  };
  auto stoppedForDuration =
    [&](const size_t pos, const double duration, StateMachine & state_machine) {
      const double dist_stopline = fromEgoDist(pos);
      const bool approached_dist_stopline =
        (std::fabs(dist_stopline) < planner_param_.common.stopline_overshoot_margin);
      const bool over_stopline = (dist_stopline < 0.0);
      const bool is_stopped_duration = planner_data_->isVehicleStopped(duration);
      if (over_stopline) {
        state_machine.setState(StateMachine::State::GO);
      } else if (is_stopped_duration && approached_dist_stopline) {
        state_machine.setState(StateMachine::State::GO);
      }
      return state_machine.getState() == StateMachine::State::GO;
    };
  auto stoppedAtPosition = [&](const size_t pos, const double duration) {
    const double dist_stopline = fromEgoDist(pos);
    const bool approached_dist_stopline =
      (std::fabs(dist_stopline) < planner_param_.common.stopline_overshoot_margin);
    const bool over_stopline = (dist_stopline < -planner_param_.common.stopline_overshoot_margin);
    const bool is_stopped = planner_data_->isVehicleStopped(duration);
    if (over_stopline) {
      return true;
    } else if (is_stopped && approached_dist_stopline) {
      return true;
    }
    return false;
  };

  // stuck vehicle detection is viable even if attention area is empty
  // so this needs to be checked before attention area validation
  const bool stuck_detected = checkStuckVehicleInIntersection(path_lanelets, &debug_data_);
  const bool is_first_conflicting_lane_private =
    (std::string(first_conflicting_lane.attributeOr("location", "else")).compare("private") == 0);
  if (stuck_detected) {
    if (
      is_first_conflicting_lane_private &&
      planner_param_.stuck_vehicle.disable_against_private_lane) {
      // do nothing
    } else {
      std::optional<size_t> stopline_idx = std::nullopt;
      if (stuck_stopline_idx_opt) {
        const bool is_over_stuck_stopline = fromEgoDist(stuck_stopline_idx_opt.value()) <
                                            -planner_param_.common.stopline_overshoot_margin;
        if (!is_over_stuck_stopline) {
          stopline_idx = stuck_stopline_idx_opt.value();
        }
      }
      if (!stopline_idx) {
        if (default_stopline_idx_opt && fromEgoDist(default_stopline_idx_opt.value()) >= 0.0) {
          stopline_idx = default_stopline_idx_opt.value();
        } else if (
          first_attention_stopline_idx_opt &&
          fromEgoDist(first_attention_stopline_idx_opt.value()) >= 0.0) {
          stopline_idx = closest_idx;
        }
      }
      if (stopline_idx) {
        return IntersectionModule::StuckStop{
          closest_idx, stopline_idx.value(), occlusion_peeking_stopline_idx_opt};
      }
    }
  }

  // if attention area is empty, collision/occlusion detection is impossible
  if (!first_attention_area_opt) {
    return IntersectionModule::Indecisive{"attention area is empty"};
  }
  const auto first_attention_area = first_attention_area_opt.value();

  // if attention area is not null but default stop line is not available, ego/backward-path has
  // already passed the stop line
  if (!default_stopline_idx_opt) {
    return IntersectionModule::Indecisive{"default stop line is null"};
  }
  // occlusion stop line is generated from the intersection of ego footprint along the path with the
  // attention area, so if this is null, eog has already passed the intersection
  if (!first_attention_stopline_idx_opt || !occlusion_peeking_stopline_idx_opt) {
    return IntersectionModule::Indecisive{"occlusion stop line is null"};
  }
  const auto default_stopline_idx = default_stopline_idx_opt.value();
  const bool is_over_default_stopline =
    util::isOverTargetIndex(*path, closest_idx, current_pose, default_stopline_idx);
  const auto collision_stopline_idx = is_over_default_stopline ? closest_idx : default_stopline_idx;
  const auto first_attention_stopline_idx = first_attention_stopline_idx_opt.value();
  const auto occlusion_stopline_idx = occlusion_peeking_stopline_idx_opt.value();

  const auto & adjacent_lanelets = intersection_lanelets.adjacent();
  const auto & occlusion_attention_lanelets = intersection_lanelets.occlusion_attention();
  const auto & occlusion_attention_area = intersection_lanelets.occlusion_attention_area();
  debug_data_.attention_area = intersection_lanelets.attention_area();
  debug_data_.occlusion_attention_area = occlusion_attention_area;
  debug_data_.adjacent_area = intersection_lanelets.adjacent_area();
  debug_data_.first_attention_area = intersection_lanelets.first_attention_area();
  debug_data_.second_attention_area = intersection_lanelets.second_attention_area();

  // check occlusion on detection lane
  if (!occlusion_attention_divisions_) {
    occlusion_attention_divisions_ = generateDetectionLaneDivisions(
      occlusion_attention_lanelets, routing_graph_ptr,
      planner_data_->occupancy_grid->info.resolution);
  }
  const auto & occlusion_attention_divisions = occlusion_attention_divisions_.value();

  // get intersection area
  const auto intersection_area = util::getIntersectionArea(assigned_lanelet, lanelet_map_ptr);
  // filter objects
  auto target_objects = generateTargetObjects(intersection_lanelets, intersection_area);

  const bool yield_stuck_detected = checkYieldStuckVehicleInIntersection(
    target_objects, interpolated_path_info, intersection_lanelets.attention_non_preceding(),
    &debug_data_);
  if (yield_stuck_detected) {
    std::optional<size_t> stopline_idx = std::nullopt;
    const bool is_before_default_stopline = fromEgoDist(default_stopline_idx) >= 0.0;
    const bool is_before_first_attention_stopline =
      fromEgoDist(first_attention_stopline_idx) >= 0.0;
    if (stuck_stopline_idx_opt) {
      const bool is_over_stuck_stopline = fromEgoDist(stuck_stopline_idx_opt.value()) <
                                          -planner_param_.common.stopline_overshoot_margin;
      if (!is_over_stuck_stopline) {
        stopline_idx = stuck_stopline_idx_opt.value();
      }
    }
    if (!stopline_idx) {
      if (is_before_default_stopline) {
        stopline_idx = default_stopline_idx;
      } else if (is_before_first_attention_stopline) {
        stopline_idx = closest_idx;
      }
    }
    if (stopline_idx) {
      return IntersectionModule::YieldStuckStop{closest_idx, stopline_idx.value()};
    }
  }

  const bool is_amber_or_red =
    (traffic_prioritized_level == TrafficPrioritizedLevel::PARTIALLY_PRIORITIZED) ||
    (traffic_prioritized_level == TrafficPrioritizedLevel::FULLY_PRIORITIZED);
  auto occlusion_status =
    (enable_occlusion_detection_ && !occlusion_attention_lanelets.empty() && !is_amber_or_red)
      ? getOcclusionStatus(
          occlusion_attention_area, adjacent_lanelets, first_attention_area, interpolated_path_info,
          occlusion_attention_divisions, target_objects)
      : OcclusionType::NOT_OCCLUDED;
  occlusion_stop_state_machine_.setStateWithMarginTime(
    occlusion_status == OcclusionType::NOT_OCCLUDED ? StateMachine::State::GO : StateMachine::STOP,
    logger_.get_child("occlusion_stop"), *clock_);
  const bool is_occlusion_cleared_with_margin =
    (occlusion_stop_state_machine_.getState() == StateMachine::State::GO);
  // distinguish if ego detected occlusion or RTC detects occlusion
  const bool ext_occlusion_requested = (is_occlusion_cleared_with_margin && !occlusion_activated_);
  if (ext_occlusion_requested) {
    occlusion_status = OcclusionType::RTC_OCCLUDED;
  }
  const bool is_occlusion_state = (!is_occlusion_cleared_with_margin || ext_occlusion_requested);
  if (is_occlusion_state && occlusion_status == OcclusionType::NOT_OCCLUDED) {
    occlusion_status = prev_occlusion_status_;
  } else {
    prev_occlusion_status_ = occlusion_status;
  }

  // TODO(Mamoru Sobue): this part needs more formal handling
  const size_t pass_judge_line_idx = [=]() {
    if (enable_occlusion_detection_) {
      // if occlusion detection is enabled, pass_judge position is beyond the boundary of first
      // attention area
      if (has_traffic_light_) {
        return occlusion_stopline_idx;
      } else if (is_occlusion_state) {
        // if there is no traffic light and occlusion is detected, pass_judge position is beyond
        // the boundary of first attention area
        return occlusion_wo_tl_pass_judge_line_idx;
      } else {
        // if there is no traffic light and occlusion is not detected, pass_judge position is
        // default
        return default_pass_judge_line_idx;
      }
    }
    return default_pass_judge_line_idx;
  }();
  debug_data_.pass_judge_wall_pose =
    planning_utils::getAheadPose(pass_judge_line_idx, baselink2front, *path);
  const bool is_over_pass_judge_line =
    util::isOverTargetIndex(*path, closest_idx, current_pose, pass_judge_line_idx);
  const double vel_norm = std::hypot(
    planner_data_->current_velocity->twist.linear.x,
    planner_data_->current_velocity->twist.linear.y);
  const bool keep_detection =
    (vel_norm < planner_param_.collision_detection.keep_detection_velocity_threshold);
  const bool was_safe = std::holds_alternative<IntersectionModule::Safe>(prev_decision_result_);
  // if ego is over the pass judge line and not stopped
  if (is_over_default_stopline && !is_over_pass_judge_line && keep_detection) {
    RCLCPP_DEBUG(logger_, "is_over_default_stopline && !is_over_pass_judge_line && keep_detection");
    // do nothing
  } else if (
    (was_safe && is_over_default_stopline && is_over_pass_judge_line && is_go_out_) ||
    is_permanent_go_) {
    // is_go_out_: previous RTC approval
    // activated_: current RTC approval
    is_permanent_go_ = true;
    return IntersectionModule::Indecisive{"over the pass judge line. no plan needed"};
  }

  // If there are any vehicles on the attention area when ego entered the intersection on green
  // light, do pseudo collision detection because the vehicles are very slow and no collisions may
  // be detected. check if ego vehicle entered assigned lanelet
  const bool is_green_solid_on = isGreenSolidOn(assigned_lanelet);
  if (is_green_solid_on) {
    if (!initial_green_light_observed_time_) {
      const auto assigned_lane_begin_point = assigned_lanelet.centerline().front();
      const bool approached_assigned_lane =
        motion_utils::calcSignedArcLength(
          path->points, closest_idx,
          tier4_autoware_utils::createPoint(
            assigned_lane_begin_point.x(), assigned_lane_begin_point.y(),
            assigned_lane_begin_point.z())) <
        planner_param_.collision_detection.yield_on_green_traffic_light
          .distance_to_assigned_lanelet_start;
      if (approached_assigned_lane) {
        initial_green_light_observed_time_ = clock_->now();
      }
    }
    if (initial_green_light_observed_time_) {
      const auto now = clock_->now();
      const bool exist_close_vehicles = std::any_of(
        target_objects.all_attention_objects.begin(), target_objects.all_attention_objects.end(),
        [&](const auto & object) {
          return object.dist_to_stopline.has_value() &&
                 object.dist_to_stopline.value() <
                   planner_param_.collision_detection.yield_on_green_traffic_light
                     .object_dist_to_stopline;
        });
      if (
        exist_close_vehicles &&
        rclcpp::Duration((now - initial_green_light_observed_time_.value())).seconds() <
          planner_param_.collision_detection.yield_on_green_traffic_light.duration) {
        return IntersectionModule::NonOccludedCollisionStop{
          closest_idx, collision_stopline_idx, occlusion_stopline_idx};
      }
    }
  }

  // calculate dynamic collision around attention area
  const double time_to_restart =
    (is_go_out_ || is_prioritized)
      ? 0.0
      : (planner_param_.collision_detection.collision_detection_hold_time -
         collision_state_machine_.getDuration());

  const bool has_collision = checkCollision(
    *path, &target_objects, path_lanelets, closest_idx,
    std::min<size_t>(occlusion_stopline_idx, path->points.size() - 1), time_to_restart,
    traffic_prioritized_level);
  collision_state_machine_.setStateWithMarginTime(
    has_collision ? StateMachine::State::STOP : StateMachine::State::GO,
    logger_.get_child("collision state_machine"), *clock_);
  const bool has_collision_with_margin =
    collision_state_machine_.getState() == StateMachine::State::STOP;

  if (is_prioritized) {
    return FullyPrioritized{
      has_collision_with_margin, closest_idx, collision_stopline_idx, occlusion_stopline_idx};
  }

  // Safe
  if (!is_occlusion_state && !has_collision_with_margin) {
    return IntersectionModule::Safe{closest_idx, collision_stopline_idx, occlusion_stopline_idx};
  }
  // Only collision
  if (!is_occlusion_state && has_collision_with_margin) {
    return IntersectionModule::NonOccludedCollisionStop{
      closest_idx, collision_stopline_idx, occlusion_stopline_idx};
  }
  // Occluded
  // occlusion_status is assured to be not NOT_OCCLUDED
  const bool stopped_at_default_line = stoppedForDuration(
    default_stopline_idx, planner_param_.occlusion.temporal_stop_time_before_peeking,
    before_creep_state_machine_);
  if (stopped_at_default_line) {
    // if specified the parameter occlusion.temporal_stop_before_attention_area OR
    // has_no_traffic_light_, ego will temporarily stop before entering attention area
    const bool temporal_stop_before_attention_required =
      (planner_param_.occlusion.temporal_stop_before_attention_area || !has_traffic_light_)
        ? !stoppedForDuration(
            first_attention_stopline_idx,
            planner_param_.occlusion.temporal_stop_time_before_peeking,
            temporal_stop_before_attention_state_machine_)
        : false;
    if (!has_traffic_light_) {
      if (fromEgoDist(occlusion_wo_tl_pass_judge_line_idx) < 0) {
        return IntersectionModule::Indecisive{
          "already passed maximum peeking line in the absence of traffic light"};
      }
      return IntersectionModule::OccludedAbsenceTrafficLight{
        is_occlusion_cleared_with_margin,
        has_collision_with_margin,
        temporal_stop_before_attention_required,
        closest_idx,
        first_attention_stopline_idx,
        occlusion_wo_tl_pass_judge_line_idx};
    }
    // following remaining block is "has_traffic_light_"
    // if ego is stuck by static occlusion in the presence of traffic light, start timeout count
    const bool is_static_occlusion = occlusion_status == OcclusionType::STATICALLY_OCCLUDED;
    const bool is_stuck_by_static_occlusion =
      stoppedAtPosition(
        occlusion_stopline_idx, planner_param_.occlusion.temporal_stop_time_before_peeking) &&
      is_static_occlusion;
    if (has_collision_with_margin) {
      // if collision is detected, timeout is reset
      static_occlusion_timeout_state_machine_.setState(StateMachine::State::STOP);
    } else if (is_stuck_by_static_occlusion) {
      static_occlusion_timeout_state_machine_.setStateWithMarginTime(
        StateMachine::State::GO, logger_.get_child("static_occlusion"), *clock_);
    }
    const bool release_static_occlusion_stuck =
      (static_occlusion_timeout_state_machine_.getState() == StateMachine::State::GO);
    if (!has_collision_with_margin && release_static_occlusion_stuck) {
      return IntersectionModule::Safe{closest_idx, collision_stopline_idx, occlusion_stopline_idx};
    }
    // occlusion_status is either STATICALLY_OCCLUDED or DYNAMICALLY_OCCLUDED
    const double max_timeout =
      planner_param_.occlusion.static_occlusion_with_traffic_light_timeout +
      planner_param_.occlusion.occlusion_detection_hold_time;
    const std::optional<double> static_occlusion_timeout =
      is_stuck_by_static_occlusion
        ? std::make_optional<double>(
            max_timeout - static_occlusion_timeout_state_machine_.getDuration() -
            occlusion_stop_state_machine_.getDuration())
        : (is_static_occlusion ? std::make_optional<double>(max_timeout) : std::nullopt);
    if (has_collision_with_margin) {
      return IntersectionModule::OccludedCollisionStop{
        is_occlusion_cleared_with_margin,
        temporal_stop_before_attention_required,
        closest_idx,
        collision_stopline_idx,
        first_attention_stopline_idx,
        occlusion_stopline_idx,
        static_occlusion_timeout};
    } else {
      return IntersectionModule::PeekingTowardOcclusion{
        is_occlusion_cleared_with_margin,
        temporal_stop_before_attention_required,
        closest_idx,
        collision_stopline_idx,
        first_attention_stopline_idx,
        occlusion_stopline_idx,
        static_occlusion_timeout};
    }
  } else {
    const auto occlusion_stopline =
      (planner_param_.occlusion.temporal_stop_before_attention_area || !has_traffic_light_)
        ? first_attention_stopline_idx
        : occlusion_stopline_idx;
    return IntersectionModule::FirstWaitBeforeOcclusion{
      is_occlusion_cleared_with_margin, closest_idx, default_stopline_idx, occlusion_stopline};
  }
}

TrafficPrioritizedLevel IntersectionModule::getTrafficPrioritizedLevel(lanelet::ConstLanelet lane)
{
  using TrafficSignalElement = autoware_perception_msgs::msg::TrafficSignalElement;

  std::optional<lanelet::Id> tl_id = std::nullopt;
  for (auto && tl_reg_elem : lane.regulatoryElementsAs<lanelet::TrafficLight>()) {
    tl_id = tl_reg_elem->id();
    break;
  }
  if (!tl_id) {
    // this lane has no traffic light
    return TrafficPrioritizedLevel::NOT_PRIORITIZED;
  }
  const auto tl_info_opt = planner_data_->getTrafficSignal(
    tl_id.value(), true /* traffic light module keeps last observation*/);
  if (!tl_info_opt) {
    return TrafficPrioritizedLevel::NOT_PRIORITIZED;
  }
  const auto & tl_info = tl_info_opt.value();
  bool has_amber_signal{false};
  for (auto && tl_light : tl_info.signal.elements) {
    if (tl_light.color == TrafficSignalElement::AMBER) {
      has_amber_signal = true;
    }
    if (tl_light.color == TrafficSignalElement::RED) {
      // NOTE: Return here since the red signal has the highest priority.
      return TrafficPrioritizedLevel::FULLY_PRIORITIZED;
    }
  }
  if (has_amber_signal) {
    return TrafficPrioritizedLevel::PARTIALLY_PRIORITIZED;
  }
  return TrafficPrioritizedLevel::NOT_PRIORITIZED;
}

static std::vector<lanelet::CompoundPolygon3d> getPolygon3dFromLanelets(
  const lanelet::ConstLanelets & ll_vec)
{
  std::vector<lanelet::CompoundPolygon3d> polys;
  for (auto && ll : ll_vec) {
    polys.push_back(ll.polygon3d());
  }
  return polys;
}

IntersectionLanelets IntersectionModule::getObjectiveLanelets(
  lanelet::LaneletMapConstPtr lanelet_map_ptr, lanelet::routing::RoutingGraphPtr routing_graph_ptr,
  const lanelet::ConstLanelet assigned_lanelet, const lanelet::ConstLanelets & lanelets_on_path)
{
  const double detection_area_length = planner_param_.common.attention_area_length;
  const double occlusion_detection_area_length =
    planner_param_.occlusion.occlusion_attention_area_length;
  const bool consider_wrong_direction_vehicle =
    planner_param_.collision_detection.consider_wrong_direction_vehicle;

  // retrieve a stopline associated with a traffic light
  bool has_traffic_light = false;
  if (const auto tl_reg_elems = assigned_lanelet.regulatoryElementsAs<lanelet::TrafficLight>();
      tl_reg_elems.size() != 0) {
    const auto tl_reg_elem = tl_reg_elems.front();
    const auto stopline_opt = tl_reg_elem->stopLine();
    if (!!stopline_opt) has_traffic_light = true;
  }

  // for low priority lane
  // If ego_lane has right of way (i.e. is high priority),
  // ignore yieldLanelets (i.e. low priority lanes)
  lanelet::ConstLanelets yield_lanelets{};
  const auto right_of_ways = assigned_lanelet.regulatoryElementsAs<lanelet::RightOfWay>();
  for (const auto & right_of_way : right_of_ways) {
    if (lanelet::utils::contains(right_of_way->rightOfWayLanelets(), assigned_lanelet)) {
      for (const auto & yield_lanelet : right_of_way->yieldLanelets()) {
        yield_lanelets.push_back(yield_lanelet);
        for (const auto & previous_lanelet : routing_graph_ptr->previous(yield_lanelet)) {
          yield_lanelets.push_back(previous_lanelet);
        }
      }
    }
  }

  // get all following lanes of previous lane
  lanelet::ConstLanelets ego_lanelets = lanelets_on_path;
  for (const auto & previous_lanelet : routing_graph_ptr->previous(assigned_lanelet)) {
    ego_lanelets.push_back(previous_lanelet);
    for (const auto & following_lanelet : routing_graph_ptr->following(previous_lanelet)) {
      if (lanelet::utils::contains(ego_lanelets, following_lanelet)) {
        continue;
      }
      ego_lanelets.push_back(following_lanelet);
    }
  }

  // get conflicting lanes on assigned lanelet
  const auto & conflicting_lanelets =
    lanelet::utils::getConflictingLanelets(routing_graph_ptr, assigned_lanelet);
  std::vector<lanelet::ConstLanelet> adjacent_followings;

  for (const auto & conflicting_lanelet : conflicting_lanelets) {
    for (const auto & following_lanelet : routing_graph_ptr->following(conflicting_lanelet)) {
      adjacent_followings.push_back(following_lanelet);
    }
    for (const auto & following_lanelet : routing_graph_ptr->previous(conflicting_lanelet)) {
      adjacent_followings.push_back(following_lanelet);
    }
  }

  // final objective lanelets
  lanelet::ConstLanelets detection_lanelets;
  lanelet::ConstLanelets conflicting_ex_ego_lanelets;
  // conflicting lanes is necessary to get stopline for stuck vehicle
  for (auto && conflicting_lanelet : conflicting_lanelets) {
    if (!lanelet::utils::contains(ego_lanelets, conflicting_lanelet))
      conflicting_ex_ego_lanelets.push_back(conflicting_lanelet);
  }

  // exclude yield lanelets and ego lanelets from detection_lanelets
  if (turn_direction_ == std::string("straight") && has_traffic_light) {
    // if assigned lanelet is "straight" with traffic light, detection area is not necessary
  } else {
    if (consider_wrong_direction_vehicle) {
      for (const auto & conflicting_lanelet : conflicting_lanelets) {
        if (lanelet::utils::contains(yield_lanelets, conflicting_lanelet)) {
          continue;
        }
        detection_lanelets.push_back(conflicting_lanelet);
      }
      for (const auto & adjacent_following : adjacent_followings) {
        detection_lanelets.push_back(adjacent_following);
      }
    } else {
      // otherwise we need to know the priority from RightOfWay
      for (const auto & conflicting_lanelet : conflicting_lanelets) {
        if (
          lanelet::utils::contains(yield_lanelets, conflicting_lanelet) ||
          lanelet::utils::contains(ego_lanelets, conflicting_lanelet)) {
          continue;
        }
        detection_lanelets.push_back(conflicting_lanelet);
      }
    }
  }

  // get possible lanelet path that reaches conflicting_lane longer than given length
  lanelet::ConstLanelets detection_and_preceding_lanelets;
  {
    const double length = detection_area_length;
    std::set<lanelet::Id> detection_ids;
    for (const auto & ll : detection_lanelets) {
      // Preceding lanes does not include detection_lane so add them at the end
      const auto & inserted = detection_ids.insert(ll.id());
      if (inserted.second) detection_and_preceding_lanelets.push_back(ll);
      // get preceding lanelets without ego_lanelets
      // to prevent the detection area from including the ego lanes and its' preceding lanes.
      const auto lanelet_sequences = lanelet::utils::query::getPrecedingLaneletSequences(
        routing_graph_ptr, ll, length, ego_lanelets);
      for (const auto & ls : lanelet_sequences) {
        for (const auto & l : ls) {
          const auto & inserted = detection_ids.insert(l.id());
          if (inserted.second) detection_and_preceding_lanelets.push_back(l);
        }
      }
    }
  }

  lanelet::ConstLanelets occlusion_detection_and_preceding_lanelets;
  {
    const double length = occlusion_detection_area_length;
    std::set<lanelet::Id> detection_ids;
    for (const auto & ll : detection_lanelets) {
      // Preceding lanes does not include detection_lane so add them at the end
      const auto & inserted = detection_ids.insert(ll.id());
      if (inserted.second) occlusion_detection_and_preceding_lanelets.push_back(ll);
      // get preceding lanelets without ego_lanelets
      // to prevent the detection area from including the ego lanes and its' preceding lanes.
      const auto lanelet_sequences = lanelet::utils::query::getPrecedingLaneletSequences(
        routing_graph_ptr, ll, length, ego_lanelets);
      for (const auto & ls : lanelet_sequences) {
        for (const auto & l : ls) {
          const auto & inserted = detection_ids.insert(l.id());
          if (inserted.second) occlusion_detection_and_preceding_lanelets.push_back(l);
        }
      }
    }
  }
  lanelet::ConstLanelets occlusion_detection_and_preceding_lanelets_wo_turn_direction;
  for (const auto & ll : occlusion_detection_and_preceding_lanelets) {
    const std::string turn_direction = ll.attributeOr("turn_direction", "else");
    if (turn_direction == "left" || turn_direction == "right") {
      continue;
    }
    occlusion_detection_and_preceding_lanelets_wo_turn_direction.push_back(ll);
  }

  auto [attention_lanelets, original_attention_lanelet_sequences] =
    util::mergeLaneletsByTopologicalSort(detection_and_preceding_lanelets, routing_graph_ptr);

  IntersectionLanelets result;
  result.attention_ = std::move(attention_lanelets);
  for (const auto & original_attention_lanelet_seq : original_attention_lanelet_sequences) {
    // NOTE: in mergeLaneletsByTopologicalSort(), sub_ids are empty checked, so it is ensured that
    // back() exists.
    std::optional<lanelet::ConstLineString3d> stopline{std::nullopt};
    for (auto it = original_attention_lanelet_seq.rbegin();
         it != original_attention_lanelet_seq.rend(); ++it) {
      const auto traffic_lights = it->regulatoryElementsAs<lanelet::TrafficLight>();
      for (const auto & traffic_light : traffic_lights) {
        const auto stopline_opt = traffic_light->stopLine();
        if (!stopline_opt) continue;
        stopline = stopline_opt.get();
        break;
      }
      if (stopline) break;
    }
    result.attention_stoplines_.push_back(stopline);
  }
  result.attention_non_preceding_ = std::move(detection_lanelets);
  for (unsigned i = 0; i < result.attention_non_preceding_.size(); ++i) {
    std::optional<lanelet::ConstLineString3d> stopline = std::nullopt;
    const auto & ll = result.attention_non_preceding_.at(i);
    const auto traffic_lights = ll.regulatoryElementsAs<lanelet::TrafficLight>();
    for (const auto & traffic_light : traffic_lights) {
      const auto stopline_opt = traffic_light->stopLine();
      if (!stopline_opt) continue;
      stopline = stopline_opt.get();
    }
    result.attention_non_preceding_stoplines_.push_back(stopline);
  }
  result.conflicting_ = std::move(conflicting_ex_ego_lanelets);
  result.adjacent_ = planning_utils::getConstLaneletsFromIds(lanelet_map_ptr, associative_ids_);
  // NOTE: occlusion_attention is not inverted here
  // TODO(Mamoru Sobue): apply mergeLaneletsByTopologicalSort for occlusion lanelets as well and
  // then trim part of them based on curvature threshold
  result.occlusion_attention_ =
    std::move(occlusion_detection_and_preceding_lanelets_wo_turn_direction);

  // NOTE: to properly update(), each element in conflicting_/conflicting_area_,
  // attention_non_preceding_/attention_non_preceding_area_ need to be matched
  result.attention_area_ = getPolygon3dFromLanelets(result.attention_);
  result.attention_non_preceding_area_ = getPolygon3dFromLanelets(result.attention_non_preceding_);
  result.conflicting_area_ = getPolygon3dFromLanelets(result.conflicting_);
  result.adjacent_area_ = getPolygon3dFromLanelets(result.adjacent_);
  result.occlusion_attention_area_ = getPolygon3dFromLanelets(result.occlusion_attention_);
  return result;
}

std::optional<IntersectionStopLines> IntersectionModule::generateIntersectionStopLines(
  lanelet::ConstLanelet assigned_lanelet, const lanelet::CompoundPolygon3d & first_conflicting_area,
  const lanelet::ConstLanelet & first_attention_lane,
  const std::optional<lanelet::CompoundPolygon3d> & second_attention_area_opt,
  const util::InterpolatedPathInfo & interpolated_path_info,
  autoware_auto_planning_msgs::msg::PathWithLaneId * original_path)
{
  const bool use_stuck_stopline = planner_param_.stuck_vehicle.use_stuck_stopline;
  const double stopline_margin = planner_param_.common.default_stopline_margin;
  const double max_accel = planner_param_.common.max_accel;
  const double max_jerk = planner_param_.common.max_jerk;
  const double delay_response_time = planner_param_.common.delay_response_time;
  const double peeking_offset = planner_param_.occlusion.peeking_offset;

  const auto first_attention_area = first_attention_lane.polygon3d();
  const auto first_attention_lane_centerline = first_attention_lane.centerline2d();
  const auto & path_ip = interpolated_path_info.path;
  const double ds = interpolated_path_info.ds;
  const auto & lane_interval_ip = interpolated_path_info.lane_id_interval.value();
  const double baselink2front = planner_data_->vehicle_info_.max_longitudinal_offset_m;

  const int stopline_margin_idx_dist = std::ceil(stopline_margin / ds);
  const int base2front_idx_dist =
    std::ceil(planner_data_->vehicle_info_.max_longitudinal_offset_m / ds);

  // find the index of the first point whose vehicle footprint on it intersects with attention_area
  const auto local_footprint = planner_data_->vehicle_info_.createFootprint(0.0, 0.0);
  const std::optional<size_t> first_footprint_inside_1st_attention_ip_opt =
    getFirstPointInsidePolygonByFootprint(
      first_attention_area, interpolated_path_info, local_footprint, baselink2front);
  if (!first_footprint_inside_1st_attention_ip_opt) {
    return std::nullopt;
  }
  const auto first_footprint_inside_1st_attention_ip =
    first_footprint_inside_1st_attention_ip_opt.value();

  std::optional<size_t> first_footprint_attention_centerline_ip_opt = std::nullopt;
  for (auto i = std::get<0>(lane_interval_ip); i < std::get<1>(lane_interval_ip); ++i) {
    const auto & base_pose = path_ip.points.at(i).point.pose;
    const auto path_footprint = tier4_autoware_utils::transformVector(
      local_footprint, tier4_autoware_utils::pose2transform(base_pose));
    if (bg::intersects(path_footprint, first_attention_lane_centerline.basicLineString())) {
      // NOTE: maybe consideration of braking dist is necessary
      first_footprint_attention_centerline_ip_opt = i;
      break;
    }
  }
  if (!first_footprint_attention_centerline_ip_opt) {
    return std::nullopt;
  }
  const size_t first_footprint_attention_centerline_ip =
    first_footprint_attention_centerline_ip_opt.value();

  // (1) default stop line position on interpolated path
  bool default_stopline_valid = true;
  int stop_idx_ip_int = -1;
  if (const auto map_stop_idx_ip =
        getStopLineIndexFromMap(interpolated_path_info, assigned_lanelet);
      map_stop_idx_ip) {
    stop_idx_ip_int = static_cast<int>(map_stop_idx_ip.value()) - base2front_idx_dist;
  }
  if (stop_idx_ip_int < 0) {
    stop_idx_ip_int = first_footprint_inside_1st_attention_ip - stopline_margin_idx_dist;
  }
  if (stop_idx_ip_int < 0) {
    default_stopline_valid = false;
  }
  const auto default_stopline_ip = stop_idx_ip_int >= 0 ? static_cast<size_t>(stop_idx_ip_int) : 0;

  // (2) ego front stop line position on interpolated path
  const geometry_msgs::msg::Pose & current_pose = planner_data_->current_odometry->pose;
  const auto closest_idx_ip = motion_utils::findFirstNearestIndexWithSoftConstraints(
    path_ip.points, current_pose, planner_data_->ego_nearest_dist_threshold,
    planner_data_->ego_nearest_yaw_threshold);

  // (3) occlusion peeking stop line position on interpolated path
  int occlusion_peeking_line_ip_int = static_cast<int>(default_stopline_ip);
  bool occlusion_peeking_line_valid = true;
  // NOTE: if footprints[0] is already inside the attention area, invalid
  {
    const auto & base_pose0 = path_ip.points.at(default_stopline_ip).point.pose;
    const auto path_footprint0 = tier4_autoware_utils::transformVector(
      local_footprint, tier4_autoware_utils::pose2transform(base_pose0));
    if (bg::intersects(
          path_footprint0, lanelet::utils::to2D(first_attention_area).basicPolygon())) {
      occlusion_peeking_line_valid = false;
    }
  }
  if (occlusion_peeking_line_valid) {
    occlusion_peeking_line_ip_int =
      first_footprint_inside_1st_attention_ip + std::ceil(peeking_offset / ds);
  }
  const auto occlusion_peeking_line_ip = static_cast<size_t>(
    std::clamp<int>(occlusion_peeking_line_ip_int, 0, static_cast<int>(path_ip.points.size()) - 1));

  // (4) first attention stopline position on interpolated path
  const auto first_attention_stopline_ip = first_footprint_inside_1st_attention_ip;
  const bool first_attention_stopline_valid = true;

  // (5) 1st pass judge line position on interpolated path
  const double velocity = planner_data_->current_velocity->twist.linear.x;
  const double acceleration = planner_data_->current_acceleration->accel.accel.linear.x;
  const double braking_dist = planning_utils::calcJudgeLineDistWithJerkLimit(
    velocity, acceleration, max_accel, max_jerk, delay_response_time);
  int first_pass_judge_ip_int =
    static_cast<int>(first_footprint_inside_1st_attention_ip) - std::ceil(braking_dist / ds);
  const auto first_pass_judge_line_ip = static_cast<size_t>(
    std::clamp<int>(first_pass_judge_ip_int, 0, static_cast<int>(path_ip.points.size()) - 1));
  const auto occlusion_wo_tl_pass_judge_line_ip = static_cast<size_t>(std::max<int>(
    0, static_cast<int>(first_footprint_attention_centerline_ip) - std::ceil(braking_dist / ds)));

  // (6) stuck vehicle stopline position on interpolated path
  int stuck_stopline_ip_int = 0;
  bool stuck_stopline_valid = true;
  if (use_stuck_stopline) {
    // NOTE: when ego vehicle is approaching attention area and already passed
    // first_conflicting_area, this could be null.
    const auto stuck_stopline_idx_ip_opt = getFirstPointInsidePolygonByFootprint(
      first_conflicting_area, interpolated_path_info, local_footprint, baselink2front);
    if (!stuck_stopline_idx_ip_opt) {
      stuck_stopline_valid = false;
      stuck_stopline_ip_int = 0;
    } else {
      stuck_stopline_ip_int = stuck_stopline_idx_ip_opt.value() - stopline_margin_idx_dist;
    }
  } else {
    stuck_stopline_ip_int =
      std::get<0>(lane_interval_ip) - (stopline_margin_idx_dist + base2front_idx_dist);
  }
  if (stuck_stopline_ip_int < 0) {
    stuck_stopline_valid = false;
  }
  const auto stuck_stopline_ip = static_cast<size_t>(std::max(0, stuck_stopline_ip_int));

  // (7) second attention stopline position on interpolated path
  int second_attention_stopline_ip_int = -1;
  bool second_attention_stopline_valid = false;
  if (second_attention_area_opt) {
    const auto & second_attention_area = second_attention_area_opt.value();
    std::optional<size_t> first_footprint_inside_2nd_attention_ip_opt =
      getFirstPointInsidePolygonByFootprint(
        second_attention_area, interpolated_path_info, local_footprint, baselink2front);
    if (first_footprint_inside_2nd_attention_ip_opt) {
      second_attention_stopline_ip_int = first_footprint_inside_2nd_attention_ip_opt.value();
    }
  }
  const auto second_attention_stopline_ip =
    second_attention_stopline_ip_int >= 0 ? static_cast<size_t>(second_attention_stopline_ip_int)
                                          : 0;

  // (8) second pass judge lie position on interpolated path
  int second_pass_judge_ip_int = second_attention_stopline_ip_int - std::ceil(braking_dist / ds);
  const auto second_pass_judge_line_ip =
    static_cast<size_t>(std::max<int>(second_pass_judge_ip_int, 0));

  struct IntersectionStopLinesTemp
  {
    size_t closest_idx{0};
    size_t stuck_stopline{0};
    size_t default_stopline{0};
    size_t first_attention_stopline{0};
    size_t second_attention_stopline{0};
    size_t occlusion_peeking_stopline{0};
    size_t first_pass_judge_line{0};
    size_t second_pass_judge_line{0};
    size_t occlusion_wo_tl_pass_judge_line{0};
  };

  IntersectionStopLinesTemp intersection_stoplines_temp;
  std::list<std::pair<const size_t *, size_t *>> stoplines = {
    {&closest_idx_ip, &intersection_stoplines_temp.closest_idx},
    {&stuck_stopline_ip, &intersection_stoplines_temp.stuck_stopline},
    {&default_stopline_ip, &intersection_stoplines_temp.default_stopline},
    {&first_attention_stopline_ip, &intersection_stoplines_temp.first_attention_stopline},
    {&second_attention_stopline_ip, &intersection_stoplines_temp.second_attention_stopline},
    {&occlusion_peeking_line_ip, &intersection_stoplines_temp.occlusion_peeking_stopline},
    {&first_pass_judge_line_ip, &intersection_stoplines_temp.first_pass_judge_line},
    {&second_pass_judge_line_ip, &intersection_stoplines_temp.second_pass_judge_line},
    {&occlusion_wo_tl_pass_judge_line_ip,
     &intersection_stoplines_temp.occlusion_wo_tl_pass_judge_line}};
  stoplines.sort(
    [](const auto & it1, const auto & it2) { return *(std::get<0>(it1)) < *(std::get<0>(it2)); });
  for (const auto & [stop_idx_ip, stop_idx] : stoplines) {
    const auto & insert_point = path_ip.points.at(*stop_idx_ip).point.pose;
    const auto insert_idx = util::insertPointIndex(
      insert_point, original_path, planner_data_->ego_nearest_dist_threshold,
      planner_data_->ego_nearest_yaw_threshold);
    if (!insert_idx) {
      return std::nullopt;
    }
    *stop_idx = insert_idx.value();
  }
  if (
    intersection_stoplines_temp.occlusion_peeking_stopline <
    intersection_stoplines_temp.default_stopline) {
    intersection_stoplines_temp.occlusion_peeking_stopline =
      intersection_stoplines_temp.default_stopline;
  }

  IntersectionStopLines intersection_stoplines;
  intersection_stoplines.closest_idx = intersection_stoplines_temp.closest_idx;
  if (stuck_stopline_valid) {
    intersection_stoplines.stuck_stopline = intersection_stoplines_temp.stuck_stopline;
  }
  if (default_stopline_valid) {
    intersection_stoplines.default_stopline = intersection_stoplines_temp.default_stopline;
  }
  if (first_attention_stopline_valid) {
    intersection_stoplines.first_attention_stopline =
      intersection_stoplines_temp.first_attention_stopline;
  }
  if (second_attention_stopline_valid) {
    intersection_stoplines.second_attention_stopline =
      intersection_stoplines_temp.second_attention_stopline;
  }
  if (occlusion_peeking_line_valid) {
    intersection_stoplines.occlusion_peeking_stopline =
      intersection_stoplines_temp.occlusion_peeking_stopline;
  }
  intersection_stoplines.first_pass_judge_line = intersection_stoplines_temp.first_pass_judge_line;
  intersection_stoplines.second_pass_judge_line =
    intersection_stoplines_temp.second_pass_judge_line;
  intersection_stoplines.occlusion_wo_tl_pass_judge_line =
    intersection_stoplines_temp.occlusion_wo_tl_pass_judge_line;
  return intersection_stoplines;
}

/**
 * @brief Get stop point from map if exists
 * @param stop_pose stop point defined on map
 * @return true when the stop point is defined on map.
 */
std::optional<size_t> IntersectionModule::getStopLineIndexFromMap(
  const util::InterpolatedPathInfo & interpolated_path_info, lanelet::ConstLanelet assigned_lanelet)
{
  const auto & path = interpolated_path_info.path;
  const auto & lane_interval = interpolated_path_info.lane_id_interval.value();

  const auto road_markings =
    assigned_lanelet.regulatoryElementsAs<lanelet::autoware::RoadMarking>();
  lanelet::ConstLineStrings3d stopline;
  for (const auto & road_marking : road_markings) {
    const std::string type =
      road_marking->roadMarking().attributeOr(lanelet::AttributeName::Type, "none");
    if (type == lanelet::AttributeValueString::StopLine) {
      stopline.push_back(road_marking->roadMarking());
      break;  // only one stopline exists.
    }
  }
  if (stopline.empty()) {
    return std::nullopt;
  }

  const auto p_start = stopline.front().front();
  const auto p_end = stopline.front().back();
  const LineString2d extended_stopline =
    planning_utils::extendLine(p_start, p_end, planner_data_->stop_line_extend_length);

  for (size_t i = lane_interval.first; i < lane_interval.second; i++) {
    const auto & p_front = path.points.at(i).point.pose.position;
    const auto & p_back = path.points.at(i + 1).point.pose.position;

    const LineString2d path_segment = {{p_front.x, p_front.y}, {p_back.x, p_back.y}};
    std::vector<Point2d> collision_points;
    bg::intersection(extended_stopline, path_segment, collision_points);

    if (collision_points.empty()) {
      continue;
    }

    return i;
  }

  geometry_msgs::msg::Pose stop_point_from_map;
  stop_point_from_map.position.x = 0.5 * (p_start.x() + p_end.x());
  stop_point_from_map.position.y = 0.5 * (p_start.y() + p_end.y());
  stop_point_from_map.position.z = 0.5 * (p_start.z() + p_end.z());

  return motion_utils::findFirstNearestIndexWithSoftConstraints(
    path.points, stop_point_from_map, planner_data_->ego_nearest_dist_threshold,
    planner_data_->ego_nearest_yaw_threshold);
}

static lanelet::ConstLanelets getPrevLanelets(
  const lanelet::ConstLanelets & lanelets_on_path, const std::set<lanelet::Id> & associative_ids)
{
  lanelet::ConstLanelets previous_lanelets;
  for (const auto & ll : lanelets_on_path) {
    if (associative_ids.find(ll.id()) != associative_ids.end()) {
      return previous_lanelets;
    }
    previous_lanelets.push_back(ll);
  }
  return previous_lanelets;
}

// end inclusive
static lanelet::ConstLanelet generatePathLanelet(
  const PathWithLaneId & path, const size_t start_idx, const size_t end_idx, const double width,
  const double interval)
{
  lanelet::Points3d lefts;
  lanelet::Points3d rights;
  size_t prev_idx = start_idx;
  for (size_t i = start_idx; i <= end_idx; ++i) {
    const auto & p = path.points.at(i).point.pose;
    const auto & p_prev = path.points.at(prev_idx).point.pose;
    if (i != start_idx && tier4_autoware_utils::calcDistance2d(p_prev, p) < interval) {
      continue;
    }
    prev_idx = i;
    const double yaw = tf2::getYaw(p.orientation);
    const double x = p.position.x;
    const double y = p.position.y;
    // NOTE: maybe this is opposite
    const double left_x = x + width / 2 * std::sin(yaw);
    const double left_y = y - width / 2 * std::cos(yaw);
    const double right_x = x - width / 2 * std::sin(yaw);
    const double right_y = y + width / 2 * std::cos(yaw);
    lefts.emplace_back(lanelet::InvalId, left_x, left_y, p.position.z);
    rights.emplace_back(lanelet::InvalId, right_x, right_y, p.position.z);
  }
  lanelet::LineString3d left = lanelet::LineString3d(lanelet::InvalId, lefts);
  lanelet::LineString3d right = lanelet::LineString3d(lanelet::InvalId, rights);

  return lanelet::Lanelet(lanelet::InvalId, left, right);
}

static std::optional<std::pair<size_t, const lanelet::CompoundPolygon3d &>>
getFirstPointInsidePolygons(
  const autoware_auto_planning_msgs::msg::PathWithLaneId & path,
  const std::pair<size_t, size_t> lane_interval,
  const std::vector<lanelet::CompoundPolygon3d> & polygons, const bool search_forward = true)
{
  if (search_forward) {
    for (size_t i = lane_interval.first; i <= lane_interval.second; ++i) {
      bool is_in_lanelet = false;
      const auto & p = path.points.at(i).point.pose.position;
      for (const auto & polygon : polygons) {
        const auto polygon_2d = lanelet::utils::to2D(polygon);
        is_in_lanelet = bg::within(to_bg2d(p), polygon_2d);
        if (is_in_lanelet) {
          return std::make_optional<std::pair<size_t, const lanelet::CompoundPolygon3d &>>(
            i, polygon);
        }
      }
      if (is_in_lanelet) {
        break;
      }
    }
  } else {
    for (size_t i = lane_interval.second; i >= lane_interval.first; --i) {
      bool is_in_lanelet = false;
      const auto & p = path.points.at(i).point.pose.position;
      for (const auto & polygon : polygons) {
        const auto polygon_2d = lanelet::utils::to2D(polygon);
        is_in_lanelet = bg::within(to_bg2d(p), polygon_2d);
        if (is_in_lanelet) {
          return std::make_optional<std::pair<size_t, const lanelet::CompoundPolygon3d &>>(
            i, polygon);
        }
      }
      if (is_in_lanelet) {
        break;
      }
      if (i == 0) {
        break;
      }
    }
  }
  return std::nullopt;
}

std::optional<PathLanelets> IntersectionModule::generatePathLanelets(
  const lanelet::ConstLanelets & lanelets_on_path,
  const util::InterpolatedPathInfo & interpolated_path_info,
  const lanelet::CompoundPolygon3d & first_conflicting_area,
  const std::vector<lanelet::CompoundPolygon3d> & conflicting_areas,
  const std::optional<lanelet::CompoundPolygon3d> & first_attention_area,
  const std::vector<lanelet::CompoundPolygon3d> & attention_areas, const size_t closest_idx)
{
  const double width = planner_data_->vehicle_info_.vehicle_width_m;
  static constexpr double path_lanelet_interval = 1.5;

  const auto & assigned_lane_interval_opt = interpolated_path_info.lane_id_interval;
  if (!assigned_lane_interval_opt) {
    return std::nullopt;
  }
  const auto assigned_lane_interval = assigned_lane_interval_opt.value();
  const auto & path = interpolated_path_info.path;

  PathLanelets path_lanelets;
  // prev
  path_lanelets.prev = getPrevLanelets(lanelets_on_path, associative_ids_);
  path_lanelets.all = path_lanelets.prev;

  // entry2ego if exist
  const auto [assigned_lane_start, assigned_lane_end] = assigned_lane_interval;
  if (closest_idx > assigned_lane_start) {
    path_lanelets.all.push_back(
      generatePathLanelet(path, assigned_lane_start, closest_idx, width, path_lanelet_interval));
  }

  // ego_or_entry2exit
  const auto ego_or_entry_start = std::max(closest_idx, assigned_lane_start);
  path_lanelets.ego_or_entry2exit =
    generatePathLanelet(path, ego_or_entry_start, assigned_lane_end, width, path_lanelet_interval);
  path_lanelets.all.push_back(path_lanelets.ego_or_entry2exit);

  // next
  if (assigned_lane_end < path.points.size() - 1) {
    const int next_id = path.points.at(assigned_lane_end).lane_ids.at(0);
    const auto next_lane_interval_opt = util::findLaneIdsInterval(path, {next_id});
    if (next_lane_interval_opt) {
      const auto [next_start, next_end] = next_lane_interval_opt.value();
      path_lanelets.next =
        generatePathLanelet(path, next_start, next_end, width, path_lanelet_interval);
      path_lanelets.all.push_back(path_lanelets.next.value());
    }
  }

  const auto first_inside_conflicting_idx_opt =
    first_attention_area.has_value()
      ? util::getFirstPointInsidePolygon(path, assigned_lane_interval, first_attention_area.value())
      : util::getFirstPointInsidePolygon(path, assigned_lane_interval, first_conflicting_area);
  const auto last_inside_conflicting_idx_opt =
    first_attention_area.has_value()
      ? getFirstPointInsidePolygons(path, assigned_lane_interval, attention_areas, false)
      : getFirstPointInsidePolygons(path, assigned_lane_interval, conflicting_areas, false);
  if (first_inside_conflicting_idx_opt && last_inside_conflicting_idx_opt) {
    const auto first_inside_conflicting_idx = first_inside_conflicting_idx_opt.value();
    const auto last_inside_conflicting_idx = last_inside_conflicting_idx_opt.value().first;
    lanelet::ConstLanelet conflicting_interval = generatePathLanelet(
      path, first_inside_conflicting_idx, last_inside_conflicting_idx, width,
      path_lanelet_interval);
    path_lanelets.conflicting_interval_and_remaining.push_back(std::move(conflicting_interval));
    if (last_inside_conflicting_idx < assigned_lane_end) {
      lanelet::ConstLanelet remaining_interval = generatePathLanelet(
        path, last_inside_conflicting_idx, assigned_lane_end, width, path_lanelet_interval);
      path_lanelets.conflicting_interval_and_remaining.push_back(std::move(remaining_interval));
    }
  }
  return path_lanelets;
}

bool IntersectionModule::checkStuckVehicleInIntersection(
  const PathLanelets & path_lanelets, DebugData * debug_data)
{
  using lanelet::utils::getArcCoordinates;
  using lanelet::utils::getLaneletLength3d;
  using lanelet::utils::getPolygonFromArcLength;
  using lanelet::utils::to2D;

  const bool stuck_detection_direction = [&]() {
    return (turn_direction_ == "left" && planner_param_.stuck_vehicle.turn_direction.left) ||
           (turn_direction_ == "right" && planner_param_.stuck_vehicle.turn_direction.right) ||
           (turn_direction_ == "straight" && planner_param_.stuck_vehicle.turn_direction.straight);
  }();
  if (!stuck_detection_direction) {
    return false;
  }

  const auto & objects_ptr = planner_data_->predicted_objects;

  // considering lane change in the intersection, these lanelets are generated from the path
<<<<<<< HEAD
  const auto stuck_vehicle_detect_area = util::generateStuckVehicleDetectAreaPolygon(
    path_lanelets, planner_param_.stuck_vehicle.stuck_vehicle_detect_dist);
  debug_data_.stuck_vehicle_detect_area = tier4_autoware_utils::toGeomPoly(stuck_vehicle_detect_area);
=======
  const double stuck_vehicle_detect_dist = planner_param_.stuck_vehicle.stuck_vehicle_detect_dist;
  Polygon2d stuck_vehicle_detect_area{};
  if (path_lanelets.conflicting_interval_and_remaining.size() == 0) {
    return false;
  }

  double target_polygon_length =
    getLaneletLength3d(path_lanelets.conflicting_interval_and_remaining);
  lanelet::ConstLanelets targets = path_lanelets.conflicting_interval_and_remaining;
  if (path_lanelets.next) {
    targets.push_back(path_lanelets.next.value());
    const double next_arc_length =
      std::min(stuck_vehicle_detect_dist, getLaneletLength3d(path_lanelets.next.value()));
    target_polygon_length += next_arc_length;
  }
  const auto target_polygon =
    to2D(getPolygonFromArcLength(targets, 0, target_polygon_length)).basicPolygon();

  if (target_polygon.empty()) {
    return false;
  }

  for (const auto & p : target_polygon) {
    stuck_vehicle_detect_area.outer().emplace_back(p.x(), p.y());
  }

  stuck_vehicle_detect_area.outer().emplace_back(stuck_vehicle_detect_area.outer().front());
  bg::correct(stuck_vehicle_detect_area);

  debug_data_.stuck_vehicle_detect_area = toGeomPoly(stuck_vehicle_detect_area);
>>>>>>> b51759fa

  for (const auto & object : objects_ptr->objects) {
    if (!isTargetStuckVehicleType(object)) {
      continue;  // not target vehicle type
    }
    const auto obj_v_norm = std::hypot(
      object.kinematics.initial_twist_with_covariance.twist.linear.x,
      object.kinematics.initial_twist_with_covariance.twist.linear.y);
    if (obj_v_norm > planner_param_.stuck_vehicle.stuck_vehicle_velocity_threshold) {
      continue;  // not stop vehicle
    }

    // check if the footprint is in the stuck detect area
    const auto obj_footprint = tier4_autoware_utils::toPolygon2d(object);
    const bool is_in_stuck_area = !bg::disjoint(obj_footprint, stuck_vehicle_detect_area);
    if (is_in_stuck_area && debug_data) {
      debug_data->stuck_targets.objects.push_back(object);
      return true;
    }
  }
  return false;
}

static lanelet::LineString3d getLineStringFromArcLength(
  const lanelet::ConstLineString3d & linestring, const double s1, const double s2)
{
  lanelet::Points3d points;
  double accumulated_length = 0;
  size_t start_index = linestring.size();
  for (size_t i = 0; i < linestring.size() - 1; i++) {
    const auto & p1 = linestring[i];
    const auto & p2 = linestring[i + 1];
    const double length = boost::geometry::distance(p1.basicPoint(), p2.basicPoint());
    if (accumulated_length + length > s1) {
      start_index = i;
      break;
    }
    accumulated_length += length;
  }
  if (start_index < linestring.size() - 1) {
    const auto & p1 = linestring[start_index];
    const auto & p2 = linestring[start_index + 1];
    const double residue = s1 - accumulated_length;
    const auto direction_vector = (p2.basicPoint() - p1.basicPoint()).normalized();
    const auto start_basic_point = p1.basicPoint() + residue * direction_vector;
    const auto start_point = lanelet::Point3d(lanelet::InvalId, start_basic_point);
    points.push_back(start_point);
  }

  accumulated_length = 0;
  size_t end_index = linestring.size();
  for (size_t i = 0; i < linestring.size() - 1; i++) {
    const auto & p1 = linestring[i];
    const auto & p2 = linestring[i + 1];
    const double length = boost::geometry::distance(p1.basicPoint(), p2.basicPoint());
    if (accumulated_length + length > s2) {
      end_index = i;
      break;
    }
    accumulated_length += length;
  }

  for (size_t i = start_index + 1; i < end_index; i++) {
    const auto p = lanelet::Point3d(linestring[i]);
    points.push_back(p);
  }
  if (end_index < linestring.size() - 1) {
    const auto & p1 = linestring[end_index];
    const auto & p2 = linestring[end_index + 1];
    const double residue = s2 - accumulated_length;
    const auto direction_vector = (p2.basicPoint() - p1.basicPoint()).normalized();
    const auto end_basic_point = p1.basicPoint() + residue * direction_vector;
    const auto end_point = lanelet::Point3d(lanelet::InvalId, end_basic_point);
    points.push_back(end_point);
  }
  return lanelet::LineString3d{lanelet::InvalId, points};
}

static lanelet::ConstLanelet createLaneletFromArcLength(
  const lanelet::ConstLanelet & lanelet, const double s1, const double s2)
{
  const double total_length = boost::geometry::length(lanelet.centerline2d().basicLineString());
  // make sure that s1, and s2 are between [0, lane_length]
  const auto s1_saturated = std::max(0.0, std::min(s1, total_length));
  const auto s2_saturated = std::max(0.0, std::min(s2, total_length));

  const auto ratio_s1 = s1_saturated / total_length;
  const auto ratio_s2 = s2_saturated / total_length;

  const auto s1_left =
    static_cast<double>(ratio_s1 * boost::geometry::length(lanelet.leftBound().basicLineString()));
  const auto s2_left =
    static_cast<double>(ratio_s2 * boost::geometry::length(lanelet.leftBound().basicLineString()));
  const auto s1_right =
    static_cast<double>(ratio_s1 * boost::geometry::length(lanelet.rightBound().basicLineString()));
  const auto s2_right =
    static_cast<double>(ratio_s2 * boost::geometry::length(lanelet.rightBound().basicLineString()));

  const auto left_bound = getLineStringFromArcLength(lanelet.leftBound(), s1_left, s2_left);
  const auto right_bound = getLineStringFromArcLength(lanelet.rightBound(), s1_right, s2_right);

  return lanelet::Lanelet(lanelet::InvalId, left_bound, right_bound);
}

bool IntersectionModule::checkYieldStuckVehicleInIntersection(
  const TargetObjects & target_objects, const util::InterpolatedPathInfo & interpolated_path_info,
  const lanelet::ConstLanelets & attention_lanelets, DebugData * debug_data)
{
  const bool yield_stuck_detection_direction = [&]() {
    return (turn_direction_ == "left" && planner_param_.yield_stuck.turn_direction.left) ||
           (turn_direction_ == "right" && planner_param_.yield_stuck.turn_direction.right) ||
           (turn_direction_ == "straight" && planner_param_.yield_stuck.turn_direction.straight);
  }();
  if (!yield_stuck_detection_direction) {
    return false;
  }

  const double width = planner_data_->vehicle_info_.vehicle_width_m;
  const double stuck_vehicle_vel_thr =
    planner_param_.stuck_vehicle.stuck_vehicle_velocity_threshold;
  const double yield_stuck_distance_thr = planner_param_.yield_stuck.distance_threshold;

  LineString2d sparse_intersection_path;
  const auto [start, end] = interpolated_path_info.lane_id_interval.value();
  for (unsigned i = start; i < end; ++i) {
    const auto & point = interpolated_path_info.path.points.at(i).point.pose.position;
    const auto yaw = tf2::getYaw(interpolated_path_info.path.points.at(i).point.pose.orientation);
    if (turn_direction_ == "right") {
      const double right_x = point.x - width / 2 * std::sin(yaw);
      const double right_y = point.y + width / 2 * std::cos(yaw);
      sparse_intersection_path.emplace_back(right_x, right_y);
    } else if (turn_direction_ == "left") {
      const double left_x = point.x + width / 2 * std::sin(yaw);
      const double left_y = point.y - width / 2 * std::cos(yaw);
      sparse_intersection_path.emplace_back(left_x, left_y);
    } else {
      // straight
      sparse_intersection_path.emplace_back(point.x, point.y);
    }
  }
  lanelet::ConstLanelets yield_stuck_detect_lanelets;
  for (const auto & attention_lanelet : attention_lanelets) {
    const auto centerline = attention_lanelet.centerline2d().basicLineString();
    std::vector<Point2d> intersects;
    bg::intersection(sparse_intersection_path, centerline, intersects);
    if (intersects.empty()) {
      continue;
    }
    const auto intersect = intersects.front();
    const auto intersect_arc_coords = lanelet::geometry::toArcCoordinates(
      centerline, lanelet::BasicPoint2d(intersect.x(), intersect.y()));
    const double yield_stuck_start =
      std::max(0.0, intersect_arc_coords.length - yield_stuck_distance_thr);
    const double yield_stuck_end = intersect_arc_coords.length;
    yield_stuck_detect_lanelets.push_back(
      createLaneletFromArcLength(attention_lanelet, yield_stuck_start, yield_stuck_end));
  }
  debug_data->yield_stuck_detect_area = getPolygon3dFromLanelets(yield_stuck_detect_lanelets);
  for (const auto & object : target_objects.all_attention_objects) {
    const auto obj_v_norm = std::hypot(
      object.object.kinematics.initial_twist_with_covariance.twist.linear.x,
      object.object.kinematics.initial_twist_with_covariance.twist.linear.y);

    if (obj_v_norm > stuck_vehicle_vel_thr) {
      continue;
    }
    for (const auto & yield_stuck_detect_lanelet : yield_stuck_detect_lanelets) {
      const bool is_in_lanelet = lanelet::utils::isInLanelet(
        object.object.kinematics.initial_pose_with_covariance.pose, yield_stuck_detect_lanelet);
      if (is_in_lanelet) {
        debug_data->yield_stuck_targets.objects.push_back(object.object);
        return true;
      }
    }
  }
  return false;
}

TargetObjects IntersectionModule::generateTargetObjects(
  const IntersectionLanelets & intersection_lanelets,
  const std::optional<Polygon2d> & intersection_area) const
{
  const auto & objects_ptr = planner_data_->predicted_objects;
  // extract target objects
  TargetObjects target_objects;
  target_objects.header = objects_ptr->header;
  const auto & attention_lanelets = intersection_lanelets.attention();
  const auto & attention_lanelet_stoplines = intersection_lanelets.attention_stoplines();
  const auto & adjacent_lanelets = intersection_lanelets.adjacent();
  for (const auto & object : objects_ptr->objects) {
    // ignore non-vehicle type objects, such as pedestrian.
    if (!isTargetCollisionVehicleType(object)) {
      continue;
    }

    // check direction of objects
    const auto object_direction = util::getObjectPoseWithVelocityDirection(object.kinematics);
    const auto belong_adjacent_lanelet_id =
      checkAngleForTargetLanelets(object_direction, adjacent_lanelets, false);
    if (belong_adjacent_lanelet_id) {
      continue;
    }

    const auto is_parked_vehicle =
      std::fabs(object.kinematics.initial_twist_with_covariance.twist.linear.x) <
      planner_param_.occlusion.ignore_parked_vehicle_speed_threshold;
    auto & container = is_parked_vehicle ? target_objects.parked_attention_objects
                                         : target_objects.attention_objects;
    if (intersection_area) {
      const auto & obj_pos = object.kinematics.initial_pose_with_covariance.pose.position;
      const auto obj_poly = tier4_autoware_utils::toPolygon2d(object);
      const auto intersection_area_2d = intersection_area.value();
      const auto belong_attention_lanelet_id =
        checkAngleForTargetLanelets(object_direction, attention_lanelets, is_parked_vehicle);
      if (belong_attention_lanelet_id) {
        const auto id = belong_attention_lanelet_id.value();
        TargetObject target_object;
        target_object.object = object;
        target_object.attention_lanelet = attention_lanelets.at(id);
        target_object.stopline = attention_lanelet_stoplines.at(id);
        container.push_back(target_object);
      } else if (bg::within(Point2d{obj_pos.x, obj_pos.y}, intersection_area_2d)) {
        TargetObject target_object;
        target_object.object = object;
        target_object.attention_lanelet = std::nullopt;
        target_object.stopline = std::nullopt;
        target_objects.intersection_area_objects.push_back(target_object);
      }
    } else if (const auto belong_attention_lanelet_id = checkAngleForTargetLanelets(
                 object_direction, attention_lanelets, is_parked_vehicle);
               belong_attention_lanelet_id.has_value()) {
      // intersection_area is not available, use detection_area_with_margin as before
      const auto id = belong_attention_lanelet_id.value();
      TargetObject target_object;
      target_object.object = object;
      target_object.attention_lanelet = attention_lanelets.at(id);
      target_object.stopline = attention_lanelet_stoplines.at(id);
      container.push_back(target_object);
    }
  }
  for (const auto & object : target_objects.attention_objects) {
    target_objects.all_attention_objects.push_back(object);
  }
  for (const auto & object : target_objects.parked_attention_objects) {
    target_objects.all_attention_objects.push_back(object);
  }
  for (auto & object : target_objects.all_attention_objects) {
    object.calc_dist_to_stopline();
  }
  return target_objects;
}

bool IntersectionModule::checkCollision(
  const autoware_auto_planning_msgs::msg::PathWithLaneId & path, TargetObjects * target_objects,
  const PathLanelets & path_lanelets, const size_t closest_idx,
  const size_t last_intersection_stopline_candidate_idx, const double time_delay,
  const TrafficPrioritizedLevel & traffic_prioritized_level)
{
  using lanelet::utils::getArcCoordinates;
  using lanelet::utils::getPolygonFromArcLength;

  // check collision between target_objects predicted path and ego lane
  // cut the predicted path at passing_time
  tier4_debug_msgs::msg::Float64MultiArrayStamped ego_ttc_time_array;
  const auto time_distance_array = calcIntersectionPassingTime(
    path, closest_idx, last_intersection_stopline_candidate_idx, time_delay, &ego_ttc_time_array);

  if (
    std::find(planner_param_.debug.ttc.begin(), planner_param_.debug.ttc.end(), lane_id_) !=
    planner_param_.debug.ttc.end()) {
    ego_ttc_time_array.stamp = path.header.stamp;
    ego_ttc_pub_->publish(ego_ttc_time_array);
  }

  const double passing_time = time_distance_array.back().first;
  cutPredictPathWithDuration(target_objects, passing_time);

  const auto & concat_lanelets = path_lanelets.all;
  const auto closest_arc_coords = getArcCoordinates(
    concat_lanelets, tier4_autoware_utils::getPose(path.points.at(closest_idx).point));
  const auto & ego_lane = path_lanelets.ego_or_entry2exit;
  debug_data_.ego_lane = ego_lane.polygon3d();
  const auto ego_poly = ego_lane.polygon2d().basicPolygon();

  // change TTC margin based on ego traffic light color
  const auto [collision_start_margin_time, collision_end_margin_time] = [&]() {
    if (traffic_prioritized_level == TrafficPrioritizedLevel::FULLY_PRIORITIZED) {
      return std::make_pair(
        planner_param_.collision_detection.fully_prioritized.collision_start_margin_time,
        planner_param_.collision_detection.fully_prioritized.collision_end_margin_time);
    }
    if (traffic_prioritized_level == TrafficPrioritizedLevel::PARTIALLY_PRIORITIZED) {
      return std::make_pair(
        planner_param_.collision_detection.partially_prioritized.collision_start_margin_time,
        planner_param_.collision_detection.partially_prioritized.collision_end_margin_time);
    }
    return std::make_pair(
      planner_param_.collision_detection.not_prioritized.collision_start_margin_time,
      planner_param_.collision_detection.not_prioritized.collision_end_margin_time);
  }();
  const auto expectedToStopBeforeStopLine = [&](const TargetObject & target_object) {
    if (!target_object.dist_to_stopline) {
      return false;
    }
    const double dist_to_stopline = target_object.dist_to_stopline.value();
    if (dist_to_stopline < 0) {
      return false;
    }
    const double v = target_object.object.kinematics.initial_twist_with_covariance.twist.linear.x;
    const double braking_distance =
      v * v /
      (2.0 * std::fabs(planner_param_.collision_detection.ignore_on_amber_traffic_light
                         .object_expected_deceleration));
    return dist_to_stopline > braking_distance;
  };
  const auto isTolerableOvershoot = [&](const TargetObject & target_object) {
    if (
      !target_object.attention_lanelet || !target_object.dist_to_stopline ||
      !target_object.stopline) {
      return false;
    }
    const double dist_to_stopline = target_object.dist_to_stopline.value();
    const double v = target_object.object.kinematics.initial_twist_with_covariance.twist.linear.x;
    const double braking_distance =
      v * v /
      (2.0 * std::fabs(planner_param_.collision_detection.ignore_on_amber_traffic_light
                         .object_expected_deceleration));
    if (dist_to_stopline > braking_distance) {
      return false;
    }
    const auto stopline_front = target_object.stopline.value().front();
    const auto stopline_back = target_object.stopline.value().back();
    tier4_autoware_utils::LineString2d object_line;
    object_line.emplace_back(
      (stopline_front.x() + stopline_back.x()) / 2.0,
      (stopline_front.y() + stopline_back.y()) / 2.0);
    const auto stopline_mid = object_line.front();
    const auto endpoint = target_object.attention_lanelet.value().centerline().back();
    object_line.emplace_back(endpoint.x(), endpoint.y());
    std::vector<tier4_autoware_utils::Point2d> intersections;
    bg::intersection(object_line, ego_lane.centerline2d().basicLineString(), intersections);
    if (intersections.empty()) {
      return false;
    }
    const auto collision_point = intersections.front();
    // distance from object expected stop position to collision point
    const double stopline_to_object = -1.0 * dist_to_stopline + braking_distance;
    const double stopline_to_collision =
      std::hypot(collision_point.x() - stopline_mid.x(), collision_point.y() - stopline_mid.y());
    const double object2collision = stopline_to_collision - stopline_to_object;
    const double margin =
      planner_param_.collision_detection.ignore_on_red_traffic_light.object_margin_to_path;
    return (object2collision > margin) || (object2collision < 0);
  };
  // check collision between predicted_path and ego_area
  tier4_debug_msgs::msg::Float64MultiArrayStamped object_ttc_time_array;
  object_ttc_time_array.layout.dim.resize(3);
  object_ttc_time_array.layout.dim.at(0).label = "objects";
  object_ttc_time_array.layout.dim.at(0).size = 1;  // incremented in the loop, first row is lane_id
  object_ttc_time_array.layout.dim.at(1).label =
    "[x, y, th, length, width, speed, dangerous, ref_obj_enter_time, ref_obj_exit_time, "
    "start_time, start_dist, "
    "end_time, end_dist, first_collision_x, first_collision_y, last_collision_x, last_collision_y, "
    "prd_x[0], ... pred_x[19], pred_y[0], ... pred_y[19]]";
  object_ttc_time_array.layout.dim.at(1).size = 57;
  for (unsigned i = 0; i < object_ttc_time_array.layout.dim.at(1).size; ++i) {
    object_ttc_time_array.data.push_back(lane_id_);
  }
  bool collision_detected = false;
  for (const auto & target_object : target_objects->all_attention_objects) {
    const auto & object = target_object.object;
    // If the vehicle is expected to stop before their stopline, ignore
    const bool expected_to_stop_before_stopline = expectedToStopBeforeStopLine(target_object);
    if (
      traffic_prioritized_level == TrafficPrioritizedLevel::PARTIALLY_PRIORITIZED &&
      expected_to_stop_before_stopline) {
      debug_data_.amber_ignore_targets.objects.push_back(object);
      continue;
    }
    const bool is_tolerable_overshoot = isTolerableOvershoot(target_object);
    if (
      traffic_prioritized_level == TrafficPrioritizedLevel::FULLY_PRIORITIZED &&
      !expected_to_stop_before_stopline && is_tolerable_overshoot) {
      debug_data_.red_overshoot_ignore_targets.objects.push_back(object);
      continue;
    }
    for (const auto & predicted_path : object.kinematics.predicted_paths) {
      if (
        predicted_path.confidence <
        planner_param_.collision_detection.min_predicted_path_confidence) {
        // ignore the predicted path with too low confidence
        continue;
      }

      // collision point
      const auto first_itr = std::adjacent_find(
        predicted_path.path.cbegin(), predicted_path.path.cend(),
        [&ego_poly, &object](const auto & a, const auto & b) {
          return bg::intersects(ego_poly, createOneStepPolygon(a, b, object.shape));
        });
      if (first_itr == predicted_path.path.cend()) continue;
      const auto last_itr = std::adjacent_find(
        predicted_path.path.crbegin(), predicted_path.path.crend(),
        [&ego_poly, &object](const auto & a, const auto & b) {
          return bg::intersects(ego_poly, createOneStepPolygon(a, b, object.shape));
        });
      if (last_itr == predicted_path.path.crend()) continue;

      // possible collision time interval
      const double ref_object_enter_time =
        static_cast<double>(first_itr - predicted_path.path.begin()) *
        rclcpp::Duration(predicted_path.time_step).seconds();
      auto start_time_distance_itr = time_distance_array.begin();
      if (ref_object_enter_time - collision_start_margin_time > 0) {
        // start of possible ego position in the intersection
        start_time_distance_itr = std::lower_bound(
          time_distance_array.begin(), time_distance_array.end(),
          ref_object_enter_time - collision_start_margin_time,
          [](const auto & a, const double b) { return a.first < b; });
        if (start_time_distance_itr == time_distance_array.end()) {
          // ego is already at the exit of intersection when npc is at collision point even if npc
          // accelerates so ego's position interval is empty
          continue;
        }
      }
      const double ref_object_exit_time =
        static_cast<double>(last_itr.base() - predicted_path.path.begin()) *
        rclcpp::Duration(predicted_path.time_step).seconds();
      auto end_time_distance_itr = std::lower_bound(
        time_distance_array.begin(), time_distance_array.end(),
        ref_object_exit_time + collision_end_margin_time,
        [](const auto & a, const double b) { return a.first < b; });
      if (end_time_distance_itr == time_distance_array.end()) {
        // ego is already passing the intersection, when npc is is at collision point
        // so ego's position interval is up to the end of intersection lane
        end_time_distance_itr = time_distance_array.end() - 1;
      }
      const double start_arc_length = std::max(
        0.0, closest_arc_coords.length + (*start_time_distance_itr).second -
               planner_data_->vehicle_info_.rear_overhang_m);
      const double end_arc_length = std::min(
        closest_arc_coords.length + (*end_time_distance_itr).second +
          planner_data_->vehicle_info_.max_longitudinal_offset_m,
        lanelet::utils::getLaneletLength2d(concat_lanelets));

      const auto trimmed_ego_polygon =
        getPolygonFromArcLength(concat_lanelets, start_arc_length, end_arc_length);

      if (trimmed_ego_polygon.empty()) {
        continue;
      }

      Polygon2d polygon{};
      for (const auto & p : trimmed_ego_polygon) {
        polygon.outer().emplace_back(p.x(), p.y());
      }
      bg::correct(polygon);
      debug_data_.candidate_collision_ego_lane_polygon = tier4_autoware_utils::toGeomPoly(polygon);

      for (auto itr = first_itr; itr != last_itr.base(); ++itr) {
        const auto footprint_polygon = tier4_autoware_utils::toPolygon2d(*itr, object.shape);
        if (bg::intersects(polygon, footprint_polygon)) {
          collision_detected = true;
          break;
        }
      }
      object_ttc_time_array.layout.dim.at(0).size++;
      const auto & pos = object.kinematics.initial_pose_with_covariance.pose.position;
      const auto & shape = object.shape;
      object_ttc_time_array.data.insert(
        object_ttc_time_array.data.end(),
        {pos.x, pos.y, tf2::getYaw(object.kinematics.initial_pose_with_covariance.pose.orientation),
         shape.dimensions.x, shape.dimensions.y,
         object.kinematics.initial_twist_with_covariance.twist.linear.x,
         1.0 * static_cast<int>(collision_detected), ref_object_enter_time, ref_object_exit_time,
         start_time_distance_itr->first, start_time_distance_itr->second,
         end_time_distance_itr->first, end_time_distance_itr->second, first_itr->position.x,
         first_itr->position.y, last_itr->position.x, last_itr->position.y});
      for (unsigned i = 0; i < 20; i++) {
        const auto & pos =
          predicted_path.path.at(std::min<size_t>(i, predicted_path.path.size() - 1)).position;
        object_ttc_time_array.data.push_back(pos.x);
        object_ttc_time_array.data.push_back(pos.y);
      }
      if (collision_detected) {
        debug_data_.conflicting_targets.objects.push_back(object);
        break;
      }
    }
  }

  if (
    std::find(planner_param_.debug.ttc.begin(), planner_param_.debug.ttc.end(), lane_id_) !=
    planner_param_.debug.ttc.end()) {
    object_ttc_time_array.stamp = path.header.stamp;
    object_ttc_pub_->publish(object_ttc_time_array);
  }

  return collision_detected;
}

std::optional<size_t> IntersectionModule::checkAngleForTargetLanelets(

  const geometry_msgs::msg::Pose & pose, const lanelet::ConstLanelets & target_lanelets,
  const bool is_parked_vehicle) const
{
  const double detection_area_angle_thr = planner_param_.common.attention_area_angle_threshold;
  const bool consider_wrong_direction_vehicle =
    planner_param_.common.attention_area_angle_threshold;
  const double dist_margin = planner_param_.common.attention_area_margin;

  for (unsigned i = 0; i < target_lanelets.size(); ++i) {
    const auto & ll = target_lanelets.at(i);
    if (!lanelet::utils::isInLanelet(pose, ll, dist_margin)) {
      continue;
    }
    const double ll_angle = lanelet::utils::getLaneletAngle(ll, pose.position);
    const double pose_angle = tf2::getYaw(pose.orientation);
    const double angle_diff = tier4_autoware_utils::normalizeRadian(ll_angle - pose_angle, -M_PI);
    if (consider_wrong_direction_vehicle) {
      if (std::fabs(angle_diff) > 1.57 || std::fabs(angle_diff) < detection_area_angle_thr) {
        return std::make_optional<size_t>(i);
      }
    } else {
      if (std::fabs(angle_diff) < detection_area_angle_thr) {
        return std::make_optional<size_t>(i);
      }
      // NOTE: sometimes parked vehicle direction is reversed even if its longitudinal velocity is
      // positive
      if (
        is_parked_vehicle && (std::fabs(angle_diff) < detection_area_angle_thr ||
                              (std::fabs(angle_diff + M_PI) < detection_area_angle_thr))) {
        return std::make_optional<size_t>(i);
      }
    }
  }
  return std::nullopt;
}

void IntersectionModule::cutPredictPathWithDuration(
  TargetObjects * target_objects, const double time_thr)
{
  const rclcpp::Time current_time = clock_->now();
  for (auto & target_object : target_objects->all_attention_objects) {  // each objects
    for (auto & predicted_path :
         target_object.object.kinematics.predicted_paths) {  // each predicted paths
      const auto origin_path = predicted_path;
      predicted_path.path.clear();

      for (size_t k = 0; k < origin_path.path.size(); ++k) {  // each path points
        const auto & predicted_pose = origin_path.path.at(k);
        const auto predicted_time =
          rclcpp::Time(target_objects->header.stamp) +
          rclcpp::Duration(origin_path.time_step) * static_cast<double>(k);
        if ((predicted_time - current_time).seconds() < time_thr) {
          predicted_path.path.push_back(predicted_pose);
        }
      }
    }
  }
}

TimeDistanceArray IntersectionModule::calcIntersectionPassingTime(
  const autoware_auto_planning_msgs::msg::PathWithLaneId & path, const size_t closest_idx,
  const size_t last_intersection_stopline_candidate_idx, const double time_delay,
  tier4_debug_msgs::msg::Float64MultiArrayStamped * debug_ttc_array)
{
  const double intersection_velocity =
    planner_param_.collision_detection.velocity_profile.default_velocity;
  const double minimum_ego_velocity =
    planner_param_.collision_detection.velocity_profile.minimum_default_velocity;
  const bool use_upstream_velocity =
    planner_param_.collision_detection.velocity_profile.use_upstream;
  const double minimum_upstream_velocity =
    planner_param_.collision_detection.velocity_profile.minimum_upstream_velocity;
  const double current_velocity = planner_data_->current_velocity->twist.linear.x;

  int assigned_lane_found = false;

  // crop intersection part of the path, and set the reference velocity to intersection_velocity
  // for ego's ttc
  PathWithLaneId reference_path;
  std::optional<size_t> upstream_stopline{std::nullopt};
  for (size_t i = 0; i < path.points.size() - 1; ++i) {
    auto reference_point = path.points.at(i);
    // assume backward velocity is current ego velocity
    if (i < closest_idx) {
      reference_point.point.longitudinal_velocity_mps = current_velocity;
    }
    if (
      i > last_intersection_stopline_candidate_idx &&
      std::fabs(reference_point.point.longitudinal_velocity_mps) <
        std::numeric_limits<double>::epsilon() &&
      !upstream_stopline) {
      upstream_stopline = i;
    }
    if (!use_upstream_velocity) {
      reference_point.point.longitudinal_velocity_mps = intersection_velocity;
    }
    reference_path.points.push_back(reference_point);
    bool has_objective_lane_id = util::hasLaneIds(path.points.at(i), associative_ids_);
    if (assigned_lane_found && !has_objective_lane_id) {
      break;
    }
    assigned_lane_found = has_objective_lane_id;
  }
  if (!assigned_lane_found) {
    return {{0.0, 0.0}};  // has already passed the intersection.
  }

  std::vector<std::pair<double, double>> original_path_xy;
  for (size_t i = 0; i < reference_path.points.size(); ++i) {
    const auto & p = reference_path.points.at(i).point.pose.position;
    original_path_xy.emplace_back(p.x, p.y);
  }

  // apply smoother to reference velocity
  PathWithLaneId smoothed_reference_path = reference_path;
  if (!smoothPath(reference_path, smoothed_reference_path, planner_data_)) {
    smoothed_reference_path = reference_path;
  }

  // calculate when ego is going to reach each (interpolated) points on the path
  TimeDistanceArray time_distance_array{};
  double dist_sum = 0.0;
  double passing_time = time_delay;
  time_distance_array.emplace_back(passing_time, dist_sum);

  // NOTE: `reference_path` is resampled in `reference_smoothed_path`, so
  // `last_intersection_stopline_candidate_idx` makes no sense
  const auto smoothed_path_closest_idx = motion_utils::findFirstNearestIndexWithSoftConstraints(
    smoothed_reference_path.points, path.points.at(closest_idx).point.pose,
    planner_data_->ego_nearest_dist_threshold, planner_data_->ego_nearest_yaw_threshold);

  const std::optional<size_t> upstream_stopline_idx_opt = [&]() -> std::optional<size_t> {
    if (upstream_stopline) {
      const auto upstream_stopline_point = path.points.at(upstream_stopline.value()).point.pose;
      return motion_utils::findFirstNearestIndexWithSoftConstraints(
        smoothed_reference_path.points, upstream_stopline_point,
        planner_data_->ego_nearest_dist_threshold, planner_data_->ego_nearest_yaw_threshold);
    } else {
      return std::nullopt;
    }
  }();
  const bool has_upstream_stopline = upstream_stopline_idx_opt.has_value();
  const size_t upstream_stopline_ind = upstream_stopline_idx_opt.value_or(0);

  for (size_t i = smoothed_path_closest_idx; i < smoothed_reference_path.points.size() - 1; ++i) {
    const auto & p1 = smoothed_reference_path.points.at(i);
    const auto & p2 = smoothed_reference_path.points.at(i + 1);

    const double dist = tier4_autoware_utils::calcDistance2d(p1, p2);
    dist_sum += dist;

    // use average velocity between p1 and p2
    const double average_velocity =
      (p1.point.longitudinal_velocity_mps + p2.point.longitudinal_velocity_mps) / 2.0;
    const double passing_velocity = [=]() {
      if (use_upstream_velocity) {
        if (has_upstream_stopline && i > upstream_stopline_ind) {
          return minimum_upstream_velocity;
        }
        return std::max<double>(average_velocity, minimum_ego_velocity);
      } else {
        return std::max<double>(average_velocity, minimum_ego_velocity);
      }
    }();
    passing_time += (dist / passing_velocity);

    time_distance_array.emplace_back(passing_time, dist_sum);
  }
  debug_ttc_array->layout.dim.resize(3);
  debug_ttc_array->layout.dim.at(0).label = "lane_id_@[0][0], ttc_time, ttc_dist, path_x, path_y";
  debug_ttc_array->layout.dim.at(0).size = 5;
  debug_ttc_array->layout.dim.at(1).label = "values";
  debug_ttc_array->layout.dim.at(1).size = time_distance_array.size();
  debug_ttc_array->data.reserve(
    time_distance_array.size() * debug_ttc_array->layout.dim.at(0).size);
  for (unsigned i = 0; i < time_distance_array.size(); ++i) {
    debug_ttc_array->data.push_back(lane_id_);
  }
  for (const auto & [t, d] : time_distance_array) {
    debug_ttc_array->data.push_back(t);
  }
  for (const auto & [t, d] : time_distance_array) {
    debug_ttc_array->data.push_back(d);
  }
  for (size_t i = smoothed_path_closest_idx; i < smoothed_reference_path.points.size(); ++i) {
    const auto & p = smoothed_reference_path.points.at(i).point.pose.position;
    debug_ttc_array->data.push_back(p.x);
  }
  for (size_t i = smoothed_path_closest_idx; i < smoothed_reference_path.points.size(); ++i) {
    const auto & p = smoothed_reference_path.points.at(i).point.pose.position;
    debug_ttc_array->data.push_back(p.y);
  }
  return time_distance_array;
}

static double getHighestCurvature(const lanelet::ConstLineString3d & centerline)
{
  std::vector<lanelet::ConstPoint3d> points;
  for (auto point = centerline.begin(); point != centerline.end(); point++) {
    points.push_back(*point);
  }

  SplineInterpolationPoints2d interpolation(points);
  const std::vector<double> curvatures = interpolation.getSplineInterpolatedCurvatures();
  std::vector<double> curvatures_positive;
  for (const auto & curvature : curvatures) {
    curvatures_positive.push_back(std::fabs(curvature));
  }
  return *std::max_element(curvatures_positive.begin(), curvatures_positive.end());
}

std::vector<lanelet::ConstLineString3d> IntersectionModule::generateDetectionLaneDivisions(
  lanelet::ConstLanelets detection_lanelets_all,
  const lanelet::routing::RoutingGraphPtr routing_graph_ptr, const double resolution)
{
  const double curvature_threshold =
    planner_param_.occlusion.attention_lane_crop_curvature_threshold;
  const double curvature_calculation_ds =
    planner_param_.occlusion.attention_lane_curvature_calculation_ds;

  using lanelet::utils::getCenterlineWithOffset;

  // (0) remove left/right lanelet
  lanelet::ConstLanelets detection_lanelets;
  for (const auto & detection_lanelet : detection_lanelets_all) {
    // TODO(Mamoru Sobue): instead of ignoring, only trim straight part of lanelet
    const auto fine_centerline =
      lanelet::utils::generateFineCenterline(detection_lanelet, curvature_calculation_ds);
    const double highest_curvature = getHighestCurvature(fine_centerline);
    if (highest_curvature > curvature_threshold) {
      continue;
    }
    detection_lanelets.push_back(detection_lanelet);
  }

  // (1) tsort detection_lanelets
  const auto [merged_detection_lanelets, originals] =
    util::mergeLaneletsByTopologicalSort(detection_lanelets, routing_graph_ptr);

  // (2) merge each branch to one lanelet
  // NOTE: somehow bg::area() for merged lanelet does not work, so calculate it here
  std::vector<std::pair<lanelet::ConstLanelet, double>> merged_lanelet_with_area;
  for (unsigned i = 0; i < merged_detection_lanelets.size(); ++i) {
    const auto & merged_detection_lanelet = merged_detection_lanelets.at(i);
    const auto & original = originals.at(i);
    double area = 0;
    for (const auto & partition : original) {
      area += bg::area(partition.polygon2d().basicPolygon());
    }
    merged_lanelet_with_area.emplace_back(merged_detection_lanelet, area);
  }

  // (3) discretize each merged lanelet
  std::vector<lanelet::ConstLineString3d> detection_divisions;
  for (const auto & [merged_lanelet, area] : merged_lanelet_with_area) {
    const double length = bg::length(merged_lanelet.centerline());
    const double width = area / length;
    for (int i = 0; i < static_cast<int>(width / resolution); ++i) {
      const double offset = resolution * i - width / 2;
      detection_divisions.push_back(
        getCenterlineWithOffset(merged_lanelet, offset, resolution).invert());
    }
    detection_divisions.push_back(
      getCenterlineWithOffset(merged_lanelet, width / 2, resolution).invert());
  }
  return detection_divisions;
}

IntersectionModule::OcclusionType IntersectionModule::getOcclusionStatus(
  const std::vector<lanelet::CompoundPolygon3d> & attention_areas,
  const lanelet::ConstLanelets & adjacent_lanelets,
  const lanelet::CompoundPolygon3d & first_attention_area,
  const util::InterpolatedPathInfo & interpolated_path_info,
  const std::vector<lanelet::ConstLineString3d> & lane_divisions,
  const TargetObjects & target_objects)
{
  const auto & occ_grid = *planner_data_->occupancy_grid;
  const auto & current_pose = planner_data_->current_odometry->pose;
  const double occlusion_dist_thr = planner_param_.occlusion.occlusion_required_clearance_distance;

  const auto & path_ip = interpolated_path_info.path;
  const auto & lane_interval_ip = interpolated_path_info.lane_id_interval.value();

  const auto first_attention_area_idx =
    util::getFirstPointInsidePolygon(path_ip, lane_interval_ip, first_attention_area);
  if (!first_attention_area_idx) {
    return OcclusionType::NOT_OCCLUDED;
  }

  const auto first_inside_attention_idx_ip_opt =
    util::getFirstPointInsidePolygon(path_ip, lane_interval_ip, first_attention_area);
  const std::pair<size_t, size_t> lane_attention_interval_ip =
    first_inside_attention_idx_ip_opt
      ? std::make_pair(first_inside_attention_idx_ip_opt.value(), std::get<1>(lane_interval_ip))
      : lane_interval_ip;
  const auto [lane_start_idx, lane_end_idx] = lane_attention_interval_ip;

  const int width = occ_grid.info.width;
  const int height = occ_grid.info.height;
  const double resolution = occ_grid.info.resolution;
  const auto & origin = occ_grid.info.origin.position;
  auto coord2index = [&](const double x, const double y) {
    const int idx_x = (x - origin.x) / resolution;
    const int idx_y = (y - origin.y) / resolution;
    if (idx_x < 0 || idx_x >= width) return std::make_tuple(false, -1, -1);
    if (idx_y < 0 || idx_y >= height) return std::make_tuple(false, -1, -1);
    return std::make_tuple(true, idx_x, idx_y);
  };

  Polygon2d grid_poly;
  grid_poly.outer().emplace_back(origin.x, origin.y);
  grid_poly.outer().emplace_back(origin.x + (width - 1) * resolution, origin.y);
  grid_poly.outer().emplace_back(
    origin.x + (width - 1) * resolution, origin.y + (height - 1) * resolution);
  grid_poly.outer().emplace_back(origin.x, origin.y + (height - 1) * resolution);
  grid_poly.outer().emplace_back(origin.x, origin.y);
  bg::correct(grid_poly);

  auto findCommonCvPolygons =
    [&](const auto & area2d, std::vector<std::vector<cv::Point>> & cv_polygons) -> void {
    tier4_autoware_utils::Polygon2d area2d_poly;
    for (const auto & p : area2d) {
      area2d_poly.outer().emplace_back(p.x(), p.y());
    }
    area2d_poly.outer().push_back(area2d_poly.outer().front());
    bg::correct(area2d_poly);
    std::vector<Polygon2d> common_areas;
    bg::intersection(area2d_poly, grid_poly, common_areas);
    if (common_areas.empty()) {
      return;
    }
    for (size_t i = 0; i < common_areas.size(); ++i) {
      common_areas[i].outer().push_back(common_areas[i].outer().front());
      bg::correct(common_areas[i]);
    }
    for (const auto & common_area : common_areas) {
      std::vector<cv::Point> cv_polygon;
      for (const auto & p : common_area.outer()) {
        const int idx_x = static_cast<int>((p.x() - origin.x) / resolution);
        const int idx_y = static_cast<int>((p.y() - origin.y) / resolution);
        cv_polygon.emplace_back(idx_x, height - 1 - idx_y);
      }
      cv_polygons.push_back(cv_polygon);
    }
  };

  // (1) prepare detection area mask
  // attention: 255
  // non-attention: 0
  // NOTE: interesting area is set to 255 for later masking
  cv::Mat attention_mask(width, height, CV_8UC1, cv::Scalar(0));
  std::vector<std::vector<cv::Point>> attention_area_cv_polygons;
  for (const auto & attention_area : attention_areas) {
    const auto area2d = lanelet::utils::to2D(attention_area);
    findCommonCvPolygons(area2d, attention_area_cv_polygons);
  }
  for (const auto & poly : attention_area_cv_polygons) {
    cv::fillPoly(attention_mask, poly, cv::Scalar(255), cv::LINE_AA);
  }
  // (1.1)
  // reset adjacent_lanelets area to 0 on attention_mask
  std::vector<std::vector<cv::Point>> adjacent_lane_cv_polygons;
  for (const auto & adjacent_lanelet : adjacent_lanelets) {
    const auto area2d = adjacent_lanelet.polygon2d().basicPolygon();
    findCommonCvPolygons(area2d, adjacent_lane_cv_polygons);
  }
  for (const auto & poly : adjacent_lane_cv_polygons) {
    cv::fillPoly(attention_mask, poly, cv::Scalar(0), cv::LINE_AA);
  }

  // (2) prepare unknown mask
  // In OpenCV the pixel at (X=x, Y=y) (with left-upper origin) is accessed by img[y, x]
  // unknown: 255
  // not-unknown: 0
  cv::Mat unknown_mask_raw(width, height, CV_8UC1, cv::Scalar(0));
  cv::Mat unknown_mask(width, height, CV_8UC1, cv::Scalar(0));
  for (int x = 0; x < width; x++) {
    for (int y = 0; y < height; y++) {
      const int idx = y * width + x;
      const unsigned char intensity = occ_grid.data.at(idx);
      if (
        planner_param_.occlusion.free_space_max <= intensity &&
        intensity < planner_param_.occlusion.occupied_min) {
        unknown_mask_raw.at<unsigned char>(height - 1 - y, x) = 255;
      }
    }
  }
  // (2.1) apply morphologyEx
  const int morph_size = static_cast<int>(planner_param_.occlusion.denoise_kernel / resolution);
  cv::morphologyEx(
    unknown_mask_raw, unknown_mask, cv::MORPH_OPEN,
    cv::getStructuringElement(cv::MORPH_RECT, cv::Size(morph_size, morph_size)));

  // (3) occlusion mask
  static constexpr unsigned char OCCLUDED = 255;
  static constexpr unsigned char BLOCKED = 127;
  cv::Mat occlusion_mask(width, height, CV_8UC1, cv::Scalar(0));
  cv::bitwise_and(attention_mask, unknown_mask, occlusion_mask);
  // re-use attention_mask
  attention_mask = cv::Mat(width, height, CV_8UC1, cv::Scalar(0));
  // (3.1) draw all cells on attention_mask behind blocking vehicles as not occluded
  const auto & blocking_attention_objects = target_objects.parked_attention_objects;
  for (const auto & blocking_attention_object : blocking_attention_objects) {
    debug_data_.blocking_attention_objects.objects.push_back(blocking_attention_object.object);
  }
  std::vector<std::vector<cv::Point>> blocking_polygons;
  for (const auto & blocking_attention_object : blocking_attention_objects) {
    const Polygon2d obj_poly = tier4_autoware_utils::toPolygon2d(blocking_attention_object.object);
    findCommonCvPolygons(obj_poly.outer(), blocking_polygons);
  }
  for (const auto & blocking_polygon : blocking_polygons) {
    cv::fillPoly(attention_mask, blocking_polygon, cv::Scalar(BLOCKED), cv::LINE_AA);
  }
  for (const auto & division : lane_divisions) {
    bool blocking_vehicle_found = false;
    for (const auto & point_it : division) {
      const auto [valid, idx_x, idx_y] = coord2index(point_it.x(), point_it.y());
      if (!valid) continue;
      if (blocking_vehicle_found) {
        occlusion_mask.at<unsigned char>(height - 1 - idx_y, idx_x) = 0;
        continue;
      }
      if (attention_mask.at<unsigned char>(height - 1 - idx_y, idx_x) == BLOCKED) {
        blocking_vehicle_found = true;
        occlusion_mask.at<unsigned char>(height - 1 - idx_y, idx_x) = 0;
      }
    }
  }

  // (4) extract occlusion polygons
  const auto & possible_object_bbox = planner_param_.occlusion.possible_object_bbox;
  const double possible_object_bbox_x = possible_object_bbox.at(0) / resolution;
  const double possible_object_bbox_y = possible_object_bbox.at(1) / resolution;
  const double possible_object_area = possible_object_bbox_x * possible_object_bbox_y;
  std::vector<std::vector<cv::Point>> contours;
  cv::findContours(occlusion_mask, contours, cv::RETR_EXTERNAL, cv::CHAIN_APPROX_NONE);
  std::vector<std::vector<cv::Point>> valid_contours;
  for (const auto & contour : contours) {
    if (contour.size() <= 2) {
      continue;
    }
    std::vector<cv::Point> approx_contour;
    cv::approxPolyDP(
      contour, approx_contour,
      std::round(std::min(possible_object_bbox_x, possible_object_bbox_y) / std::sqrt(2.0)), true);
    if (approx_contour.size() <= 2) continue;
    // check area
    const double poly_area = cv::contourArea(approx_contour);
    if (poly_area < possible_object_area) continue;
    // check bounding box size
    const auto bbox = cv::minAreaRect(approx_contour);
    if (const auto size = bbox.size; std::min(size.height, size.width) <
                                       std::min(possible_object_bbox_x, possible_object_bbox_y) ||
                                     std::max(size.height, size.width) <
                                       std::max(possible_object_bbox_x, possible_object_bbox_y)) {
      continue;
    }
    valid_contours.push_back(approx_contour);
    geometry_msgs::msg::Polygon polygon_msg;
    geometry_msgs::msg::Point32 point_msg;
    for (const auto & p : approx_contour) {
      const double glob_x = (p.x + 0.5) * resolution + origin.x;
      const double glob_y = (height - 0.5 - p.y) * resolution + origin.y;
      point_msg.x = glob_x;
      point_msg.y = glob_y;
      point_msg.z = origin.z;
      polygon_msg.points.push_back(point_msg);
    }
    debug_data_.occlusion_polygons.push_back(polygon_msg);
  }
  // (4.1) re-draw occluded cells using valid_contours
  occlusion_mask = cv::Mat(width, height, CV_8UC1, cv::Scalar(0));
  for (const auto & valid_contour : valid_contours) {
    // NOTE: drawContour does not work well
    cv::fillPoly(occlusion_mask, valid_contour, cv::Scalar(OCCLUDED), cv::LINE_AA);
  }

  // (5) find distance
  // (5.1) discretize path_ip with resolution for computational cost
  LineString2d path_linestring;
  path_linestring.emplace_back(
    path_ip.points.at(lane_start_idx).point.pose.position.x,
    path_ip.points.at(lane_start_idx).point.pose.position.y);
  {
    auto prev_path_linestring_point = path_ip.points.at(lane_start_idx).point.pose.position;
    for (auto i = lane_start_idx + 1; i <= lane_end_idx; i++) {
      const auto path_linestring_point = path_ip.points.at(i).point.pose.position;
      if (
        tier4_autoware_utils::calcDistance2d(prev_path_linestring_point, path_linestring_point) <
        1.0 /* rough tick for computational cost */) {
        continue;
      }
      path_linestring.emplace_back(path_linestring_point.x, path_linestring_point.y);
      prev_path_linestring_point = path_linestring_point;
    }
  }

  auto findNearestPointToProjection = [](
                                        const lanelet::ConstLineString3d & division,
                                        const Point2d & projection, const double dist_thresh) {
    double min_dist = std::numeric_limits<double>::infinity();
    auto nearest = division.end();
    for (auto it = division.begin(); it != division.end(); it++) {
      const double dist = std::hypot(it->x() - projection.x(), it->y() - projection.y());
      if (dist < min_dist) {
        min_dist = dist;
        nearest = it;
      }
      if (dist < dist_thresh) {
        break;
      }
    }
    return nearest;
  };
  struct NearestOcclusionPoint
  {
    int64 division_index{0};
    int64 point_index{0};
    double dist{0.0};
    geometry_msgs::msg::Point point;
    geometry_msgs::msg::Point projection;
  } nearest_occlusion_point;
  double min_dist = std::numeric_limits<double>::infinity();
  for (unsigned division_index = 0; division_index < lane_divisions.size(); ++division_index) {
    const auto & division = lane_divisions.at(division_index);
    LineString2d division_linestring;
    auto division_point_it = division.begin();
    division_linestring.emplace_back(division_point_it->x(), division_point_it->y());
    for (auto point_it = division.begin(); point_it != division.end(); point_it++) {
      if (
        std::hypot(point_it->x() - division_point_it->x(), point_it->y() - division_point_it->y()) <
        3.0 /* rough tick for computational cost */) {
        continue;
      }
      division_linestring.emplace_back(point_it->x(), point_it->y());
      division_point_it = point_it;
    }

    // find the intersection point of lane_line and path
    std::vector<Point2d> intersection_points;
    boost::geometry::intersection(division_linestring, path_linestring, intersection_points);
    if (intersection_points.empty()) {
      continue;
    }
    const auto & projection_point = intersection_points.at(0);
    const auto projection_it = findNearestPointToProjection(division, projection_point, resolution);
    if (projection_it == division.end()) {
      continue;
    }
    double acc_dist = 0.0;
    auto acc_dist_it = projection_it;
    for (auto point_it = projection_it; point_it != division.end(); point_it++) {
      const double dist =
        std::hypot(point_it->x() - acc_dist_it->x(), point_it->y() - acc_dist_it->y());
      acc_dist += dist;
      acc_dist_it = point_it;
      const auto [valid, idx_x, idx_y] = coord2index(point_it->x(), point_it->y());
      if (!valid) continue;
      const auto pixel = occlusion_mask.at<unsigned char>(height - 1 - idx_y, idx_x);
      if (pixel == BLOCKED) {
        break;
      }
      if (pixel == OCCLUDED) {
        if (acc_dist < min_dist) {
          min_dist = acc_dist;
          nearest_occlusion_point = {
            division_index, std::distance(division.begin(), point_it), acc_dist,
            tier4_autoware_utils::createPoint(point_it->x(), point_it->y(), origin.z),
            tier4_autoware_utils::createPoint(projection_it->x(), projection_it->y(), origin.z)};
        }
      }
    }
  }

  if (min_dist == std::numeric_limits<double>::infinity() || min_dist > occlusion_dist_thr) {
    return OcclusionType::NOT_OCCLUDED;
  }

  debug_data_.nearest_occlusion_projection =
    std::make_pair(nearest_occlusion_point.point, nearest_occlusion_point.projection);
  LineString2d ego_occlusion_line;
  ego_occlusion_line.emplace_back(current_pose.position.x, current_pose.position.y);
  ego_occlusion_line.emplace_back(nearest_occlusion_point.point.x, nearest_occlusion_point.point.y);
  for (const auto & attention_object : target_objects.all_attention_objects) {
    const auto obj_poly = tier4_autoware_utils::toPolygon2d(attention_object.object);
    if (bg::intersects(obj_poly, ego_occlusion_line)) {
      return OcclusionType::DYNAMICALLY_OCCLUDED;
    }
  }
  for (const auto & attention_object : target_objects.intersection_area_objects) {
    const auto obj_poly = tier4_autoware_utils::toPolygon2d(attention_object.object);
    if (bg::intersects(obj_poly, ego_occlusion_line)) {
      return OcclusionType::DYNAMICALLY_OCCLUDED;
    }
  }
  return OcclusionType::STATICALLY_OCCLUDED;
}

static std::optional<std::pair<
  size_t /* the index of interpolated PathPoint*/, size_t /* the index of corresponding Polygon */>>
getFirstPointInsidePolygonsByFootprint(
  const std::vector<lanelet::CompoundPolygon3d> & polygons,
  const util::InterpolatedPathInfo & interpolated_path_info,
  const tier4_autoware_utils::LinearRing2d & footprint, const double vehicle_length)
{
  const auto & path_ip = interpolated_path_info.path;
  const auto [lane_start, lane_end] = interpolated_path_info.lane_id_interval.value();
  const size_t vehicle_length_idx = static_cast<size_t>(vehicle_length / interpolated_path_info.ds);
  const size_t start =
    static_cast<size_t>(std::max<int>(0, static_cast<int>(lane_start) - vehicle_length_idx));

  for (size_t i = start; i <= lane_end; ++i) {
    const auto & pose = path_ip.points.at(i).point.pose;
    const auto path_footprint =
      tier4_autoware_utils::transformVector(footprint, tier4_autoware_utils::pose2transform(pose));
    for (size_t j = 0; j < polygons.size(); ++j) {
      const auto area_2d = lanelet::utils::to2D(polygons.at(j)).basicPolygon();
      const bool is_in_polygon = bg::intersects(area_2d, path_footprint);
      if (is_in_polygon) {
        return std::make_optional<std::pair<size_t, size_t>>(i, j);
      }
    }
  }
  return std::nullopt;
}

void IntersectionLanelets::update(
  const bool is_prioritized, const util::InterpolatedPathInfo & interpolated_path_info,
  const tier4_autoware_utils::LinearRing2d & footprint, const double vehicle_length,
  lanelet::routing::RoutingGraphPtr routing_graph_ptr)
{
  is_prioritized_ = is_prioritized;
  // find the first conflicting/detection area polygon intersecting the path
  if (!first_conflicting_area_) {
    auto first = getFirstPointInsidePolygonsByFootprint(
      conflicting_area_, interpolated_path_info, footprint, vehicle_length);
    if (first) {
      first_conflicting_lane_ = conflicting_.at(first.value().second);
      first_conflicting_area_ = conflicting_area_.at(first.value().second);
    }
  }
  if (!first_attention_area_) {
    const auto first = getFirstPointInsidePolygonsByFootprint(
      attention_non_preceding_area_, interpolated_path_info, footprint, vehicle_length);
    if (first) {
      first_attention_lane_ = attention_non_preceding_.at(first.value().second);
      first_attention_area_ = attention_non_preceding_area_.at(first.value().second);
    }
  }
  if (first_attention_lane_ && !second_attention_lane_ && !second_attention_lane_empty_) {
    const auto first_attention_lane = first_attention_lane_.value();
    // remove first_attention_area_ and non-straight lanelets from attention_non_preceding
    lanelet::ConstLanelets attention_non_preceding_ex_first;
    lanelet::ConstLanelets sibling_first_attention_lanelets;
    for (const auto & previous : routing_graph_ptr->previous(first_attention_lane)) {
      for (const auto & following : routing_graph_ptr->following(previous)) {
        sibling_first_attention_lanelets.push_back(following);
      }
    }
    for (const auto & ll : attention_non_preceding_) {
      // the sibling lanelets of first_attention_lanelet are ruled out
      if (lanelet::utils::contains(sibling_first_attention_lanelets, ll)) {
        continue;
      }
      if (std::string(ll.attributeOr("turn_direction", "else")).compare("straight") == 0) {
        attention_non_preceding_ex_first.push_back(ll);
      }
    }
    if (attention_non_preceding_ex_first.empty()) {
      second_attention_lane_empty_ = true;
    }
    const auto attention_non_preceding_ex_first_area =
      getPolygon3dFromLanelets(attention_non_preceding_ex_first);
    const auto second = getFirstPointInsidePolygonsByFootprint(
      attention_non_preceding_ex_first_area, interpolated_path_info, footprint, vehicle_length);
    if (second) {
      second_attention_lane_ = attention_non_preceding_ex_first.at(second.value().second);
      second_attention_area_ = second_attention_lane_.value().polygon3d();
    }
  }
}

void TargetObject::calc_dist_to_stopline()
{
  if (!attention_lanelet || !stopline) {
    return;
  }
  const auto attention_lanelet_val = attention_lanelet.value();
  const auto object_arc_coords = lanelet::utils::getArcCoordinates(
    {attention_lanelet_val}, object.kinematics.initial_pose_with_covariance.pose);
  const auto stopline_val = stopline.value();
  geometry_msgs::msg::Pose stopline_center;
  stopline_center.position.x = (stopline_val.front().x() + stopline_val.back().x()) / 2.0;
  stopline_center.position.y = (stopline_val.front().y() + stopline_val.back().y()) / 2.0;
  stopline_center.position.z = (stopline_val.front().z() + stopline_val.back().z()) / 2.0;
  const auto stopline_arc_coords =
    lanelet::utils::getArcCoordinates({attention_lanelet_val}, stopline_center);
  dist_to_stopline = (stopline_arc_coords.length - object_arc_coords.length);
}

/*
  bool IntersectionModule::checkFrontVehicleDeceleration(
  lanelet::ConstLanelets & ego_lane_with_next_lane, lanelet::ConstLanelet & closest_lanelet,
  const Polygon2d & stuck_vehicle_detect_area,
  const autoware_auto_perception_msgs::msg::PredictedObject & object,
  const double assumed_front_car_decel)
  {
  const auto & object_pose = object.kinematics.initial_pose_with_covariance.pose;
  // consider vehicle in ego-lane && in front of ego
  const auto lon_vel = object.kinematics.initial_twist_with_covariance.twist.linear.x;
  const double object_decel =
  planner_param_.stuck_vehicle.assumed_front_car_decel;  // NOTE: this is positive
  const double stopping_distance = lon_vel * lon_vel / (2 * object_decel);

  std::vector<geometry_msgs::msg::Point> center_points;
  for (auto && p : ego_lane_with_next_lane[0].centerline())
  center_points.push_back(std::move(lanelet::utils::conversion::toGeomMsgPt(p)));
  for (auto && p : ego_lane_with_next_lane[1].centerline())
  center_points.push_back(std::move(lanelet::utils::conversion::toGeomMsgPt(p)));
  const double lat_offset =
  std::fabs(motion_utils::calcLateralOffset(center_points, object_pose.position));
  // get the nearest centerpoint to object
  std::vector<double> dist_obj_center_points;
  for (const auto & p : center_points)
  dist_obj_center_points.push_back(tier4_autoware_utils::calcDistance2d(object_pose.position,
  p)); const int obj_closest_centerpoint_idx = std::distance( dist_obj_center_points.begin(),
  std::min_element(dist_obj_center_points.begin(), dist_obj_center_points.end()));
  // find two center_points whose distances from `closest_centerpoint` cross stopping_distance
  double acc_dist_prev = 0.0, acc_dist = 0.0;
  auto p1 = center_points[obj_closest_centerpoint_idx];
  auto p2 = center_points[obj_closest_centerpoint_idx];
  for (unsigned i = obj_closest_centerpoint_idx; i < center_points.size() - 1; ++i) {
  p1 = center_points[i];
  p2 = center_points[i + 1];
  acc_dist_prev = acc_dist;
  const auto arc_position_p1 =
  lanelet::utils::getArcCoordinates(ego_lane_with_next_lane, toPose(p1));
  const auto arc_position_p2 =
  lanelet::utils::getArcCoordinates(ego_lane_with_next_lane, toPose(p2));
  const double delta = arc_position_p2.length - arc_position_p1.length;
  acc_dist += delta;
  if (acc_dist > stopping_distance) {
  break;
  }
  }
  // if stopping_distance >= center_points, stopping_point is center_points[end]
  const double ratio = (acc_dist <= stopping_distance)
  ? 0.0
  : (acc_dist - stopping_distance) / (stopping_distance - acc_dist_prev);
  // linear interpolation
  geometry_msgs::msg::Point stopping_point;
  stopping_point.x = (p1.x * ratio + p2.x) / (1 + ratio);
  stopping_point.y = (p1.y * ratio + p2.y) / (1 + ratio);
  stopping_point.z = (p1.z * ratio + p2.z) / (1 + ratio);
  const double lane_yaw = lanelet::utils::getLaneletAngle(closest_lanelet, stopping_point);
  stopping_point.x += lat_offset * std::cos(lane_yaw + M_PI / 2.0);
  stopping_point.y += lat_offset * std::sin(lane_yaw + M_PI / 2.0);

  // calculate footprint of predicted stopping pose
  autoware_auto_perception_msgs::msg::PredictedObject predicted_object = object;
  predicted_object.kinematics.initial_pose_with_covariance.pose.position = stopping_point;
  predicted_object.kinematics.initial_pose_with_covariance.pose.orientation =
  tier4_autoware_utils::createQuaternionFromRPY(0, 0, lane_yaw);
  auto predicted_obj_footprint = tier4_autoware_utils::toPolygon2d(predicted_object);
  const bool is_in_stuck_area = !bg::disjoint(predicted_obj_footprint, stuck_vehicle_detect_area);
  debug_data_.predicted_obj_pose.position = stopping_point;
  debug_data_.predicted_obj_pose.orientation =
  tier4_autoware_utils::createQuaternionFromRPY(0, 0, lane_yaw);

  if (is_in_stuck_area) {
  return true;
  }
  return false;
  }
*/

}  // namespace behavior_velocity_planner<|MERGE_RESOLUTION|>--- conflicted
+++ resolved
@@ -16,12 +16,8 @@
 
 #include "util.hpp"
 
-<<<<<<< HEAD
 #include "tier4_autoware_utils/geometry/boost_polygon_utils.hpp"
-=======
-#include <behavior_velocity_planner_common/utilization/boost_geometry_helper.hpp>
 #include <behavior_velocity_planner_common/utilization/trajectory_utils.hpp>
->>>>>>> b51759fa
 #include <behavior_velocity_planner_common/utilization/util.hpp>
 #include <interpolation/spline_interpolation_points_2d.hpp>
 #include <lanelet2_extension/regulatory_elements/road_marking.hpp>
@@ -2008,7 +2004,7 @@
       const auto & p = path.points.at(i).point.pose.position;
       for (const auto & polygon : polygons) {
         const auto polygon_2d = lanelet::utils::to2D(polygon);
-        is_in_lanelet = bg::within(to_bg2d(p), polygon_2d);
+        is_in_lanelet = bg::within(tier4_autoware_utils::to_bg2d(p), polygon_2d);
         if (is_in_lanelet) {
           return std::make_optional<std::pair<size_t, const lanelet::CompoundPolygon3d &>>(
             i, polygon);
@@ -2024,7 +2020,7 @@
       const auto & p = path.points.at(i).point.pose.position;
       for (const auto & polygon : polygons) {
         const auto polygon_2d = lanelet::utils::to2D(polygon);
-        is_in_lanelet = bg::within(to_bg2d(p), polygon_2d);
+        is_in_lanelet = bg::within(tier4_autoware_utils::to_bg2d(p), polygon_2d);
         if (is_in_lanelet) {
           return std::make_optional<std::pair<size_t, const lanelet::CompoundPolygon3d &>>(
             i, polygon);
@@ -2133,11 +2129,6 @@
   const auto & objects_ptr = planner_data_->predicted_objects;
 
   // considering lane change in the intersection, these lanelets are generated from the path
-<<<<<<< HEAD
-  const auto stuck_vehicle_detect_area = util::generateStuckVehicleDetectAreaPolygon(
-    path_lanelets, planner_param_.stuck_vehicle.stuck_vehicle_detect_dist);
-  debug_data_.stuck_vehicle_detect_area = tier4_autoware_utils::toGeomPoly(stuck_vehicle_detect_area);
-=======
   const double stuck_vehicle_detect_dist = planner_param_.stuck_vehicle.stuck_vehicle_detect_dist;
   Polygon2d stuck_vehicle_detect_area{};
   if (path_lanelets.conflicting_interval_and_remaining.size() == 0) {
@@ -2167,8 +2158,7 @@
   stuck_vehicle_detect_area.outer().emplace_back(stuck_vehicle_detect_area.outer().front());
   bg::correct(stuck_vehicle_detect_area);
 
-  debug_data_.stuck_vehicle_detect_area = toGeomPoly(stuck_vehicle_detect_area);
->>>>>>> b51759fa
+  debug_data_.stuck_vehicle_detect_area = tier4_autoware_utils::toGeomPoly(stuck_vehicle_detect_area);
 
   for (const auto & object : objects_ptr->objects) {
     if (!isTargetStuckVehicleType(object)) {
