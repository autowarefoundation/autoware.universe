// Copyright 2020 Tier IV, Inc.
//
// Licensed under the Apache License, Version 2.0 (the "License");
// you may not use this file except in compliance with the License.
// You may obtain a copy of the License at
//
//     http://www.apache.org/licenses/LICENSE-2.0
//
// Unless required by applicable law or agreed to in writing, software
// distributed under the License is distributed on an "AS IS" BASIS,
// WITHOUT WARRANTIES OR CONDITIONS OF ANY KIND, either express or implied.
// See the License for the specific language governing permissions and
// limitations under the License.

#include "util.hpp"

#include "util_type.hpp"

#include <behavior_velocity_planner_common/utilization/boost_geometry_helper.hpp>
#include <behavior_velocity_planner_common/utilization/path_utilization.hpp>
#include <behavior_velocity_planner_common/utilization/trajectory_utils.hpp>
#include <behavior_velocity_planner_common/utilization/util.hpp>
#include <interpolation/spline_interpolation_points_2d.hpp>
#include <lanelet2_extension/regulatory_elements/road_marking.hpp>
#include <lanelet2_extension/utility/query.hpp>
#include <lanelet2_extension/utility/utilities.hpp>
#include <motion_utils/trajectory/trajectory.hpp>
#include <rclcpp/rclcpp.hpp>
#include <tier4_autoware_utils/geometry/boost_polygon_utils.hpp>

#include <boost/geometry/algorithms/correct.hpp>
#include <boost/geometry/algorithms/intersects.hpp>

#include <lanelet2_core/geometry/Polygon.h>
#include <lanelet2_core/primitives/BasicRegulatoryElements.h>

#include <algorithm>
#include <cmath>
#include <limits>
#include <list>
#include <memory>
#include <set>
#include <string>
#include <tuple>
#include <unordered_map>
#include <vector>

namespace tier4_autoware_utils
{

template <>
inline geometry_msgs::msg::Point getPoint(const lanelet::ConstPoint3d & p)
{
  geometry_msgs::msg::Point point;
  point.x = p.x();
  point.y = p.y();
  point.z = p.z();
  return point;
}

}  // namespace tier4_autoware_utils

namespace behavior_velocity_planner
{
namespace bg = boost::geometry;

namespace util
{

static std::optional<size_t> getDuplicatedPointIdx(
  const autoware_auto_planning_msgs::msg::PathWithLaneId & path,
  const geometry_msgs::msg::Point & point)
{
  for (size_t i = 0; i < path.points.size(); i++) {
    const auto & p = path.points.at(i).point.pose.position;

    constexpr double min_dist = 0.001;
    if (tier4_autoware_utils::calcDistance2d(p, point) < min_dist) {
      return i;
    }
  }

  return std::nullopt;
}

static std::optional<size_t> insertPointIndex(
  const geometry_msgs::msg::Pose & in_pose,
  autoware_auto_planning_msgs::msg::PathWithLaneId * inout_path,
  const double ego_nearest_dist_threshold, const double ego_nearest_yaw_threshold)
{
  const auto duplicate_idx_opt = getDuplicatedPointIdx(*inout_path, in_pose.position);
  if (duplicate_idx_opt) {
    return duplicate_idx_opt.value();
  }

  const size_t closest_idx = motion_utils::findFirstNearestIndexWithSoftConstraints(
    inout_path->points, in_pose, ego_nearest_dist_threshold, ego_nearest_yaw_threshold);
  // vector.insert(i) inserts element on the left side of v[i]
  // the velocity need to be zero order hold(from prior point)
  int insert_idx = closest_idx;
  autoware_auto_planning_msgs::msg::PathPointWithLaneId inserted_point =
    inout_path->points.at(closest_idx);
  if (planning_utils::isAheadOf(in_pose, inout_path->points.at(closest_idx).point.pose)) {
    ++insert_idx;
  } else {
    // copy with velocity from prior point
    const size_t prior_ind = closest_idx > 0 ? closest_idx - 1 : 0;
    inserted_point.point.longitudinal_velocity_mps =
      inout_path->points.at(prior_ind).point.longitudinal_velocity_mps;
  }
  inserted_point.point.pose = in_pose;

  auto it = inout_path->points.begin() + insert_idx;
  inout_path->points.insert(it, inserted_point);

  return insert_idx;
}

bool hasLaneIds(
  const autoware_auto_planning_msgs::msg::PathPointWithLaneId & p,
  const std::set<lanelet::Id> & ids)
{
  for (const auto & pid : p.lane_ids) {
    if (ids.find(pid) != ids.end()) {
      return true;
    }
  }
  return false;
}

std::optional<std::pair<size_t, size_t>> findLaneIdsInterval(
  const autoware_auto_planning_msgs::msg::PathWithLaneId & p, const std::set<lanelet::Id> & ids)
{
  bool found = false;
  size_t start = 0;
  size_t end = p.points.size() > 0 ? p.points.size() - 1 : 0;
  if (start == end) {
    // there is only one point in the path
    return std::nullopt;
  }
  for (size_t i = 0; i < p.points.size(); ++i) {
    if (hasLaneIds(p.points.at(i), ids)) {
      if (!found) {
        // found interval for the first time
        found = true;
        start = i;
      }
    } else if (found) {
      // prior point was in the interval. interval ended
      end = i;
      break;
    }
  }
  start = start > 0 ? start - 1 : 0;  // the idx of last point before the interval
  return found ? std::make_optional(std::make_pair(start, end)) : std::nullopt;
}

/**
 * @brief Get stop point from map if exists
 * @param stop_pose stop point defined on map
 * @return true when the stop point is defined on map.
 */
static std::optional<size_t> getStopLineIndexFromMap(
  const InterpolatedPathInfo & interpolated_path_info,
  const std::shared_ptr<const PlannerData> & planner_data)
{
  const auto & path = interpolated_path_info.path;
  const auto & lane_interval = interpolated_path_info.lane_id_interval.value();

  lanelet::ConstLanelet lanelet =
    planner_data->route_handler_->getLaneletMapPtr()->laneletLayer.get(
      interpolated_path_info.lane_id);
  const auto road_markings = lanelet.regulatoryElementsAs<lanelet::autoware::RoadMarking>();
  lanelet::ConstLineStrings3d stopline;
  for (const auto & road_marking : road_markings) {
    const std::string type =
      road_marking->roadMarking().attributeOr(lanelet::AttributeName::Type, "none");
    if (type == lanelet::AttributeValueString::StopLine) {
      stopline.push_back(road_marking->roadMarking());
      break;  // only one stopline exists.
    }
  }
  if (stopline.empty()) {
    return std::nullopt;
  }

  const auto p_start = stopline.front().front();
  const auto p_end = stopline.front().back();
  const LineString2d extended_stopline =
    planning_utils::extendLine(p_start, p_end, planner_data->stop_line_extend_length);

  for (size_t i = lane_interval.first; i < lane_interval.second; i++) {
    const auto & p_front = path.points.at(i).point.pose.position;
    const auto & p_back = path.points.at(i + 1).point.pose.position;

    const LineString2d path_segment = {{p_front.x, p_front.y}, {p_back.x, p_back.y}};
    std::vector<Point2d> collision_points;
    bg::intersection(extended_stopline, path_segment, collision_points);

    if (collision_points.empty()) {
      continue;
    }

    return i;
  }

  geometry_msgs::msg::Pose stop_point_from_map;
  stop_point_from_map.position.x = 0.5 * (p_start.x() + p_end.x());
  stop_point_from_map.position.y = 0.5 * (p_start.y() + p_end.y());
  stop_point_from_map.position.z = 0.5 * (p_start.z() + p_end.z());

  return motion_utils::findFirstNearestIndexWithSoftConstraints(
    path.points, stop_point_from_map, planner_data->ego_nearest_dist_threshold,
    planner_data->ego_nearest_yaw_threshold);
}

static std::optional<size_t> getFirstPointInsidePolygonByFootprint(
  const lanelet::CompoundPolygon3d & polygon, const InterpolatedPathInfo & interpolated_path_info,
  const tier4_autoware_utils::LinearRing2d & footprint, const double vehicle_length)
{
  const auto & path_ip = interpolated_path_info.path;
  const auto [lane_start, lane_end] = interpolated_path_info.lane_id_interval.value();
  const size_t vehicle_length_idx = static_cast<size_t>(vehicle_length / interpolated_path_info.ds);
  const size_t start =
    static_cast<size_t>(std::max<int>(0, static_cast<int>(lane_start) - vehicle_length_idx));
  const auto area_2d = lanelet::utils::to2D(polygon).basicPolygon();
  for (auto i = start; i <= lane_end; ++i) {
    const auto & base_pose = path_ip.points.at(i).point.pose;
    const auto path_footprint = tier4_autoware_utils::transformVector(
      footprint, tier4_autoware_utils::pose2transform(base_pose));
    if (bg::intersects(path_footprint, area_2d)) {
      return std::make_optional<size_t>(i);
    }
  }
  return std::nullopt;
}

static std::optional<std::pair<
  size_t /* the index of interpolated PathPoint*/, size_t /* the index of corresponding Polygon */>>
getFirstPointInsidePolygonsByFootprint(
  const std::vector<lanelet::CompoundPolygon3d> & polygons,
  const InterpolatedPathInfo & interpolated_path_info,
  const tier4_autoware_utils::LinearRing2d & footprint, const double vehicle_length)
{
  const auto & path_ip = interpolated_path_info.path;
  const auto [lane_start, lane_end] = interpolated_path_info.lane_id_interval.value();
  const size_t vehicle_length_idx = static_cast<size_t>(vehicle_length / interpolated_path_info.ds);
  const size_t start =
    static_cast<size_t>(std::max<int>(0, static_cast<int>(lane_start) - vehicle_length_idx));

  for (size_t i = start; i <= lane_end; ++i) {
    const auto & pose = path_ip.points.at(i).point.pose;
    const auto path_footprint =
      tier4_autoware_utils::transformVector(footprint, tier4_autoware_utils::pose2transform(pose));
    for (size_t j = 0; j < polygons.size(); ++j) {
      const auto area_2d = lanelet::utils::to2D(polygons.at(j)).basicPolygon();
      const bool is_in_polygon = bg::intersects(area_2d, path_footprint);
      if (is_in_polygon) {
        return std::make_optional<std::pair<size_t, size_t>>(i, j);
      }
    }
  }
  return std::nullopt;
}

std::optional<IntersectionStopLines> generateIntersectionStopLines(
  const lanelet::CompoundPolygon3d & first_conflicting_area,
  const lanelet::CompoundPolygon3d & first_attention_area,
  const lanelet::ConstLineString2d & first_attention_lane_centerline,
  const std::shared_ptr<const PlannerData> & planner_data,
  const InterpolatedPathInfo & interpolated_path_info, const bool use_stuck_stopline,
  const double stopline_margin, const double max_accel, const double max_jerk,
  const double delay_response_time, const double peeking_offset,
  autoware_auto_planning_msgs::msg::PathWithLaneId * original_path)
{
  const auto & path_ip = interpolated_path_info.path;
  const double ds = interpolated_path_info.ds;
  const auto & lane_interval_ip = interpolated_path_info.lane_id_interval.value();
  const double baselink2front = planner_data->vehicle_info_.max_longitudinal_offset_m;

  const int stopline_margin_idx_dist = std::ceil(stopline_margin / ds);
  const int base2front_idx_dist =
    std::ceil(planner_data->vehicle_info_.max_longitudinal_offset_m / ds);

  // find the index of the first point whose vehicle footprint on it intersects with detection_area
  const auto local_footprint = planner_data->vehicle_info_.createFootprint(0.0, 0.0);
  std::optional<size_t> first_footprint_inside_detection_ip_opt =
    getFirstPointInsidePolygonByFootprint(
      first_attention_area, interpolated_path_info, local_footprint, baselink2front);
  if (!first_footprint_inside_detection_ip_opt) {
    return std::nullopt;
  }
  const auto first_footprint_inside_detection_ip = first_footprint_inside_detection_ip_opt.value();

  std::optional<size_t> first_footprint_attention_centerline_ip_opt = std::nullopt;
  for (auto i = std::get<0>(lane_interval_ip); i < std::get<1>(lane_interval_ip); ++i) {
    const auto & base_pose = path_ip.points.at(i).point.pose;
    const auto path_footprint = tier4_autoware_utils::transformVector(
      local_footprint, tier4_autoware_utils::pose2transform(base_pose));
    if (bg::intersects(path_footprint, first_attention_lane_centerline.basicLineString())) {
      // TODO(Mamoru Sobue): maybe consideration of braking dist is necessary
      first_footprint_attention_centerline_ip_opt = i;
      break;
    }
  }
  if (!first_footprint_attention_centerline_ip_opt) {
    return std::nullopt;
  }
  const size_t first_footprint_attention_centerline_ip =
    first_footprint_attention_centerline_ip_opt.value();

  // (1) default stop line position on interpolated path
  bool default_stopline_valid = true;
  int stop_idx_ip_int = -1;
  if (const auto map_stop_idx_ip = getStopLineIndexFromMap(interpolated_path_info, planner_data);
      map_stop_idx_ip) {
    stop_idx_ip_int = static_cast<int>(map_stop_idx_ip.value()) - base2front_idx_dist;
  }
  if (stop_idx_ip_int < 0) {
    stop_idx_ip_int = first_footprint_inside_detection_ip - stopline_margin_idx_dist;
  }
  if (stop_idx_ip_int < 0) {
    default_stopline_valid = false;
  }
  const auto default_stopline_ip = stop_idx_ip_int >= 0 ? static_cast<size_t>(stop_idx_ip_int) : 0;

  // (2) ego front stop line position on interpolated path
  const geometry_msgs::msg::Pose & current_pose = planner_data->current_odometry->pose;
  const auto closest_idx_ip = motion_utils::findFirstNearestIndexWithSoftConstraints(
    path_ip.points, current_pose, planner_data->ego_nearest_dist_threshold,
    planner_data->ego_nearest_yaw_threshold);

  // (3) occlusion peeking stop line position on interpolated path
  int occlusion_peeking_line_ip_int = static_cast<int>(default_stopline_ip);
  bool occlusion_peeking_line_valid = true;
  // NOTE: if footprints[0] is already inside the detection area, invalid
  {
    const auto & base_pose0 = path_ip.points.at(default_stopline_ip).point.pose;
    const auto path_footprint0 = tier4_autoware_utils::transformVector(
      local_footprint, tier4_autoware_utils::pose2transform(base_pose0));
    if (bg::intersects(
          path_footprint0, lanelet::utils::to2D(first_attention_area).basicPolygon())) {
      occlusion_peeking_line_valid = false;
    }
  }
  if (occlusion_peeking_line_valid) {
    occlusion_peeking_line_ip_int =
      first_footprint_inside_detection_ip + std::ceil(peeking_offset / ds);
  }

  const auto occlusion_peeking_line_ip = static_cast<size_t>(
    std::clamp<int>(occlusion_peeking_line_ip_int, 0, static_cast<int>(path_ip.points.size()) - 1));
  const auto first_attention_stopline_ip = first_footprint_inside_detection_ip;
  const bool first_attention_stopline_valid = true;

  // (4) pass judge line position on interpolated path
  const double velocity = planner_data->current_velocity->twist.linear.x;
  const double acceleration = planner_data->current_acceleration->accel.accel.linear.x;
  const double braking_dist = planning_utils::calcJudgeLineDistWithJerkLimit(
    velocity, acceleration, max_accel, max_jerk, delay_response_time);
  int pass_judge_ip_int =
    static_cast<int>(first_footprint_inside_detection_ip) - std::ceil(braking_dist / ds);
  const auto pass_judge_line_ip = static_cast<size_t>(
    std::clamp<int>(pass_judge_ip_int, 0, static_cast<int>(path_ip.points.size()) - 1));
  // TODO(Mamoru Sobue): maybe braking dist should be considered
  const auto occlusion_wo_tl_pass_judge_line_ip =
    static_cast<size_t>(first_footprint_attention_centerline_ip);

  // (5) stuck vehicle stop line
  int stuck_stopline_ip_int = 0;
  bool stuck_stopline_valid = true;
  if (use_stuck_stopline) {
    // NOTE: when ego vehicle is approaching detection area and already passed
    // first_conflicting_area, this could be null.
    const auto stuck_stopline_idx_ip_opt = getFirstPointInsidePolygonByFootprint(
      first_conflicting_area, interpolated_path_info, local_footprint, baselink2front);
    if (!stuck_stopline_idx_ip_opt) {
      stuck_stopline_valid = false;
      stuck_stopline_ip_int = 0;
    } else {
      stuck_stopline_ip_int = stuck_stopline_idx_ip_opt.value() - stopline_margin_idx_dist;
    }
  } else {
    stuck_stopline_ip_int =
      std::get<0>(lane_interval_ip) - (stopline_margin_idx_dist + base2front_idx_dist);
  }
  if (stuck_stopline_ip_int < 0) {
    stuck_stopline_valid = false;
  }
  const auto stuck_stopline_ip = static_cast<size_t>(std::max(0, stuck_stopline_ip_int));

  struct IntersectionStopLinesTemp
  {
    size_t closest_idx{0};
    size_t stuck_stopline{0};
    size_t default_stopline{0};
    size_t first_attention_stopline{0};
    size_t occlusion_peeking_stopline{0};
    size_t pass_judge_line{0};
    size_t occlusion_wo_tl_pass_judge_line{0};
  };

  IntersectionStopLinesTemp intersection_stoplines_temp;
  std::list<std::pair<const size_t *, size_t *>> stoplines = {
    {&closest_idx_ip, &intersection_stoplines_temp.closest_idx},
    {&stuck_stopline_ip, &intersection_stoplines_temp.stuck_stopline},
    {&default_stopline_ip, &intersection_stoplines_temp.default_stopline},
    {&first_attention_stopline_ip, &intersection_stoplines_temp.first_attention_stopline},
    {&occlusion_peeking_line_ip, &intersection_stoplines_temp.occlusion_peeking_stopline},
    {&pass_judge_line_ip, &intersection_stoplines_temp.pass_judge_line},
    {&occlusion_wo_tl_pass_judge_line_ip,
     &intersection_stoplines_temp.occlusion_wo_tl_pass_judge_line}};
  stoplines.sort(
    [](const auto & it1, const auto & it2) { return *(std::get<0>(it1)) < *(std::get<0>(it2)); });
  for (const auto & [stop_idx_ip, stop_idx] : stoplines) {
    const auto & insert_point = path_ip.points.at(*stop_idx_ip).point.pose;
    const auto insert_idx = insertPointIndex(
      insert_point, original_path, planner_data->ego_nearest_dist_threshold,
      planner_data->ego_nearest_yaw_threshold);
    if (!insert_idx) {
      return std::nullopt;
    }
    *stop_idx = insert_idx.value();
  }
  if (
    intersection_stoplines_temp.occlusion_peeking_stopline <
    intersection_stoplines_temp.default_stopline) {
    intersection_stoplines_temp.occlusion_peeking_stopline =
      intersection_stoplines_temp.default_stopline;
  }

  IntersectionStopLines intersection_stoplines;
  intersection_stoplines.closest_idx = intersection_stoplines_temp.closest_idx;
  if (stuck_stopline_valid) {
    intersection_stoplines.stuck_stopline = intersection_stoplines_temp.stuck_stopline;
  }
  if (default_stopline_valid) {
    intersection_stoplines.default_stopline = intersection_stoplines_temp.default_stopline;
  }
  if (first_attention_stopline_valid) {
    intersection_stoplines.first_attention_stopline =
      intersection_stoplines_temp.first_attention_stopline;
  }
  if (occlusion_peeking_line_valid) {
    intersection_stoplines.occlusion_peeking_stopline =
      intersection_stoplines_temp.occlusion_peeking_stopline;
  }
  intersection_stoplines.pass_judge_line = intersection_stoplines_temp.pass_judge_line;
  intersection_stoplines.occlusion_wo_tl_pass_judge_line =
    intersection_stoplines_temp.occlusion_wo_tl_pass_judge_line;
  return intersection_stoplines;
}

std::optional<size_t> getFirstPointInsidePolygon(
  const autoware_auto_planning_msgs::msg::PathWithLaneId & path,
  const std::pair<size_t, size_t> lane_interval, const lanelet::CompoundPolygon3d & polygon,
  const bool search_forward)
{
  // NOTE: if first point is already inside the polygon, returns nullopt
  const auto polygon_2d = lanelet::utils::to2D(polygon);
  if (search_forward) {
    const auto & p0 = path.points.at(lane_interval.first).point.pose.position;
    if (bg::within(to_bg2d(p0), polygon_2d)) {
      return std::nullopt;
    }
    for (size_t i = lane_interval.first; i <= lane_interval.second; ++i) {
      const auto & p = path.points.at(i).point.pose.position;
      const auto is_in_lanelet = bg::within(to_bg2d(p), polygon_2d);
      if (is_in_lanelet) {
        return std::make_optional<size_t>(i);
      }
    }
  } else {
    const auto & p0 = path.points.at(lane_interval.second).point.pose.position;
    if (bg::within(to_bg2d(p0), polygon_2d)) {
      return std::nullopt;
    }
    for (size_t i = lane_interval.second; i >= lane_interval.first; --i) {
      const auto & p = path.points.at(i).point.pose.position;
      const auto is_in_lanelet = bg::within(to_bg2d(p), polygon_2d);
      if (is_in_lanelet) {
        return std::make_optional<size_t>(i);
      }
      if (i == 0) {
        break;
      }
    }
  }
  return std::nullopt;
}

static std::optional<std::pair<size_t, const lanelet::CompoundPolygon3d &>>
getFirstPointInsidePolygons(
  const autoware_auto_planning_msgs::msg::PathWithLaneId & path,
  const std::pair<size_t, size_t> lane_interval,
  const std::vector<lanelet::CompoundPolygon3d> & polygons, const bool search_forward = true)
{
  if (search_forward) {
    for (size_t i = lane_interval.first; i <= lane_interval.second; ++i) {
      bool is_in_lanelet = false;
      const auto & p = path.points.at(i).point.pose.position;
      for (const auto & polygon : polygons) {
        const auto polygon_2d = lanelet::utils::to2D(polygon);
        is_in_lanelet = bg::within(to_bg2d(p), polygon_2d);
        if (is_in_lanelet) {
          return std::make_optional<std::pair<size_t, const lanelet::CompoundPolygon3d &>>(
            i, polygon);
        }
      }
      if (is_in_lanelet) {
        break;
      }
    }
  } else {
    for (size_t i = lane_interval.second; i >= lane_interval.first; --i) {
      bool is_in_lanelet = false;
      const auto & p = path.points.at(i).point.pose.position;
      for (const auto & polygon : polygons) {
        const auto polygon_2d = lanelet::utils::to2D(polygon);
        is_in_lanelet = bg::within(to_bg2d(p), polygon_2d);
        if (is_in_lanelet) {
          return std::make_optional<std::pair<size_t, const lanelet::CompoundPolygon3d &>>(
            i, polygon);
        }
      }
      if (is_in_lanelet) {
        break;
      }
      if (i == 0) {
        break;
      }
    }
  }
  return std::nullopt;
}

std::optional<size_t> generateStuckStopLine(
  const lanelet::CompoundPolygon3d & conflicting_area,
  const std::shared_ptr<const PlannerData> & planner_data,
  const InterpolatedPathInfo & interpolated_path_info, const double stopline_margin,
  const bool use_stuck_stopline, autoware_auto_planning_msgs::msg::PathWithLaneId * original_path)
{
  const auto & path_ip = interpolated_path_info.path;
  const double ds = interpolated_path_info.ds;
  const auto & lane_interval_ip = interpolated_path_info.lane_id_interval.value();
  const auto lane_interval_ip_start = std::get<0>(lane_interval_ip);
  size_t stuck_stopline_idx_ip = 0;
  if (use_stuck_stopline) {
    stuck_stopline_idx_ip = lane_interval_ip_start;
  } else {
    const auto stuck_stopline_idx_ip_opt =
      getFirstPointInsidePolygon(path_ip, lane_interval_ip, conflicting_area);
    if (!stuck_stopline_idx_ip_opt) {
      return std::nullopt;
    }
    stuck_stopline_idx_ip = stuck_stopline_idx_ip_opt.value();
  }

  const int stopline_margin_idx_dist = std::ceil(stopline_margin / ds);
  const int base2front_idx_dist =
    std::ceil(planner_data->vehicle_info_.max_longitudinal_offset_m / ds);
  const size_t insert_idx_ip = static_cast<size_t>(std::max(
    static_cast<int>(stuck_stopline_idx_ip) - 1 - stopline_margin_idx_dist - base2front_idx_dist,
    0));
  const auto & insert_point = path_ip.points.at(insert_idx_ip).point.pose;
  return insertPointIndex(
    insert_point, original_path, planner_data->ego_nearest_dist_threshold,
    planner_data->ego_nearest_yaw_threshold);
}

static std::vector<lanelet::CompoundPolygon3d> getPolygon3dFromLanelets(
  const lanelet::ConstLanelets & ll_vec)
{
  std::vector<lanelet::CompoundPolygon3d> polys;
  for (auto && ll : ll_vec) {
    polys.push_back(ll.polygon3d());
  }
  return polys;
}

static std::string getTurnDirection(lanelet::ConstLanelet lane)
{
  return lane.attributeOr("turn_direction", "else");
}

/**
 * @param pair lanelets and the vector of original lanelets in topological order (not reversed as
 *in generateDetectionLaneDivisions())
 **/
static std::pair<lanelet::ConstLanelets, std::vector<lanelet::ConstLanelets>>
mergeLaneletsByTopologicalSort(
  const lanelet::ConstLanelets & lanelets,
  const lanelet::routing::RoutingGraphPtr routing_graph_ptr)
{
  const int n_node = lanelets.size();
  std::vector<std::vector<int>> adjacency(n_node);
  for (int dst = 0; dst < n_node; ++dst) {
    adjacency[dst].resize(n_node);
    for (int src = 0; src < n_node; ++src) {
      adjacency[dst][src] = false;
    }
  }
  std::set<lanelet::Id> lanelet_ids;
  std::unordered_map<lanelet::Id, int> id2ind;
  std::unordered_map<int, lanelet::Id> ind2id;
  std::unordered_map<lanelet::Id, lanelet::ConstLanelet> id2lanelet;
  int ind = 0;
  for (const auto & lanelet : lanelets) {
    lanelet_ids.insert(lanelet.id());
    const auto id = lanelet.id();
    id2ind[id] = ind;
    ind2id[ind] = id;
    id2lanelet[id] = lanelet;
    ind++;
  }
  // NOTE: this function aims to traverse the detection lanelet backward from ego side to farthest
  // side, so if lane B follows lane A on the routing_graph, adj[B][A] = true
  for (const auto & lanelet : lanelets) {
    const auto & followings = routing_graph_ptr->following(lanelet);
    const int dst = lanelet.id();
    for (const auto & following : followings) {
      if (const int src = following.id(); lanelet_ids.find(src) != lanelet_ids.end()) {
        adjacency[(id2ind[src])][(id2ind[dst])] = true;
      }
    }
  }
  // terminal node
  std::map<lanelet::Id, std::vector<lanelet::Id>> branches;
  auto has_no_previous = [&](const int node) {
    for (int dst = 0; dst < n_node; dst++) {
      if (adjacency[dst][node]) {
        return false;
      }
    }
    return true;
  };
  for (int src = 0; src < n_node; src++) {
    if (!has_no_previous(src)) {
      continue;
    }
    // So `src` has no previous lanelets
    branches[(ind2id[src])] = std::vector<lanelet::Id>{};
    auto & branch = branches[(ind2id[src])];
    lanelet::Id node_iter = ind2id[src];
    std::set<lanelet::Id> visited_ids;
    while (true) {
      const auto & destinations = adjacency[(id2ind[node_iter])];
      // NOTE: assuming detection lanelets have only one "previous"(on the routing_graph) lanelet
      const auto next = std::find(destinations.begin(), destinations.end(), true);
      if (next == destinations.end()) {
        branch.push_back(node_iter);
        break;
      }
      if (visited_ids.find(node_iter) != visited_ids.end()) {
        // loop detected
        break;
      }
      branch.push_back(node_iter);
      visited_ids.insert(node_iter);
      node_iter = ind2id[std::distance(destinations.begin(), next)];
    }
  }
  for (decltype(branches)::iterator it = branches.begin(); it != branches.end(); it++) {
    auto & branch = it->second;
    std::reverse(branch.begin(), branch.end());
  }
  lanelet::ConstLanelets merged;
  std::vector<lanelet::ConstLanelets> originals;
  for (const auto & [id, sub_ids] : branches) {
    if (sub_ids.size() == 0) {
      continue;
    }
    lanelet::ConstLanelets merge;
    originals.push_back(lanelet::ConstLanelets({}));
    auto & original = originals.back();
    for (const auto sub_id : sub_ids) {
      merge.push_back(id2lanelet[sub_id]);
      original.push_back(id2lanelet[sub_id]);
    }
    merged.push_back(lanelet::utils::combineLaneletsShape(merge));
  }
  return {merged, originals};
}

IntersectionLanelets getObjectiveLanelets(
  lanelet::LaneletMapConstPtr lanelet_map_ptr, lanelet::routing::RoutingGraphPtr routing_graph_ptr,
  const lanelet::ConstLanelet assigned_lanelet, const lanelet::ConstLanelets & lanelets_on_path,
  const std::set<lanelet::Id> & associative_ids, const double detection_area_length,
  const double occlusion_detection_area_length, const bool consider_wrong_direction_vehicle)
{
  const auto turn_direction = assigned_lanelet.attributeOr("turn_direction", "else");

  // retrieve a stopline associated with a traffic light
  bool has_traffic_light = false;
  if (const auto tl_reg_elems = assigned_lanelet.regulatoryElementsAs<lanelet::TrafficLight>();
      tl_reg_elems.size() != 0) {
    const auto tl_reg_elem = tl_reg_elems.front();
    const auto stopline_opt = tl_reg_elem->stopLine();
    if (!!stopline_opt) has_traffic_light = true;
  }

  // for low priority lane
  // If ego_lane has right of way (i.e. is high priority),
  // ignore yieldLanelets (i.e. low priority lanes)
  lanelet::ConstLanelets yield_lanelets{};
  const auto right_of_ways = assigned_lanelet.regulatoryElementsAs<lanelet::RightOfWay>();
  for (const auto & right_of_way : right_of_ways) {
    if (lanelet::utils::contains(right_of_way->rightOfWayLanelets(), assigned_lanelet)) {
      for (const auto & yield_lanelet : right_of_way->yieldLanelets()) {
        yield_lanelets.push_back(yield_lanelet);
        for (const auto & previous_lanelet : routing_graph_ptr->previous(yield_lanelet)) {
          yield_lanelets.push_back(previous_lanelet);
        }
      }
    }
  }

  // get all following lanes of previous lane
  lanelet::ConstLanelets ego_lanelets = lanelets_on_path;
  for (const auto & previous_lanelet : routing_graph_ptr->previous(assigned_lanelet)) {
    ego_lanelets.push_back(previous_lanelet);
    for (const auto & following_lanelet : routing_graph_ptr->following(previous_lanelet)) {
      if (lanelet::utils::contains(ego_lanelets, following_lanelet)) {
        continue;
      }
      ego_lanelets.push_back(following_lanelet);
    }
  }

  // get conflicting lanes on assigned lanelet
  const auto & conflicting_lanelets =
    lanelet::utils::getConflictingLanelets(routing_graph_ptr, assigned_lanelet);
  std::vector<lanelet::ConstLanelet> adjacent_followings;

  for (const auto & conflicting_lanelet : conflicting_lanelets) {
    for (const auto & following_lanelet : routing_graph_ptr->following(conflicting_lanelet)) {
      adjacent_followings.push_back(following_lanelet);
    }
    for (const auto & following_lanelet : routing_graph_ptr->previous(conflicting_lanelet)) {
      adjacent_followings.push_back(following_lanelet);
    }
  }

  // final objective lanelets
  lanelet::ConstLanelets detection_lanelets;
  lanelet::ConstLanelets conflicting_ex_ego_lanelets;
  // conflicting lanes is necessary to get stopline for stuck vehicle
  for (auto && conflicting_lanelet : conflicting_lanelets) {
    if (!lanelet::utils::contains(ego_lanelets, conflicting_lanelet))
      conflicting_ex_ego_lanelets.push_back(conflicting_lanelet);
  }

  // exclude yield lanelets and ego lanelets from detection_lanelets
  if (turn_direction == std::string("straight") && has_traffic_light) {
    // if assigned lanelet is "straight" with traffic light, detection area is not necessary
  } else {
    if (consider_wrong_direction_vehicle) {
      for (const auto & conflicting_lanelet : conflicting_lanelets) {
        if (lanelet::utils::contains(yield_lanelets, conflicting_lanelet)) {
          continue;
        }
        detection_lanelets.push_back(conflicting_lanelet);
      }
      for (const auto & adjacent_following : adjacent_followings) {
        detection_lanelets.push_back(adjacent_following);
      }
    } else {
      // otherwise we need to know the priority from RightOfWay
      for (const auto & conflicting_lanelet : conflicting_lanelets) {
        if (
          lanelet::utils::contains(yield_lanelets, conflicting_lanelet) ||
          lanelet::utils::contains(ego_lanelets, conflicting_lanelet)) {
          continue;
        }
        detection_lanelets.push_back(conflicting_lanelet);
      }
    }
  }

  // get possible lanelet path that reaches conflicting_lane longer than given length
  lanelet::ConstLanelets detection_and_preceding_lanelets;
  {
    const double length = detection_area_length;
    std::set<lanelet::Id> detection_ids;
    for (const auto & ll : detection_lanelets) {
      // Preceding lanes does not include detection_lane so add them at the end
      const auto & inserted = detection_ids.insert(ll.id());
      if (inserted.second) detection_and_preceding_lanelets.push_back(ll);
      // get preceding lanelets without ego_lanelets
      // to prevent the detection area from including the ego lanes and its' preceding lanes.
      const auto lanelet_sequences = lanelet::utils::query::getPrecedingLaneletSequences(
        routing_graph_ptr, ll, length, ego_lanelets);
      for (const auto & ls : lanelet_sequences) {
        for (const auto & l : ls) {
          const auto & inserted = detection_ids.insert(l.id());
          if (inserted.second) detection_and_preceding_lanelets.push_back(l);
        }
      }
    }
  }

  lanelet::ConstLanelets occlusion_detection_and_preceding_lanelets;
  {
    const double length = occlusion_detection_area_length;
    std::set<lanelet::Id> detection_ids;
    for (const auto & ll : detection_lanelets) {
      // Preceding lanes does not include detection_lane so add them at the end
      const auto & inserted = detection_ids.insert(ll.id());
      if (inserted.second) occlusion_detection_and_preceding_lanelets.push_back(ll);
      // get preceding lanelets without ego_lanelets
      // to prevent the detection area from including the ego lanes and its' preceding lanes.
      const auto lanelet_sequences = lanelet::utils::query::getPrecedingLaneletSequences(
        routing_graph_ptr, ll, length, ego_lanelets);
      for (const auto & ls : lanelet_sequences) {
        for (const auto & l : ls) {
          const auto & inserted = detection_ids.insert(l.id());
          if (inserted.second) occlusion_detection_and_preceding_lanelets.push_back(l);
        }
      }
    }
  }
  lanelet::ConstLanelets occlusion_detection_and_preceding_lanelets_wo_turn_direction;
  for (const auto & ll : occlusion_detection_and_preceding_lanelets) {
    const auto turn_direction = getTurnDirection(ll);
    if (turn_direction == "left" || turn_direction == "right") {
      continue;
    }
    occlusion_detection_and_preceding_lanelets_wo_turn_direction.push_back(ll);
  }

  auto [attention_lanelets, original_attention_lanelet_sequences] =
    mergeLaneletsByTopologicalSort(detection_and_preceding_lanelets, routing_graph_ptr);

  IntersectionLanelets result;
  result.attention_ = std::move(attention_lanelets);
  for (const auto & original_attention_lanelet_seq : original_attention_lanelet_sequences) {
    // NOTE: in mergeLaneletsByTopologicalSort(), sub_ids are empty checked, so it is ensured that
    // back() exists.
    std::optional<lanelet::ConstLineString3d> stopline{std::nullopt};
    for (auto it = original_attention_lanelet_seq.rbegin();
         it != original_attention_lanelet_seq.rend(); ++it) {
      const auto traffic_lights = it->regulatoryElementsAs<lanelet::TrafficLight>();
      for (const auto & traffic_light : traffic_lights) {
        const auto stopline_opt = traffic_light->stopLine();
        if (!stopline_opt) continue;
        stopline = stopline_opt.get();
        break;
      }
      if (stopline) break;
    }
    result.attention_stoplines_.push_back(stopline);
  }
  result.attention_non_preceding_ = std::move(detection_lanelets);
  for (unsigned i = 0; i < result.attention_non_preceding_.size(); ++i) {
    std::optional<lanelet::ConstLineString3d> stopline = std::nullopt;
    const auto & ll = result.attention_non_preceding_.at(i);
    const auto traffic_lights = ll.regulatoryElementsAs<lanelet::TrafficLight>();
    for (const auto & traffic_light : traffic_lights) {
      const auto stopline_opt = traffic_light->stopLine();
      if (!stopline_opt) continue;
      stopline = stopline_opt.get();
    }
    result.attention_non_preceding_stoplines_.push_back(stopline);
  }
  result.conflicting_ = std::move(conflicting_ex_ego_lanelets);
  result.adjacent_ = planning_utils::getConstLaneletsFromIds(lanelet_map_ptr, associative_ids);
  // NOTE: occlusion_attention is not inverted here
  // TODO(Mamoru Sobue): apply mergeLaneletsByTopologicalSort for occlusion lanelets as well and
  // then trim part of them based on curvature threshold
  result.occlusion_attention_ =
    std::move(occlusion_detection_and_preceding_lanelets_wo_turn_direction);

  // NOTE: to properly update(), each element in conflicting_/conflicting_area_,
  // attention_non_preceding_/attention_non_preceding_area_ need to be matched
  result.attention_area_ = getPolygon3dFromLanelets(result.attention_);
  result.attention_non_preceding_area_ = getPolygon3dFromLanelets(result.attention_non_preceding_);
  result.conflicting_area_ = getPolygon3dFromLanelets(result.conflicting_);
  result.adjacent_area_ = getPolygon3dFromLanelets(result.adjacent_);
  result.occlusion_attention_area_ = getPolygon3dFromLanelets(result.occlusion_attention_);
  return result;
}

bool isOverTargetIndex(
  const autoware_auto_planning_msgs::msg::PathWithLaneId & path, const int closest_idx,
  const geometry_msgs::msg::Pose & current_pose, const int target_idx)
{
  if (closest_idx == target_idx) {
    const geometry_msgs::msg::Pose target_pose = path.points.at(target_idx).point.pose;
    return planning_utils::isAheadOf(current_pose, target_pose);
  }
  return static_cast<bool>(closest_idx > target_idx);
}

bool isBeforeTargetIndex(
  const autoware_auto_planning_msgs::msg::PathWithLaneId & path, const int closest_idx,
  const geometry_msgs::msg::Pose & current_pose, const int target_idx)
{
  if (closest_idx == target_idx) {
    const geometry_msgs::msg::Pose target_pose = path.points.at(target_idx).point.pose;
    return planning_utils::isAheadOf(target_pose, current_pose);
  }
  return static_cast<bool>(target_idx > closest_idx);
}

/*
static std::vector<int> getAllAdjacentLanelets(
  const lanelet::routing::RoutingGraphPtr routing_graph, lanelet::ConstLanelet lane)
{
  std::set<int> results;

  results.insert(lane.id());

  auto it = routing_graph->adjacentRight(lane);
  // take all lane on the right side
  while (!!it) {
    results.insert(it.get().id());
    it = routing_graph->adjacentRight(it.get());
  }
  // take all lane on the left side
  it = routing_graph->adjacentLeft(lane);
  while (!!it) {
    results.insert(it.get().id());
    it = routing_graph->adjacentLeft(it.get());

  }
  return std::vector<int>(results.begin(), results.end());
}
*/

/*
lanelet::ConstLanelets extendedAdjacentDirectionLanes(
  lanelet::LaneletMapConstPtr map, const lanelet::routing::RoutingGraphPtr routing_graph,
  lanelet::ConstLanelet lane)
{
  // some of the intersections are not well-formed, and "adjacent" turning
  // lanelets are not sharing the LineStrings
  const std::string turn_direction = getTurnDirection(lane);
  if (turn_direction != "left" && turn_direction != "right" && turn_direction != "straight")
    return {};

  std::set<int> previous_lanelet_ids;
  for (auto && previous_lanelet : routing_graph->previous(lane)) {
    previous_lanelet_ids.insert(previous_lanelet.id());
  }

  std::set<int> besides_previous_lanelet_ids;
  for (auto && previous_lanelet_id : previous_lanelet_ids) {
    lanelet::ConstLanelet previous_lanelet = map->laneletLayer.get(previous_lanelet_id);
    for (auto && beside_lanelet : getAllAdjacentLanelets(routing_graph, previous_lanelet)) {
      besides_previous_lanelet_ids.insert(beside_lanelet);
    }
  }

  std::set<int> following_turning_lanelets;
  following_turning_lanelets.insert(lane.id());
  for (auto && besides_previous_lanelet_id : besides_previous_lanelet_ids) {
    lanelet::ConstLanelet besides_previous_lanelet =
      map->laneletLayer.get(besides_previous_lanelet_id);
    for (auto && following_lanelet : routing_graph->following(besides_previous_lanelet)) {
      // if this has {"turn_direction", "${turn_direction}"}, take this
      if (getTurnDirection(following_lanelet) == turn_direction)
        following_turning_lanelets.insert(following_lanelet.id());
    }
  }
  lanelet::ConstLanelets ret{};
  for (auto && id : following_turning_lanelets) {
    ret.push_back(map->laneletLayer.get(id));
  }
  return ret;
}
*/

std::optional<Polygon2d> getIntersectionArea(
  lanelet::ConstLanelet assigned_lane, lanelet::LaneletMapConstPtr lanelet_map_ptr)
{
  const std::string area_id_str = assigned_lane.attributeOr("intersection_area", "else");
  if (area_id_str == "else") return std::nullopt;

  const int area_id = std::atoi(area_id_str.c_str());
  const auto poly_3d = lanelet_map_ptr->polygonLayer.get(area_id);
  Polygon2d poly{};
  for (const auto & p : poly_3d) poly.outer().emplace_back(p.x(), p.y());
  return std::make_optional(poly);
}

bool hasAssociatedTrafficLight(lanelet::ConstLanelet lane)
{
  std::optional<int> tl_id = std::nullopt;
  for (auto && tl_reg_elem : lane.regulatoryElementsAs<lanelet::TrafficLight>()) {
    tl_id = tl_reg_elem->id();
    break;
  }
  return tl_id.has_value();
}

TrafficPrioritizedLevel getTrafficPrioritizedLevel(
  lanelet::ConstLanelet lane, const std::map<int, TrafficSignalStamped> & tl_infos)
{
  using TrafficSignalElement = autoware_perception_msgs::msg::TrafficSignalElement;

  std::optional<int> tl_id = std::nullopt;
  for (auto && tl_reg_elem : lane.regulatoryElementsAs<lanelet::TrafficLight>()) {
    tl_id = tl_reg_elem->id();
    break;
  }
  if (!tl_id) {
    // this lane has no traffic light
    return TrafficPrioritizedLevel::NOT_PRIORITIZED;
  }
  const auto tl_info_it = tl_infos.find(tl_id.value());
  if (tl_info_it == tl_infos.end()) {
    // the info of this traffic light is not available
    return TrafficPrioritizedLevel::NOT_PRIORITIZED;
  }
  const auto & tl_info = tl_info_it->second;
  bool has_amber_signal{false};
  for (auto && tl_light : tl_info.signal.elements) {
    if (tl_light.color == TrafficSignalElement::AMBER) {
      has_amber_signal = true;
    }
    if (tl_light.color == TrafficSignalElement::RED) {
      // NOTE: Return here since the red signal has the highest priority.
      return TrafficPrioritizedLevel::FULLY_PRIORITIZED;
    }
  }
  if (has_amber_signal) {
    return TrafficPrioritizedLevel::PARTIALLY_PRIORITIZED;
  }
  return TrafficPrioritizedLevel::NOT_PRIORITIZED;
}

double getHighestCurvature(const lanelet::ConstLineString3d & centerline)
{
  std::vector<lanelet::ConstPoint3d> points;
  for (auto point = centerline.begin(); point != centerline.end(); point++) {
    points.push_back(*point);
  }

  SplineInterpolationPoints2d interpolation(points);
  const std::vector<double> curvatures = interpolation.getSplineInterpolatedCurvatures();
  std::vector<double> curvatures_positive;
  for (const auto & curvature : curvatures) {
    curvatures_positive.push_back(std::fabs(curvature));
  }
  return *std::max_element(curvatures_positive.begin(), curvatures_positive.end());
}

std::vector<lanelet::ConstLineString3d> generateDetectionLaneDivisions(
  lanelet::ConstLanelets detection_lanelets_all,
  const lanelet::routing::RoutingGraphPtr routing_graph_ptr, const double resolution,
  const double curvature_threshold, const double curvature_calculation_ds)
{
  using lanelet::utils::getCenterlineWithOffset;

  // (0) remove left/right lanelet
  lanelet::ConstLanelets detection_lanelets;
  for (const auto & detection_lanelet : detection_lanelets_all) {
    // TODO(Mamoru Sobue): instead of ignoring, only trim straight part of lanelet
    const auto fine_centerline =
      lanelet::utils::generateFineCenterline(detection_lanelet, curvature_calculation_ds);
    const double highest_curvature = getHighestCurvature(fine_centerline);
    if (highest_curvature > curvature_threshold) {
      continue;
    }
    detection_lanelets.push_back(detection_lanelet);
  }

  // (1) tsort detection_lanelets
  const auto [merged_detection_lanelets, originals] =
    mergeLaneletsByTopologicalSort(detection_lanelets, routing_graph_ptr);

  // (2) merge each branch to one lanelet
  // NOTE: somehow bg::area() for merged lanelet does not work, so calculate it here
  std::vector<std::pair<lanelet::ConstLanelet, double>> merged_lanelet_with_area;
  for (unsigned i = 0; i < merged_detection_lanelets.size(); ++i) {
    const auto & merged_detection_lanelet = merged_detection_lanelets.at(i);
    const auto & original = originals.at(i);
    double area = 0;
    for (const auto & partition : original) {
      area += bg::area(partition.polygon2d().basicPolygon());
    }
    merged_lanelet_with_area.emplace_back(merged_detection_lanelet, area);
  }

  // (3) discretize each merged lanelet
  std::vector<lanelet::ConstLineString3d> detection_divisions;
  for (const auto & [merged_lanelet, area] : merged_lanelet_with_area) {
    const double length = bg::length(merged_lanelet.centerline());
    const double width = area / length;
    for (int i = 0; i < static_cast<int>(width / resolution); ++i) {
      const double offset = resolution * i - width / 2;
      detection_divisions.push_back(
        getCenterlineWithOffset(merged_lanelet, offset, resolution).invert());
    }
    detection_divisions.push_back(
      getCenterlineWithOffset(merged_lanelet, width / 2, resolution).invert());
  }
  return detection_divisions;
}

std::optional<InterpolatedPathInfo> generateInterpolatedPath(
  const lanelet::Id lane_id, const std::set<lanelet::Id> & associative_lane_ids,
  const autoware_auto_planning_msgs::msg::PathWithLaneId & input_path, const double ds,
  const rclcpp::Logger logger)
{
  InterpolatedPathInfo interpolated_path_info;
  if (!splineInterpolate(input_path, ds, interpolated_path_info.path, logger)) {
    return std::nullopt;
  }
  interpolated_path_info.ds = ds;
  interpolated_path_info.lane_id = lane_id;
  interpolated_path_info.associative_lane_ids = associative_lane_ids;
  interpolated_path_info.lane_id_interval =
    findLaneIdsInterval(interpolated_path_info.path, associative_lane_ids);
  return interpolated_path_info;
}

// from here
geometry_msgs::msg::Pose getObjectPoseWithVelocityDirection(
  const autoware_auto_perception_msgs::msg::PredictedObjectKinematics & obj_state)
{
  if (obj_state.initial_twist_with_covariance.twist.linear.x >= 0) {
    return obj_state.initial_pose_with_covariance.pose;
  }

  // When the object velocity is negative, invert orientation (yaw)
  auto obj_pose = obj_state.initial_pose_with_covariance.pose;
  double yaw, pitch, roll;
  tf2::getEulerYPR(obj_pose.orientation, yaw, pitch, roll);
  tf2::Quaternion inv_q;
  inv_q.setRPY(roll, pitch, yaw + M_PI);
  obj_pose.orientation = tf2::toMsg(inv_q);
  return obj_pose;
}

static bool isTargetStuckVehicleType(
  const autoware_auto_perception_msgs::msg::PredictedObject & object)
{
  if (
    object.classification.at(0).label ==
      autoware_auto_perception_msgs::msg::ObjectClassification::CAR ||
    object.classification.at(0).label ==
      autoware_auto_perception_msgs::msg::ObjectClassification::BUS ||
    object.classification.at(0).label ==
      autoware_auto_perception_msgs::msg::ObjectClassification::TRUCK ||
    object.classification.at(0).label ==
      autoware_auto_perception_msgs::msg::ObjectClassification::TRAILER ||
    object.classification.at(0).label ==
      autoware_auto_perception_msgs::msg::ObjectClassification::MOTORCYCLE) {
    return true;
  }
  return false;
}

bool checkStuckVehicleInIntersection(
  const autoware_auto_perception_msgs::msg::PredictedObjects::ConstSharedPtr objects_ptr,
  const Polygon2d & stuck_vehicle_detect_area, const double stuck_vehicle_vel_thr,
  DebugData * debug_data)
{
  for (const auto & object : objects_ptr->objects) {
    if (!isTargetStuckVehicleType(object)) {
      continue;  // not target vehicle type
    }
    const auto obj_v_norm = std::hypot(
      object.kinematics.initial_twist_with_covariance.twist.linear.x,
      object.kinematics.initial_twist_with_covariance.twist.linear.y);
    if (obj_v_norm > stuck_vehicle_vel_thr) {
      continue;  // not stop vehicle
    }

    // check if the footprint is in the stuck detect area
    const auto obj_footprint = tier4_autoware_utils::toPolygon2d(object);
    const bool is_in_stuck_area = !bg::disjoint(obj_footprint, stuck_vehicle_detect_area);
    if (is_in_stuck_area && debug_data) {
      debug_data->stuck_targets.objects.push_back(object);
      return true;
    }
  }
  return false;
}

bool checkYieldStuckVehicleInIntersection(
  const autoware_auto_perception_msgs::msg::PredictedObjects::ConstSharedPtr objects_ptr,
  const lanelet::BasicPolygon2d & ego_poly, const lanelet::CompoundPolygon3d & first_attention_area,
  const double stuck_vehicle_vel_thr, const double yield_stuck_distance_thr, DebugData * debug_data)
{
  const auto first_attention_area_2d = lanelet::utils::to2D(first_attention_area);
  Polygon2d first_attention_area_poly;
  for (const auto & p : first_attention_area_2d) {
    first_attention_area_poly.outer().emplace_back(p.x(), p.y());
  }

  for (const auto & object : objects_ptr->objects) {
    if (!isTargetStuckVehicleType(object)) {
      continue;  // not target vehicle type
    }
    const auto obj_v_norm = std::hypot(
      object.kinematics.initial_twist_with_covariance.twist.linear.x,
      object.kinematics.initial_twist_with_covariance.twist.linear.y);
    if (obj_v_norm > stuck_vehicle_vel_thr) {
      continue;  // not stop vehicle
    }

    const auto obj_footprint = tier4_autoware_utils::toPolygon2d(object);

    // check if the object is too close to the ego path
    if (yield_stuck_distance_thr < bg::distance(ego_poly, obj_footprint)) {
      continue;
    }

    // check if the footprint is in the stuck detect area
    const bool is_in_stuck_area = bg::within(obj_footprint, first_attention_area_poly);
    if (is_in_stuck_area && debug_data) {
      debug_data->yield_stuck_targets.objects.push_back(object);
      return true;
    }
  }
  return false;
}

Polygon2d generateStuckVehicleDetectAreaPolygon(
  const util::PathLanelets & path_lanelets, const double stuck_vehicle_detect_dist)
{
  using lanelet::utils::getArcCoordinates;
  using lanelet::utils::getLaneletLength3d;
  using lanelet::utils::getPolygonFromArcLength;
  using lanelet::utils::to2D;

  Polygon2d polygon{};
  if (path_lanelets.conflicting_interval_and_remaining.size() == 0) {
    return polygon;
  }

  double target_polygon_length =
    getLaneletLength3d(path_lanelets.conflicting_interval_and_remaining);
  lanelet::ConstLanelets targets = path_lanelets.conflicting_interval_and_remaining;
  if (path_lanelets.next) {
    targets.push_back(path_lanelets.next.value());
    const double next_arc_length =
      std::min(stuck_vehicle_detect_dist, getLaneletLength3d(path_lanelets.next.value()));
    target_polygon_length += next_arc_length;
  }
  const auto target_polygon =
    to2D(getPolygonFromArcLength(targets, 0, target_polygon_length)).basicPolygon();

  if (target_polygon.empty()) {
    return polygon;
  }

  for (const auto & p : target_polygon) {
    polygon.outer().emplace_back(p.x(), p.y());
  }

  polygon.outer().emplace_back(polygon.outer().front());
  bg::correct(polygon);

  return polygon;
}

std::optional<size_t> checkAngleForTargetLanelets(
  const geometry_msgs::msg::Pose & pose, const lanelet::ConstLanelets & target_lanelets,
  const double detection_area_angle_thr, const bool consider_wrong_direction_vehicle,
  const double dist_margin, const bool is_parked_vehicle)
{
  for (unsigned i = 0; i < target_lanelets.size(); ++i) {
    const auto & ll = target_lanelets.at(i);
    if (!lanelet::utils::isInLanelet(pose, ll, dist_margin)) {
      continue;
    }
    const double ll_angle = lanelet::utils::getLaneletAngle(ll, pose.position);
    const double pose_angle = tf2::getYaw(pose.orientation);
    const double angle_diff = tier4_autoware_utils::normalizeRadian(ll_angle - pose_angle, -M_PI);
    if (consider_wrong_direction_vehicle) {
      if (std::fabs(angle_diff) > 1.57 || std::fabs(angle_diff) < detection_area_angle_thr) {
        return std::make_optional<size_t>(i);
      }
    } else {
      if (std::fabs(angle_diff) < detection_area_angle_thr) {
        return std::make_optional<size_t>(i);
      }
      // NOTE: sometimes parked vehicle direction is reversed even if its longitudinal velocity is
      // positive
      if (
        is_parked_vehicle && (std::fabs(angle_diff) < detection_area_angle_thr ||
                              (std::fabs(angle_diff + M_PI) < detection_area_angle_thr))) {
        return std::make_optional<size_t>(i);
      }
    }
  }
  return std::nullopt;
}

void cutPredictPathWithDuration(
  util::TargetObjects * target_objects, const rclcpp::Clock::SharedPtr clock, const double time_thr)
{
  const rclcpp::Time current_time = clock->now();
  for (auto & target_object : target_objects->all_attention_objects) {  // each objects
    for (auto & predicted_path :
         target_object.object.kinematics.predicted_paths) {  // each predicted paths
      const auto origin_path = predicted_path;
      predicted_path.path.clear();

      for (size_t k = 0; k < origin_path.path.size(); ++k) {  // each path points
        const auto & predicted_pose = origin_path.path.at(k);
        const auto predicted_time =
          rclcpp::Time(target_objects->header.stamp) +
          rclcpp::Duration(origin_path.time_step) * static_cast<double>(k);
        if ((predicted_time - current_time).seconds() < time_thr) {
          predicted_path.path.push_back(predicted_pose);
        }
      }
    }
  }
}

TimeDistanceArray calcIntersectionPassingTime(
  const autoware_auto_planning_msgs::msg::PathWithLaneId & path,
  const std::shared_ptr<const PlannerData> & planner_data, const lanelet::Id lane_id,
<<<<<<< HEAD
  const std::set<int> & associative_ids, const size_t closest_idx,
  const size_t last_intersection_stopline_candidate_idx, const double time_delay,
=======
  const std::set<lanelet::Id> & associative_ids, const size_t closest_idx,
  const size_t last_intersection_stop_line_candidate_idx, const double time_delay,
>>>>>>> 6e2ab968
  const double intersection_velocity, const double minimum_ego_velocity,
  const bool use_upstream_velocity, const double minimum_upstream_velocity,
  tier4_debug_msgs::msg::Float64MultiArrayStamped * debug_ttc_array)
{
  const double current_velocity = planner_data->current_velocity->twist.linear.x;

  int assigned_lane_found = false;

  // crop intersection part of the path, and set the reference velocity to intersection_velocity
  // for ego's ttc
  PathWithLaneId reference_path;
  std::optional<size_t> upstream_stopline{std::nullopt};
  for (size_t i = 0; i < path.points.size() - 1; ++i) {
    auto reference_point = path.points.at(i);
    // assume backward velocity is current ego velocity
    if (i < closest_idx) {
      reference_point.point.longitudinal_velocity_mps = current_velocity;
    }
    if (
      i > last_intersection_stopline_candidate_idx &&
      std::fabs(reference_point.point.longitudinal_velocity_mps) <
        std::numeric_limits<double>::epsilon() &&
      !upstream_stopline) {
      upstream_stopline = i;
    }
    if (!use_upstream_velocity) {
      reference_point.point.longitudinal_velocity_mps = intersection_velocity;
    }
    reference_path.points.push_back(reference_point);
    bool has_objective_lane_id = hasLaneIds(path.points.at(i), associative_ids);
    if (assigned_lane_found && !has_objective_lane_id) {
      break;
    }
    assigned_lane_found = has_objective_lane_id;
  }
  if (!assigned_lane_found) {
    return {{0.0, 0.0}};  // has already passed the intersection.
  }

  std::vector<std::pair<double, double>> original_path_xy;
  for (size_t i = 0; i < reference_path.points.size(); ++i) {
    const auto & p = reference_path.points.at(i).point.pose.position;
    original_path_xy.emplace_back(p.x, p.y);
  }

  // apply smoother to reference velocity
  PathWithLaneId smoothed_reference_path = reference_path;
  if (!smoothPath(reference_path, smoothed_reference_path, planner_data)) {
    smoothed_reference_path = reference_path;
  }

  // calculate when ego is going to reach each (interpolated) points on the path
  TimeDistanceArray time_distance_array{};
  double dist_sum = 0.0;
  double passing_time = time_delay;
  time_distance_array.emplace_back(passing_time, dist_sum);

  // NOTE: `reference_path` is resampled in `reference_smoothed_path`, so
  // `last_intersection_stopline_candidate_idx` makes no sense
  const auto smoothed_path_closest_idx = motion_utils::findFirstNearestIndexWithSoftConstraints(
    smoothed_reference_path.points, path.points.at(closest_idx).point.pose,
    planner_data->ego_nearest_dist_threshold, planner_data->ego_nearest_yaw_threshold);

  const std::optional<size_t> upstream_stopline_idx_opt = [&]() -> std::optional<size_t> {
    if (upstream_stopline) {
      const auto upstream_stopline_point = path.points.at(upstream_stopline.value()).point.pose;
      return motion_utils::findFirstNearestIndexWithSoftConstraints(
        smoothed_reference_path.points, upstream_stopline_point,
        planner_data->ego_nearest_dist_threshold, planner_data->ego_nearest_yaw_threshold);
    } else {
      return std::nullopt;
    }
  }();
  const bool has_upstream_stopline = upstream_stopline_idx_opt.has_value();
  const size_t upstream_stopline_ind = upstream_stopline_idx_opt.value_or(0);

  for (size_t i = smoothed_path_closest_idx; i < smoothed_reference_path.points.size() - 1; ++i) {
    const auto & p1 = smoothed_reference_path.points.at(i);
    const auto & p2 = smoothed_reference_path.points.at(i + 1);

    const double dist = tier4_autoware_utils::calcDistance2d(p1, p2);
    dist_sum += dist;

    // use average velocity between p1 and p2
    const double average_velocity =
      (p1.point.longitudinal_velocity_mps + p2.point.longitudinal_velocity_mps) / 2.0;
    const double passing_velocity = [=]() {
      if (use_upstream_velocity) {
        if (has_upstream_stopline && i > upstream_stopline_ind) {
          return minimum_upstream_velocity;
        }
        return std::max<double>(average_velocity, minimum_ego_velocity);
      } else {
        return std::max<double>(average_velocity, minimum_ego_velocity);
      }
    }();
    passing_time += (dist / passing_velocity);

    time_distance_array.emplace_back(passing_time, dist_sum);
  }
  debug_ttc_array->layout.dim.resize(3);
  debug_ttc_array->layout.dim.at(0).label = "lane_id_@[0][0], ttc_time, ttc_dist, path_x, path_y";
  debug_ttc_array->layout.dim.at(0).size = 5;
  debug_ttc_array->layout.dim.at(1).label = "values";
  debug_ttc_array->layout.dim.at(1).size = time_distance_array.size();
  debug_ttc_array->data.reserve(
    time_distance_array.size() * debug_ttc_array->layout.dim.at(0).size);
  for (unsigned i = 0; i < time_distance_array.size(); ++i) {
    debug_ttc_array->data.push_back(lane_id);
  }
  for (const auto & [t, d] : time_distance_array) {
    debug_ttc_array->data.push_back(t);
  }
  for (const auto & [t, d] : time_distance_array) {
    debug_ttc_array->data.push_back(d);
  }
  for (size_t i = smoothed_path_closest_idx; i < smoothed_reference_path.points.size(); ++i) {
    const auto & p = smoothed_reference_path.points.at(i).point.pose.position;
    debug_ttc_array->data.push_back(p.x);
  }
  for (size_t i = smoothed_path_closest_idx; i < smoothed_reference_path.points.size(); ++i) {
    const auto & p = smoothed_reference_path.points.at(i).point.pose.position;
    debug_ttc_array->data.push_back(p.y);
  }
  return time_distance_array;
}

double calcDistanceUntilIntersectionLanelet(
  const lanelet::ConstLanelet & assigned_lanelet,
  const autoware_auto_planning_msgs::msg::PathWithLaneId & path, const size_t closest_idx)
{
  const auto lane_id = assigned_lanelet.id();
  const auto intersection_first_itr =
    std::find_if(path.points.cbegin(), path.points.cend(), [&](const auto & p) {
      return std::find(p.lane_ids.begin(), p.lane_ids.end(), lane_id) != p.lane_ids.end();
    });
  if (
    intersection_first_itr == path.points.begin() || intersection_first_itr == path.points.end()) {
    return 0.0;
  }
  const auto dst_idx = std::distance(path.points.begin(), intersection_first_itr) - 1;

  if (closest_idx > static_cast<size_t>(dst_idx)) {
    return 0.0;
  }

  double distance = std::abs(motion_utils::calcSignedArcLength(path.points, closest_idx, dst_idx));
  const auto & lane_first_point = assigned_lanelet.centerline2d().front();
  distance += std::hypot(
    path.points.at(dst_idx).point.pose.position.x - lane_first_point.x(),
    path.points.at(dst_idx).point.pose.position.y - lane_first_point.y());
  return distance;
}

void IntersectionLanelets::update(
  const bool is_prioritized, const InterpolatedPathInfo & interpolated_path_info,
  const tier4_autoware_utils::LinearRing2d & footprint, const double vehicle_length)
{
  is_prioritized_ = is_prioritized;
  // find the first conflicting/detection area polygon intersecting the path
  if (!first_conflicting_area_) {
    auto first = getFirstPointInsidePolygonsByFootprint(
      conflicting_area_, interpolated_path_info, footprint, vehicle_length);
    if (first) {
      first_conflicting_lane_ = conflicting_.at(first.value().second);
      first_conflicting_area_ = conflicting_area_.at(first.value().second);
    }
  }
  if (!first_attention_area_) {
    auto first = getFirstPointInsidePolygonsByFootprint(
      attention_non_preceding_area_, interpolated_path_info, footprint, vehicle_length);
    if (first) {
      first_attention_lane_ = attention_non_preceding_.at(first.value().second);
      first_attention_area_ = attention_non_preceding_area_.at(first.value().second);
    }
  }
}

static lanelet::ConstLanelets getPrevLanelets(
  const lanelet::ConstLanelets & lanelets_on_path, const std::set<lanelet::Id> & associative_ids)
{
  lanelet::ConstLanelets previous_lanelets;
  for (const auto & ll : lanelets_on_path) {
    if (associative_ids.find(ll.id()) != associative_ids.end()) {
      return previous_lanelets;
    }
    previous_lanelets.push_back(ll);
  }
  return previous_lanelets;
}

// end inclusive
lanelet::ConstLanelet generatePathLanelet(
  const PathWithLaneId & path, const size_t start_idx, const size_t end_idx, const double width,
  const double interval)
{
  lanelet::Points3d lefts;
  lanelet::Points3d rights;
  size_t prev_idx = start_idx;
  for (size_t i = start_idx; i <= end_idx; ++i) {
    const auto & p = path.points.at(i).point.pose;
    const auto & p_prev = path.points.at(prev_idx).point.pose;
    if (i != start_idx && tier4_autoware_utils::calcDistance2d(p_prev, p) < interval) {
      continue;
    }
    prev_idx = i;
    const double yaw = tf2::getYaw(p.orientation);
    const double x = p.position.x;
    const double y = p.position.y;
    const double left_x = x + width / 2 * std::sin(yaw);
    const double left_y = y - width / 2 * std::cos(yaw);
    const double right_x = x - width / 2 * std::sin(yaw);
    const double right_y = y + width / 2 * std::cos(yaw);
    lefts.emplace_back(lanelet::InvalId, left_x, left_y, p.position.z);
    rights.emplace_back(lanelet::InvalId, right_x, right_y, p.position.z);
  }
  lanelet::LineString3d left = lanelet::LineString3d(lanelet::InvalId, lefts);
  lanelet::LineString3d right = lanelet::LineString3d(lanelet::InvalId, rights);

  return lanelet::Lanelet(lanelet::InvalId, left, right);
}

std::optional<PathLanelets> generatePathLanelets(
  const lanelet::ConstLanelets & lanelets_on_path,
  const util::InterpolatedPathInfo & interpolated_path_info,
  const std::set<lanelet::Id> & associative_ids,
  const lanelet::CompoundPolygon3d & first_conflicting_area,
  const std::vector<lanelet::CompoundPolygon3d> & conflicting_areas,
  const std::optional<lanelet::CompoundPolygon3d> & first_attention_area,
  const std::vector<lanelet::CompoundPolygon3d> & attention_areas, const size_t closest_idx,
  const double width)
{
  static constexpr double path_lanelet_interval = 1.5;

  const auto & assigned_lane_interval_opt = interpolated_path_info.lane_id_interval;
  if (!assigned_lane_interval_opt) {
    return std::nullopt;
  }
  const auto assigned_lane_interval = assigned_lane_interval_opt.value();
  const auto & path = interpolated_path_info.path;

  PathLanelets path_lanelets;
  // prev
  path_lanelets.prev = getPrevLanelets(lanelets_on_path, associative_ids);
  path_lanelets.all = path_lanelets.prev;

  // entry2ego if exist
  const auto [assigned_lane_start, assigned_lane_end] = assigned_lane_interval;
  if (closest_idx > assigned_lane_start) {
    path_lanelets.all.push_back(
      generatePathLanelet(path, assigned_lane_start, closest_idx, width, path_lanelet_interval));
  }

  // ego_or_entry2exit
  const auto ego_or_entry_start = std::max(closest_idx, assigned_lane_start);
  path_lanelets.ego_or_entry2exit =
    generatePathLanelet(path, ego_or_entry_start, assigned_lane_end, width, path_lanelet_interval);
  path_lanelets.all.push_back(path_lanelets.ego_or_entry2exit);

  // next
  if (assigned_lane_end < path.points.size() - 1) {
    const int next_id = path.points.at(assigned_lane_end).lane_ids.at(0);
    const auto next_lane_interval_opt = findLaneIdsInterval(path, {next_id});
    if (next_lane_interval_opt) {
      const auto [next_start, next_end] = next_lane_interval_opt.value();
      path_lanelets.next =
        generatePathLanelet(path, next_start, next_end, width, path_lanelet_interval);
      path_lanelets.all.push_back(path_lanelets.next.value());
    }
  }

  const auto first_inside_conflicting_idx_opt =
    first_attention_area.has_value()
      ? getFirstPointInsidePolygon(path, assigned_lane_interval, first_attention_area.value())
      : getFirstPointInsidePolygon(path, assigned_lane_interval, first_conflicting_area);
  const auto last_inside_conflicting_idx_opt =
    first_attention_area.has_value()
      ? getFirstPointInsidePolygons(path, assigned_lane_interval, attention_areas, false)
      : getFirstPointInsidePolygons(path, assigned_lane_interval, conflicting_areas, false);
  if (first_inside_conflicting_idx_opt && last_inside_conflicting_idx_opt) {
    const auto first_inside_conflicting_idx = first_inside_conflicting_idx_opt.value();
    const auto last_inside_conflicting_idx = last_inside_conflicting_idx_opt.value().first;
    lanelet::ConstLanelet conflicting_interval = generatePathLanelet(
      path, first_inside_conflicting_idx, last_inside_conflicting_idx, width,
      path_lanelet_interval);
    path_lanelets.conflicting_interval_and_remaining.push_back(std::move(conflicting_interval));
    if (last_inside_conflicting_idx < assigned_lane_end) {
      lanelet::ConstLanelet remaining_interval = generatePathLanelet(
        path, last_inside_conflicting_idx, assigned_lane_end, width, path_lanelet_interval);
      path_lanelets.conflicting_interval_and_remaining.push_back(std::move(remaining_interval));
    }
  }
  return path_lanelets;
}

void TargetObject::calc_dist_to_stopline()
{
  if (!attention_lanelet || !stopline) {
    return;
  }
  const auto attention_lanelet_val = attention_lanelet.value();
  const auto object_arc_coords = lanelet::utils::getArcCoordinates(
    {attention_lanelet_val}, object.kinematics.initial_pose_with_covariance.pose);
  const auto stopline_val = stopline.value();
  geometry_msgs::msg::Pose stopline_center;
  stopline_center.position.x = (stopline_val.front().x() + stopline_val.back().x()) / 2.0;
  stopline_center.position.y = (stopline_val.front().y() + stopline_val.back().y()) / 2.0;
  stopline_center.position.z = (stopline_val.front().z() + stopline_val.back().z()) / 2.0;
  const auto stopline_arc_coords =
    lanelet::utils::getArcCoordinates({attention_lanelet_val}, stopline_center);
  dist_to_stopline = (stopline_arc_coords.length - object_arc_coords.length);
}

}  // namespace util
}  // namespace behavior_velocity_planner<|MERGE_RESOLUTION|>--- conflicted
+++ resolved
@@ -1316,13 +1316,8 @@
 TimeDistanceArray calcIntersectionPassingTime(
   const autoware_auto_planning_msgs::msg::PathWithLaneId & path,
   const std::shared_ptr<const PlannerData> & planner_data, const lanelet::Id lane_id,
-<<<<<<< HEAD
-  const std::set<int> & associative_ids, const size_t closest_idx,
-  const size_t last_intersection_stopline_candidate_idx, const double time_delay,
-=======
   const std::set<lanelet::Id> & associative_ids, const size_t closest_idx,
   const size_t last_intersection_stop_line_candidate_idx, const double time_delay,
->>>>>>> 6e2ab968
   const double intersection_velocity, const double minimum_ego_velocity,
   const bool use_upstream_velocity, const double minimum_upstream_velocity,
   tier4_debug_msgs::msg::Float64MultiArrayStamped * debug_ttc_array)
