--- conflicted
+++ resolved
@@ -23,11 +23,8 @@
 
 #include <lanelet2_core/LaneletMap.h>
 
-<<<<<<< HEAD
+#include <limits>
 #include <map>
-=======
-#include <limits>
->>>>>>> 6dda23b8
 #include <memory>
 #include <string>
 #include <utility>
@@ -82,9 +79,6 @@
     intersection_search_distance_ = intersection_search_distance;
   }
 
-  std::pair<bool, bool> getIntersectionTurnSignalFlag();
-  std::pair<Pose, double> getIntersectionPoseAndDistance();
-
 private:
   boost::optional<TurnSignalInfo> getIntersectionTurnSignalInfo(
     const PathWithLaneId & path, const Pose & current_pose, const double current_vel,
@@ -104,14 +98,7 @@
   // data
   double intersection_search_distance_{0.0};
   double base_link2front_{0.0};
-<<<<<<< HEAD
   std::map<lanelet::Id, geometry_msgs::msg::Point> desired_start_point_map_;
-=======
-  mutable bool intersection_turn_signal_ = false;
-  mutable bool approaching_intersection_turn_signal_ = false;
-  mutable double intersection_distance_ = std::numeric_limits<double>::max();
-  mutable Pose intersection_pose_point_ = Pose();
->>>>>>> 6dda23b8
 };
 }  // namespace behavior_path_planner
 
