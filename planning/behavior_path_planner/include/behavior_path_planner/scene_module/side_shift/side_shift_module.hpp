// Copyright 2021 Tier IV, Inc.
//
// Licensed under the Apache License, Version 2.0 (the "License");
// you may not use this file except in compliance with the License.
// You may obtain a copy of the License at
//
//     http://www.apache.org/licenses/LICENSE-2.0
//
// Unless required by applicable law or agreed to in writing, software
// distributed under the License is distributed on an "AS IS" BASIS,
// WITHOUT WARRANTIES OR CONDITIONS OF ANY KIND, either express or implied.
// See the License for the specific language governing permissions and
// limitations under the License.

#ifndef BEHAVIOR_PATH_PLANNER__SCENE_MODULE__SIDE_SHIFT__SIDE_SHIFT_MODULE_HPP_
#define BEHAVIOR_PATH_PLANNER__SCENE_MODULE__SIDE_SHIFT__SIDE_SHIFT_MODULE_HPP_

#include "behavior_path_planner/scene_module/scene_module_interface.hpp"
#include "behavior_path_planner/utils/path_shifter/path_shifter.hpp"
#include "behavior_path_planner/utils/side_shift/side_shift_parameters.hpp"

#include <rclcpp/rclcpp.hpp>

#include <autoware_auto_planning_msgs/msg/path_with_lane_id.hpp>
#include <tier4_planning_msgs/msg/lateral_offset.hpp>

#include <memory>
#include <string>
#include <unordered_map>
#include <utility>
#include <vector>

namespace behavior_path_planner
{
using autoware_auto_planning_msgs::msg::PathWithLaneId;
using geometry_msgs::msg::Pose;
using nav_msgs::msg::OccupancyGrid;
using tier4_planning_msgs::msg::LateralOffset;

class SideShiftModule : public SceneModuleInterface
{
public:
#ifdef USE_OLD_ARCHITECTURE
  SideShiftModule(
    const std::string & name, rclcpp::Node & node,
    const std::shared_ptr<SideShiftParameters> & parameters);
#else
  SideShiftModule(
    const std::string & name, rclcpp::Node & node,
    const std::shared_ptr<SideShiftParameters> & parameters,
    const std::unordered_map<std::string, std::shared_ptr<RTCInterface> > & rtc_interface_ptr_map);
#endif

  bool isExecutionRequested() const override;
  bool isExecutionReady() const override;
  bool isReadyForNextRequest(
    const double & min_request_time_sec, bool override_requests = false) const noexcept;
  ModuleStatus updateState() override;
  void updateData() override;
  ModuleStatus getNodeStatusWhileWaitingApproval() const override { return ModuleStatus::SUCCESS; }
  BehaviorModuleOutput plan() override;
  BehaviorModuleOutput planWaitingApproval() override;
  CandidateOutput planCandidate() const override;
  void processOnEntry() override;
  void processOnExit() override;

  void setParameters(const std::shared_ptr<SideShiftParameters> & parameters);

  void updateModuleParams(const std::shared_ptr<SideShiftParameters> & parameters)
  {
    parameters_ = parameters;
  }

  void acceptVisitor(
    [[maybe_unused]] const std::shared_ptr<SceneModuleVisitor> & visitor) const override
  {
  }

private:
  rclcpp::Subscription<LateralOffset>::SharedPtr lateral_offset_subscriber_;

  void initVariables();

#ifdef USE_OLD_ARCHITECTURE
  void onLateralOffset(const LateralOffset::ConstSharedPtr lateral_offset_msg);
#endif

  // non-const methods
  BehaviorModuleOutput adjustDrivableArea(const ShiftedPath & path) const;

  ShiftLine calcShiftLine() const;

  void replaceShiftLine();

  // const methods
  void publishPath(const PathWithLaneId & path) const;

  double getClosestShiftLength() const;

  // member
  PathWithLaneId refined_path_{};
  PathWithLaneId reference_path_{};
  PathWithLaneId prev_reference_{};
  lanelet::ConstLanelets current_lanelets_;
  std::shared_ptr<SideShiftParameters> parameters_;

  // Requested lateral offset to shift the reference path.
  double requested_lateral_offset_{0.0};

  // Inserted lateral offset to shift the reference path.
  double inserted_lateral_offset_{0.0};

  // Inserted shift lines in the path
  ShiftLine inserted_shift_line_;

  // Shift status
  SideShiftStatus shift_status_;

  // Flag to check lateral offset change is requested
  bool lateral_offset_change_request_{false};

  // Triggered when offset is changed, released when start pose is refound.
  bool start_pose_reset_request_{false};

  PathShifter path_shifter_;

  ShiftedPath prev_output_;
  ShiftLine prev_shift_line_;

  PathWithLaneId extendBackwardLength(const PathWithLaneId & original_path) const;

  mutable rclcpp::Time last_requested_shift_change_time_{clock_->now()};
<<<<<<< HEAD
=======

  rclcpp::Time latest_lateral_offset_stamp_;
};
>>>>>>> d2a5e84f

  // debug
  mutable SideShiftDebugData debug_data_;
  void setDebugMarkersVisualization() const;
};
}  // namespace behavior_path_planner

#endif  // BEHAVIOR_PATH_PLANNER__SCENE_MODULE__SIDE_SHIFT__SIDE_SHIFT_MODULE_HPP_<|MERGE_RESOLUTION|>--- conflicted
+++ resolved
@@ -130,12 +130,8 @@
   PathWithLaneId extendBackwardLength(const PathWithLaneId & original_path) const;
 
   mutable rclcpp::Time last_requested_shift_change_time_{clock_->now()};
-<<<<<<< HEAD
-=======
 
   rclcpp::Time latest_lateral_offset_stamp_;
-};
->>>>>>> d2a5e84f
 
   // debug
   mutable SideShiftDebugData debug_data_;
