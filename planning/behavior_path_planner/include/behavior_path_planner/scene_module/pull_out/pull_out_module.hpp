// Copyright 2021 Tier IV, Inc.
//
// Licensed under the Apache License, Version 2.0 (the "License");
// you may not use this file except in compliance with the License.
// You may obtain a copy of the License at
//
//     http://www.apache.org/licenses/LICENSE-2.0
//
// Unless required by applicable law or agreed to in writing, software
// distributed under the License is distributed on an "AS IS" BASIS,
// WITHOUT WARRANTIES OR CONDITIONS OF ANY KIND, either express or implied.
// See the License for the specific language governing permissions and
// limitations under the License.

#ifndef BEHAVIOR_PATH_PLANNER__SCENE_MODULE__PULL_OUT__PULL_OUT_MODULE_HPP_
#define BEHAVIOR_PATH_PLANNER__SCENE_MODULE__PULL_OUT__PULL_OUT_MODULE_HPP_

#include "behavior_path_planner/scene_module/pull_out/geometric_pull_out.hpp"
#include "behavior_path_planner/scene_module/pull_out/pull_out_parameters.hpp"
#include "behavior_path_planner/scene_module/pull_out/pull_out_path.hpp"
#include "behavior_path_planner/scene_module/pull_out/shift_pull_out.hpp"
#include "behavior_path_planner/scene_module/scene_module_interface.hpp"
#include "behavior_path_planner/scene_module/utils/geometric_parallel_parking.hpp"
#include "behavior_path_planner/scene_module/utils/path_shifter.hpp"

#include <lane_departure_checker/lane_departure_checker.hpp>
#include <lanelet2_extension/utility/message_conversion.hpp>
#include <lanelet2_extension/utility/utilities.hpp>
#include <vehicle_info_util/vehicle_info.hpp>
#include <vehicle_info_util/vehicle_info_util.hpp>

#include <autoware_auto_planning_msgs/msg/path_with_lane_id.hpp>

#include <tf2/utils.h>

#include <deque>
#include <memory>
#include <string>
#include <utility>
#include <vector>

namespace behavior_path_planner
{
using geometry_msgs::msg::PoseArray;
using lane_departure_checker::LaneDepartureChecker;

struct PullOutStatus
{
  PullOutPath pull_out_path;
  size_t current_path_idx = 0;
  PlannerType planner_type = PlannerType::NONE;
  PathWithLaneId backward_path;
  lanelet::ConstLanelets current_lanes;
  lanelet::ConstLanelets pull_out_lanes;
  lanelet::ConstLanelets lanes;
  std::vector<uint64_t> lane_follow_lane_ids;
  std::vector<uint64_t> pull_out_lane_ids;
  bool is_safe = false;
  bool back_finished = false;
  Pose pull_out_start_pose;
};

class PullOutModule : public SceneModuleInterface
{
public:
  PullOutModule(
    const std::string & name, rclcpp::Node & node, const PullOutParameters & parameters);

  BehaviorModuleOutput run() override;

  bool isExecutionRequested() const override;
  bool isExecutionReady() const override;
  BT::NodeStatus updateState() override;
  BehaviorModuleOutput plan() override;
  BehaviorModuleOutput planWaitingApproval() override;
  CandidateOutput planCandidate() const override;
  void onEntry() override;
  void onExit() override;

  void setParameters(const PullOutParameters & parameters) { parameters_ = parameters; }
  void resetStatus();

private:
  PullOutParameters parameters_;
  vehicle_info_util::VehicleInfo vehicle_info_;

  std::vector<std::shared_ptr<PullOutPlannerBase>> pull_out_planners_;
  PullOutStatus status_;

<<<<<<< HEAD
=======
  std::vector<Pose> backed_pose_candidates_;
  PoseStamped backed_pose_;
>>>>>>> 10c60429
  std::deque<nav_msgs::msg::Odometry::ConstSharedPtr> odometry_buffer_;

  std::unique_ptr<rclcpp::Time> last_route_received_time_;
  std::unique_ptr<rclcpp::Time> last_pull_out_start_update_time_;
<<<<<<< HEAD
  std::unique_ptr<Pose> last_approved_pose_;
=======
>>>>>>> 10c60429

  std::shared_ptr<PullOutPlannerBase> getCurrentPlanner() const;
  lanelet::ConstLanelets getCurrentLanes() const;
  PathWithLaneId getFullPath() const;
  ParallelParkingParameters getGeometricPullOutParameters() const;
  std::vector<Pose> searchBackedPoses();

  std::shared_ptr<LaneDepartureChecker> lane_departure_checker_;

  // turn signal
<<<<<<< HEAD
  TurnSignalInfo calcTurnSignalInfo() const;
=======
  TurnSignalInfo calcTurnSignalInfo(const Pose start_pose, const Pose end_pose) const;
>>>>>>> 10c60429

  void incrementPathIndex();
  PathWithLaneId getCurrentPath() const;
  void planWithPriorityOnEfficientPath(
    const std::vector<Pose> & start_pose_candidates, const Pose & goal_pose);
  void planWithPriorityOnShortBackDistance(
    const std::vector<Pose> & start_pose_candidates, const Pose & goal_pose);
  void updatePullOutStatus();
  static bool isInLane(
    const lanelet::ConstLanelet & candidate_lanelet,
    const tier4_autoware_utils::LinearRing2d & vehicle_footprint);
  bool hasFinishedPullOut() const;
  void checkBackFinished();
  bool isStopped();
  bool hasFinishedCurrentPath();

  void setDebugData() const;
};
}  // namespace behavior_path_planner

#endif  // BEHAVIOR_PATH_PLANNER__SCENE_MODULE__PULL_OUT__PULL_OUT_MODULE_HPP_<|MERGE_RESOLUTION|>--- conflicted
+++ resolved
@@ -87,19 +87,12 @@
   std::vector<std::shared_ptr<PullOutPlannerBase>> pull_out_planners_;
   PullOutStatus status_;
 
-<<<<<<< HEAD
-=======
   std::vector<Pose> backed_pose_candidates_;
   PoseStamped backed_pose_;
->>>>>>> 10c60429
   std::deque<nav_msgs::msg::Odometry::ConstSharedPtr> odometry_buffer_;
 
   std::unique_ptr<rclcpp::Time> last_route_received_time_;
   std::unique_ptr<rclcpp::Time> last_pull_out_start_update_time_;
-<<<<<<< HEAD
-  std::unique_ptr<Pose> last_approved_pose_;
-=======
->>>>>>> 10c60429
 
   std::shared_ptr<PullOutPlannerBase> getCurrentPlanner() const;
   lanelet::ConstLanelets getCurrentLanes() const;
@@ -110,11 +103,7 @@
   std::shared_ptr<LaneDepartureChecker> lane_departure_checker_;
 
   // turn signal
-<<<<<<< HEAD
-  TurnSignalInfo calcTurnSignalInfo() const;
-=======
   TurnSignalInfo calcTurnSignalInfo(const Pose start_pose, const Pose end_pose) const;
->>>>>>> 10c60429
 
   void incrementPathIndex();
   PathWithLaneId getCurrentPath() const;
