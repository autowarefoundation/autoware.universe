--- conflicted
+++ resolved
@@ -53,13 +53,10 @@
   // drivable area expansion
   double drivable_area_right_bound_offset{0.0};
   double drivable_area_left_bound_offset{0.0};
-<<<<<<< HEAD
   std::vector<std::string> drivable_area_types_to_skip{};
-=======
 
   // debug marker
   bool publish_debug_marker{false};
->>>>>>> 0a7b74dc
 };
 
 struct LaneChangeStatus
