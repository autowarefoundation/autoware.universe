--- conflicted
+++ resolved
@@ -115,9 +115,6 @@
   const double width, const double maximum_deceleration, const double max_extra_stopping_margin);
 
 /**
-<<<<<<< HEAD
- * @brief Check collision between ego polygons with margin and objects.
-=======
  * @brief Iterate the points in the ego and target's predicted path and
  *        perform safety check for each of the iterated points.
  * @param planned_path The predicted path of the ego vehicle.
@@ -140,9 +137,7 @@
   const double hysteresis_factor, CollisionCheckDebug & debug);
 
 /**
- * @brief Check collision between ego path footprints with extra longitudinal stopping margin and
- * objects.
->>>>>>> 89404e60
+ * @brief Check collision between ego polygons with margin and objects.
  * @return Has collision or not
  */
 bool checkCollisionWithMargin(
