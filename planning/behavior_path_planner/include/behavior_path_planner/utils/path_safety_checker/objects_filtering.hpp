--- conflicted
+++ resolved
@@ -69,12 +69,8 @@
  * @return A new collection of objects that have been filtered according to the rules.
  */
 PredictedObjects filterObjectsByVelocity(
-<<<<<<< HEAD
-  const PredictedObjects & objects, const double lim_v, const bool filter_dynamic_objects = true);
-=======
   const PredictedObjects & objects, const double velocity_threshold,
   const bool remove_above_threshold = true);
->>>>>>> d9b7b762
 
 /**
  * @brief Helper function to filter objects based on their velocity.
