// Copyright 2021 Tier IV, Inc.
//
// Licensed under the Apache License, Version 2.0 (the "License");
// you may not use this file except in compliance with the License.
// You may obtain a copy of the License at
//
//     http://www.apache.org/licenses/LICENSE-2.0
//
// Unless required by applicable law or agreed to in writing, software
// distributed under the License is distributed on an "AS IS" BASIS,
// WITHOUT WARRANTIES OR CONDITIONS OF ANY KIND, either express or implied.
// See the License for the specific language governing permissions and
// limitations under the License.

#ifndef BEHAVIOR_PATH_PLANNER__BEHAVIOR_PATH_PLANNER_NODE_HPP_
#define BEHAVIOR_PATH_PLANNER__BEHAVIOR_PATH_PLANNER_NODE_HPP_

#include "behavior_path_planner/behavior_tree_manager.hpp"
#include "behavior_path_planner/data_manager.hpp"
#include "behavior_path_planner/scene_module/avoidance/avoidance_module_data.hpp"
#include "behavior_path_planner/scene_module/lane_change/lane_change_module.hpp"
#include "behavior_path_planner/scene_module/lane_following/lane_following_module.hpp"
#include "behavior_path_planner/scene_module/pull_out/pull_out_module.hpp"
#include "behavior_path_planner/scene_module/pull_over/pull_over_module.hpp"
#include "behavior_path_planner/scene_module/side_shift/side_shift_module.hpp"
#include "behavior_path_planner/steering_factor_interface.hpp"
#include "behavior_path_planner/turn_signal_decider.hpp"

#include <tier4_autoware_utils/ros/self_pose_listener.hpp>

#include <autoware_auto_mapping_msgs/msg/had_map_bin.hpp>
#include <autoware_auto_perception_msgs/msg/predicted_objects.hpp>
#include <autoware_auto_planning_msgs/msg/had_map_route.hpp>
#include <autoware_auto_planning_msgs/msg/path.hpp>
#include <autoware_auto_planning_msgs/msg/path_with_lane_id.hpp>
#include <autoware_auto_vehicle_msgs/msg/hazard_lights_command.hpp>
#include <autoware_auto_vehicle_msgs/msg/turn_indicators_command.hpp>
#include <nav_msgs/msg/occupancy_grid.hpp>
#include <nav_msgs/msg/odometry.hpp>
#include <tier4_planning_msgs/msg/approval.hpp>
#include <tier4_planning_msgs/msg/avoidance_debug_msg_array.hpp>
#include <tier4_planning_msgs/msg/path_change_module.hpp>
#include <tier4_planning_msgs/msg/scenario.hpp>

#include <memory>
#include <mutex>
#include <string>
#include <vector>

template <typename T>
inline void update_param(
  const std::vector<rclcpp::Parameter> & parameters, const std::string & name, T & value)
{
  const auto it = std::find_if(
    parameters.cbegin(), parameters.cend(),
    [&name](const rclcpp::Parameter & parameter) { return parameter.get_name() == name; });
  if (it != parameters.cend()) {
    value = static_cast<T>(it->template get_value<T>());
  }
}

namespace behavior_path_planner
{
using ApprovalMsg = tier4_planning_msgs::msg::Approval;
using autoware_auto_mapping_msgs::msg::HADMapBin;
using autoware_auto_perception_msgs::msg::PredictedObjects;
using autoware_auto_planning_msgs::msg::HADMapRoute;
using autoware_auto_planning_msgs::msg::Path;
using autoware_auto_planning_msgs::msg::PathWithLaneId;
using autoware_auto_vehicle_msgs::msg::HazardLightsCommand;
using autoware_auto_vehicle_msgs::msg::TurnIndicatorsCommand;
using geometry_msgs::msg::TwistStamped;
using nav_msgs::msg::OccupancyGrid;
using nav_msgs::msg::Odometry;
using rcl_interfaces::msg::SetParametersResult;
using steering_factor_interface::SteeringFactorInterface;
using tier4_planning_msgs::msg::AvoidanceDebugMsgArray;
using tier4_planning_msgs::msg::PathChangeModule;
using tier4_planning_msgs::msg::Scenario;
using visualization_msgs::msg::MarkerArray;

class BehaviorPathPlannerNode : public rclcpp::Node
{
public:
  explicit BehaviorPathPlannerNode(const rclcpp::NodeOptions & node_options);

private:
  rclcpp::Subscription<HADMapRoute>::SharedPtr route_subscriber_;
  rclcpp::Subscription<HADMapBin>::SharedPtr vector_map_subscriber_;
  rclcpp::Subscription<Odometry>::SharedPtr velocity_subscriber_;
  rclcpp::Subscription<AccelWithCovarianceStamped>::SharedPtr acceleration_subscriber_;
  rclcpp::Subscription<Scenario>::SharedPtr scenario_subscriber_;
  rclcpp::Subscription<PredictedObjects>::SharedPtr perception_subscriber_;
  rclcpp::Subscription<OccupancyGrid>::SharedPtr occupancy_grid_subscriber_;
  rclcpp::Publisher<PathWithLaneId>::SharedPtr path_publisher_;
  rclcpp::Publisher<Path>::SharedPtr path_candidate_publisher_;
  rclcpp::Publisher<TurnIndicatorsCommand>::SharedPtr turn_signal_publisher_;
  rclcpp::Publisher<HazardLightsCommand>::SharedPtr hazard_signal_publisher_;
  rclcpp::TimerBase::SharedPtr timer_;

  std::shared_ptr<PlannerData> planner_data_;
  std::shared_ptr<BehaviorTreeManager> bt_manager_;
  std::unique_ptr<SteeringFactorInterface> steering_factor_interface_ptr_;
  tier4_autoware_utils::SelfPoseListener self_pose_listener_{this};
  Scenario::SharedPtr current_scenario_{nullptr};

  TurnSignalDecider turn_signal_decider_;

  std::mutex mutex_pd_;  // mutex for planner_data_
  std::mutex mutex_bt_;  // mutex for bt_manager_

  // setup
  bool isDataReady();

  // parameters
  std::shared_ptr<AvoidanceParameters> avoidance_param_ptr;
  std::shared_ptr<LaneChangeParameters> lane_change_param_ptr;

  BehaviorPathPlannerParameters getCommonParam();
  BehaviorTreeManagerParam getBehaviorTreeManagerParam();
  SideShiftParameters getSideShiftParam();
  AvoidanceParameters getAvoidanceParam();
  LaneFollowingParameters getLaneFollowingParam();
  LaneChangeParameters getLaneChangeParam();
  PullOverParameters getPullOverParam();
  PullOutParameters getPullOutParam();

  // callback
  void onVelocity(const Odometry::ConstSharedPtr msg);
  void onAcceleration(const AccelWithCovarianceStamped::ConstSharedPtr msg);
  void onPerception(const PredictedObjects::ConstSharedPtr msg);
  void onOccupancyGrid(const OccupancyGrid::ConstSharedPtr msg);
  void onExternalApproval(const ApprovalMsg::ConstSharedPtr msg);
  void onForceApproval(const PathChangeModule::ConstSharedPtr msg);
  void onMap(const HADMapBin::ConstSharedPtr map_msg);
  void onRoute(const HADMapRoute::ConstSharedPtr route_msg);
  SetParametersResult onSetParam(const std::vector<rclcpp::Parameter> & parameters);

  /**
   * @brief Modify the path points near the goal to smoothly connect the lanelet and the goal point.
   */
  PathWithLaneId modifyPathForSmoothGoalConnection(
    const PathWithLaneId & path) const;  // (TODO) move to util
  OnSetParametersCallbackHandle::SharedPtr m_set_param_res;

  /**
   * @brief Execute behavior tree and publish planned data.
   */
  void run();

  /**
   * @brief extract path from behavior tree output
   */
  PathWithLaneId::SharedPtr getPath(
    const BehaviorModuleOutput & bt_out, const std::shared_ptr<PlannerData> planner_data);

  /**
   * @brief extract path candidate from behavior tree output
   */
  PathWithLaneId::SharedPtr getPathCandidate(
    const BehaviorModuleOutput & bt_out, const std::shared_ptr<PlannerData> planner_data);

  /**
   * @brief skip smooth goal connection
   */
  bool skipSmoothGoalConnection(
    const std::vector<std::shared_ptr<SceneModuleStatus>> & statuses) const;

  // debug
  rclcpp::Publisher<MarkerArray>::SharedPtr debug_drivable_area_lanelets_publisher_;
  rclcpp::Publisher<AvoidanceDebugMsgArray>::SharedPtr debug_avoidance_msg_array_publisher_;
  /**
   * @brief check path if it is unsafe or forced
   */
  bool isForcedCandidatePath() const;

  /**
<<<<<<< HEAD
   * @brief publish steering factor from intersection
=======
   * @brief publish the steering factor from intersection
>>>>>>> 10c60429
   */
  void publish_steering_factor(const TurnIndicatorsCommand & turn_signal);

  template <class T>
  size_t findEgoIndex(const std::vector<T> & points) const
  {
    const auto & p = planner_data_;
    return motion_utils::findFirstNearestIndexWithSoftConstraints(
      points, p->self_pose->pose, p->parameters.ego_nearest_dist_threshold,
      p->parameters.ego_nearest_yaw_threshold);
  }

  template <class T>
  size_t findEgoSegmentIndex(const std::vector<T> & points) const
  {
    const auto & p = planner_data_;
    return motion_utils::findFirstNearestSegmentIndexWithSoftConstraints(
      points, p->self_pose->pose, p->parameters.ego_nearest_dist_threshold,
      p->parameters.ego_nearest_yaw_threshold);
  }
};
}  // namespace behavior_path_planner

#endif  // BEHAVIOR_PATH_PLANNER__BEHAVIOR_PATH_PLANNER_NODE_HPP_<|MERGE_RESOLUTION|>--- conflicted
+++ resolved
@@ -175,11 +175,7 @@
   bool isForcedCandidatePath() const;
 
   /**
-<<<<<<< HEAD
-   * @brief publish steering factor from intersection
-=======
    * @brief publish the steering factor from intersection
->>>>>>> 10c60429
    */
   void publish_steering_factor(const TurnIndicatorsCommand & turn_signal);
 
