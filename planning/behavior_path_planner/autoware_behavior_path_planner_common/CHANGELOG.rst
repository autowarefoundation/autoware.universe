--- conflicted
+++ resolved
@@ -2,8 +2,6 @@
 Changelog for package autoware_behavior_path_planner_common
 ^^^^^^^^^^^^^^^^^^^^^^^^^^^^^^^^^^^^^^^^^^^^^^^^^^^^^^^^^^^
 
-<<<<<<< HEAD
-=======
 0.40.0 (2024-12-12)
 -------------------
 * Merge branch 'main' into release-0.40.0
@@ -141,7 +139,6 @@
   fix(bpp): calcDistanceToRedTrafficLight null
 * Contributors: Esteve Fernandez, Felix F Xu, Fumiya Watanabe, Go Sakayori, Kosuke Takeuchi, M. Fatih Cırıt, Maxime CLEMENT, Ryohsuke Mitsudome, Satoshi OTA, Shumpei Wakabayashi, Yutaka Kondo, Zulfaqar Azmi, mkquda
 
->>>>>>> d741026d
 0.39.0 (2024-11-25)
 -------------------
 * Merge commit '6a1ddbd08bd' into release-0.39.0
