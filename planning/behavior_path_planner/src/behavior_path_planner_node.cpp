--- conflicted
+++ resolved
@@ -297,6 +297,8 @@
       declare_parameter<double>(ns + "drivable_area_right_bound_offset");
     p.drivable_area_left_bound_offset =
       declare_parameter<double>(ns + "drivable_area_left_bound_offset");
+    p.drivable_area_types_to_skip =
+      declare_parameter<std::vector<std::string>>(ns + "drivable_area_types_to_skip");
     p.object_envelope_buffer = declare_parameter<double>(ns + "object_envelope_buffer");
     p.enable_bound_clipping = declare_parameter<bool>(ns + "enable_bound_clipping");
     p.enable_avoidance_over_same_direction =
@@ -356,12 +358,6 @@
       declare_parameter<double>(ns + "safety_check_hysteresis_factor");
   }
 
-<<<<<<< HEAD
-  p.drivable_area_right_bound_offset = dp("drivable_area_right_bound_offset", 0.0);
-  p.drivable_area_left_bound_offset = dp("drivable_area_left_bound_offset", 0.0);
-  p.drivable_area_types_to_skip =
-    dp("drivable_area_types_to_skip", std::vector<std::string>({"road_border"}));
-=======
   // avoidance maneuver (lateral)
   {
     std::string ns = "avoidance.avoidance.lateral.";
@@ -376,7 +372,6 @@
     p.max_right_shift_length = declare_parameter<double>(ns + "max_right_shift_length");
     p.max_left_shift_length = declare_parameter<double>(ns + "max_left_shift_length");
   }
->>>>>>> 33ecdb59
 
   // avoidance maneuver (longitudinal)
   {
