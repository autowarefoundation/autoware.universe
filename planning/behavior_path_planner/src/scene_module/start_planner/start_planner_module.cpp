--- conflicted
+++ resolved
@@ -163,8 +163,6 @@
 
   planWithPriority(
     start_pose_candidates, *refined_start_pose, goal_pose, parameters_->search_priority);
-
-
 }
 
 bool StartPlannerModule::isExecutionRequested() const
@@ -763,7 +761,7 @@
 
   if (isBackwardDrivingComplete()) {
     updateStatusAfterBackwardDriving();
-    //should be moved to transition state
+    // should be moved to transition state
     current_state_ = ModuleStatus::SUCCESS;  // for breaking loop
   } else {
     status_.backward_path = start_planner_utils::getBackwardPath(
@@ -793,12 +791,7 @@
     planner_data_, planner_data_->parameters.backward_path_length + parameters_->max_back_distance);
 
   // get backward shoulder path
-<<<<<<< HEAD
-  const auto arc_position_pose =
-    lanelet::utils::getArcCoordinates(status_.pull_out_lanes, start_pose);
-=======
   const auto arc_position_pose = lanelet::utils::getArcCoordinates(pull_out_lanes, current_pose);
->>>>>>> 27f61b0e
   const double check_distance = parameters_->max_back_distance + 30.0;  // buffer
   auto path = planner_data_->route_handler->getCenterLinePath(
     pull_out_lanes, arc_position_pose.length - check_distance,
