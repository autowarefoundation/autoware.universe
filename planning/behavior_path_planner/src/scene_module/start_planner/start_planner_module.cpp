// Copyright 2022 TIER IV, Inc.
//
// Licensed under the Apache License, Version 2.0 (the "License");
// you may not use this file except in compliance with the License.
// You may obtain a copy of the License at
//
//     http://www.apache.org/licenses/LICENSE-2.0
//
// Unless required by applicable law or agreed to in writing, software
// distributed under the License is distributed on an "AS IS" BASIS,
// WITHOUT WARRANTIES OR CONDITIONS OF ANY KIND, either express or implied.
// See the License for the specific language governing permissions and
// limitations under the License.

#include "behavior_path_planner/scene_module/start_planner/start_planner_module.hpp"

#include "behavior_path_planner/utils/create_vehicle_footprint.hpp"
#include "behavior_path_planner/utils/path_safety_checker/objects_filtering.hpp"
#include "behavior_path_planner/utils/path_utils.hpp"
#include "behavior_path_planner/utils/start_goal_planner_common/utils.hpp"
#include "behavior_path_planner/utils/start_planner/util.hpp"
#include "motion_utils/trajectory/trajectory.hpp"

#include <lanelet2_extension/utility/query.hpp>
#include <lanelet2_extension/utility/utilities.hpp>
#include <magic_enum.hpp>
#include <rclcpp/rclcpp.hpp>

#include <boost/geometry/algorithms/within.hpp>

#include <lanelet2_core/geometry/Lanelet.h>

#include <algorithm>
#include <memory>
#include <string>
#include <utility>
#include <vector>

using motion_utils::calcLongitudinalOffsetPose;
using tier4_autoware_utils::calcOffsetPose;
using tier4_autoware_utils::inverseTransformPoint;

namespace behavior_path_planner
{
StartPlannerModule::StartPlannerModule(
  const std::string & name, rclcpp::Node & node,
  const std::shared_ptr<StartPlannerParameters> & parameters,
  const std::unordered_map<std::string, std::shared_ptr<RTCInterface>> & rtc_interface_ptr_map)
: SceneModuleInterface{name, node, rtc_interface_ptr_map},
  parameters_{parameters},
  vehicle_info_{vehicle_info_util::VehicleInfoUtil(node).getVehicleInfo()}
{
  lane_departure_checker_ = std::make_shared<LaneDepartureChecker>();
  lane_departure_checker_->setVehicleInfo(vehicle_info_);

  // set enabled planner
  if (parameters_->enable_shift_pull_out) {
    start_planners_.push_back(
      std::make_shared<ShiftPullOut>(node, *parameters, lane_departure_checker_));
  }
  if (parameters_->enable_geometric_pull_out) {
    start_planners_.push_back(std::make_shared<GeometricPullOut>(node, *parameters));
  }
  if (start_planners_.empty()) {
    RCLCPP_ERROR(getLogger(), "Not found enabled planner");
  }

  if (parameters_->enable_freespace_planner) {
    freespace_planner_ = std::make_unique<FreespacePullOut>(node, *parameters, vehicle_info_);
    const auto freespace_planner_period_ns = rclcpp::Rate(1.0).period();
    freespace_planner_timer_cb_group_ =
      node.create_callback_group(rclcpp::CallbackGroupType::MutuallyExclusive);
    freespace_planner_timer_ = rclcpp::create_timer(
      &node, clock_, freespace_planner_period_ns,
      std::bind(&StartPlannerModule::onFreespacePlannerTimer, this),
      freespace_planner_timer_cb_group_);
  }
}

void StartPlannerModule::onFreespacePlannerTimer()
{
  if (!planner_data_) {
    return;
  }

  if (!planner_data_->costmap) {
    return;
  }

  const bool is_new_costmap =
    (clock_->now() - planner_data_->costmap->header.stamp).seconds() < 1.0;
  if (isStuck() && is_new_costmap) {
    planFreespacePath();
  }
}

BehaviorModuleOutput StartPlannerModule::run()
{
  updateData();
  if (!isActivated()) {
    return planWaitingApproval();
  }

  return plan();
}

void StartPlannerModule::processOnEntry()
{
  // Initialize safety checker
  if (parameters_->safety_check_params.enable_safety_check) {
    initializeSafetyCheckParameters();
    utils::start_goal_planner_common::initializeCollisionCheckDebugMap(
      start_planner_data_.collision_check);
  }
}

void StartPlannerModule::processOnExit()
{
  resetPathCandidate();
  resetPathReference();
  debug_marker_.markers.clear();
}

void StartPlannerModule::updateData()
{
  if (isBackwardDrivingComplete()) {
    updateStatusAfterBackwardDriving();
<<<<<<< HEAD
=======
  } else {
    status_.backward_driving_complete = false;
>>>>>>> 14ef695b
  }

  const bool has_received_new_route =
    !planner_data_->prev_route_id ||
    *planner_data_->prev_route_id != planner_data_->route_handler->getRouteUuid();

  if (has_received_new_route) {
    status_ = PullOutStatus();
  }
<<<<<<< HEAD
=======
  // check safety status after back finished
  if (parameters_->safety_check_params.enable_safety_check && status_.back_finished) {
    status_.is_safe_dynamic_objects = isSafePath();
  } else {
    status_.is_safe_dynamic_objects = true;
  }
>>>>>>> 14ef695b
}

bool StartPlannerModule::isExecutionRequested() const
{
  const Pose & current_pose = planner_data_->self_odometry->pose.pose;
  const lanelet::ConstLanelets current_lanes = utils::getCurrentLanes(planner_data_);
  const double lateral_distance_to_center_lane =
    lanelet::utils::getArcCoordinates(current_lanes, current_pose).distance;

  if (std::abs(lateral_distance_to_center_lane) < parameters_->th_distance_to_middle_of_the_road) {
    return false;
  }

  const Pose start_pose = planner_data_->route_handler->getOriginalStartPose();
  if (
    tier4_autoware_utils::calcDistance2d(start_pose.position, current_pose.position) >
    parameters_->th_arrived_distance) {
    return false;
  }

  // Check if ego arrives at goal
  const Pose goal_pose = planner_data_->route_handler->getGoalPose();
  if (
    tier4_autoware_utils::calcDistance2d(goal_pose.position, current_pose.position) <
    parameters_->th_arrived_distance) {
    return false;
  }

  if (current_state_ == ModuleStatus::RUNNING) {
    return true;
  }

  const bool is_stopped = utils::l2Norm(planner_data_->self_odometry->twist.twist.linear) <
                          parameters_->th_stopped_velocity;
  if (!is_stopped) {
    return false;
  }

  return true;
}

bool StartPlannerModule::isExecutionReady() const
{
  // when is_safe_static_objects is false,the path is not generated and approval shouldn't be
  // allowed
  if (!status_.is_safe_static_objects) {
    RCLCPP_ERROR_THROTTLE(getLogger(), *clock_, 5000, "Path is not safe against static objects");
    return false;
  }

  if (
    parameters_->safety_check_params.enable_safety_check && status_.back_finished &&
    isWaitingApproval()) {
    if (!isSafePath()) {
      RCLCPP_ERROR_THROTTLE(getLogger(), *clock_, 5000, "Path is not safe against dynamic objects");
      stop_pose_ = planner_data_->self_odometry->pose.pose;
      return false;
    }
  }
  return true;
}

void StartPlannerModule::updateCurrentState()
{
  RCLCPP_DEBUG(getLogger(), "START_PLANNER updateCurrentState");
<<<<<<< HEAD
=======

  const auto print = [this](const auto & from, const auto & to) {
    RCLCPP_DEBUG(getLogger(), "[start_planner] Transit from %s to %s.", from.data(), to.data());
  };

  const auto & from = current_state_;
  // current_state_ = updateState();
>>>>>>> 14ef695b

  // start copy from base function
  const auto print = [this](const auto & from, const auto & to) {
    RCLCPP_DEBUG(getLogger(), "[start_planner] Transit from %s to %s.", from.data(), to.data());
  };

  const auto & from = current_state_;
  current_state_ = updateState();
  print(magic_enum::enum_name(from), magic_enum::enum_name(current_state_));
  // end copy from base function

  // TODO(someone): move to canTransitSuccessState
  if (hasFinishedPullOut()) {
    current_state_ = ModuleStatus::SUCCESS;
  }
  // TODO(someone): move to canTransitSuccessState
<<<<<<< HEAD
  if (isBackwardDrivingComplete()) {
    current_state_ = ModuleStatus::SUCCESS;  // for breaking loop
  }

  std::cerr << "isActivated():" << isActivated() << std::endl;
  std::cerr << "isWaitingApproval():" << isWaitingApproval() << std::endl;
  std::cerr << "current_state_:" << magic_enum::enum_name(current_state_) << std::endl;

  // if (isActivated() && !isWaitingApproval()) {
  //   current_state_ = ModuleStatus::RUNNING;
  // } else {
  //   current_state_ = ModuleStatus::IDLE;
  // }
=======
  if (status_.backward_driving_complete) {
    current_state_ = ModuleStatus::SUCCESS;  // for breaking loop
  }

  print(magic_enum::enum_name(from), magic_enum::enum_name(current_state_));
>>>>>>> 14ef695b
}

BehaviorModuleOutput StartPlannerModule::plan()
{
  if (IsGoalBehindOfEgoInSameRouteSegment()) {
    RCLCPP_WARN_THROTTLE(
      getLogger(), *clock_, 5000, "Start plan for a backward goal is not supported now");
    const auto output = generateStopOutput();
    setDebugData();  // use status updated in generateStopOutput()
    updateRTCStatus(0, 0);
    return output;
  }

  if (isWaitingApproval()) {
    resetPathCandidate();
    resetPathReference();
  }

  BehaviorModuleOutput output;
  if (!status_.is_safe_static_objects) {
    RCLCPP_WARN_THROTTLE(
      getLogger(), *clock_, 5000, "Not found safe pull out path, publish stop path");
    const auto output = generateStopOutput();
    setDebugData();  // use status updated in generateStopOutput()
    updateRTCStatus(0, 0);
    return output;
  }

  PathWithLaneId path;

  // Check if backward motion is finished
  if (status_.back_finished) {
    // Increment path index if the current path is finished
    if (hasFinishedCurrentPath()) {
      RCLCPP_INFO(getLogger(), "Increment path index");
      incrementPathIndex();
    }

    if (!status_.is_safe_dynamic_objects && !isWaitingApproval() && !status_.has_stop_point) {
      auto current_path = getCurrentPath();
      const auto stop_path =
        behavior_path_planner::utils::start_goal_planner_common::generateFeasibleStopPath(
          current_path, planner_data_, *stop_pose_, parameters_->maximum_deceleration_for_stop,
          parameters_->maximum_jerk_for_stop);

      // Insert stop point in the path if needed
      if (stop_path) {
        RCLCPP_ERROR_THROTTLE(
          getLogger(), *clock_, 5000, "Insert stop point in the path because of dynamic objects");
        path = *stop_path;
        status_.prev_stop_path_after_approval = std::make_shared<PathWithLaneId>(path);
        status_.has_stop_point = true;
      } else {
        path = current_path;
      }
    } else if (!isWaitingApproval() && status_.has_stop_point) {
      // Delete stop point if conditions are met
      if (status_.is_safe_dynamic_objects && isStopped()) {
        status_.has_stop_point = false;
        path = getCurrentPath();
      }
      path = *status_.prev_stop_path_after_approval;
    } else {
      path = getCurrentPath();
    }
  } else {
    path = status_.backward_path;
  }

  output.path = std::make_shared<PathWithLaneId>(path);
  output.reference_path = getPreviousModuleOutput().reference_path;
  output.turn_signal_info = calcTurnSignalInfo();
  path_candidate_ = std::make_shared<PathWithLaneId>(getFullPath());
  path_reference_ = getPreviousModuleOutput().reference_path;

  setDrivableAreaInfo(output);

  const uint16_t steering_factor_direction = std::invoke([&output]() {
    if (output.turn_signal_info.turn_signal.command == TurnIndicatorsCommand::ENABLE_LEFT) {
      return SteeringFactor::LEFT;
    } else if (output.turn_signal_info.turn_signal.command == TurnIndicatorsCommand::ENABLE_RIGHT) {
      return SteeringFactor::RIGHT;
    }
    return SteeringFactor::STRAIGHT;
  });

  if (status_.back_finished) {
    const double start_distance = motion_utils::calcSignedArcLength(
      path.points, planner_data_->self_odometry->pose.pose.position,
      status_.pull_out_path.start_pose.position);
    const double finish_distance = motion_utils::calcSignedArcLength(
      path.points, planner_data_->self_odometry->pose.pose.position,
      status_.pull_out_path.end_pose.position);
    updateRTCStatus(start_distance, finish_distance);
    // TODO(tkhmy) add handle status TRYING
    steering_factor_interface_ptr_->updateSteeringFactor(
      {status_.pull_out_path.start_pose, status_.pull_out_path.end_pose},
      {start_distance, finish_distance}, SteeringFactor::START_PLANNER, steering_factor_direction,
      SteeringFactor::TURNING, "");
  } else {
    const double distance = motion_utils::calcSignedArcLength(
      path.points, planner_data_->self_odometry->pose.pose.position,
      status_.pull_out_path.start_pose.position);
    updateRTCStatus(0.0, distance);
    // TODO(tkhmy) add handle status TRYING
    steering_factor_interface_ptr_->updateSteeringFactor(
      {status_.pull_out_path.start_pose, status_.pull_out_path.end_pose}, {0.0, distance},
      SteeringFactor::START_PLANNER, steering_factor_direction, SteeringFactor::TURNING, "");
  }

  setDebugData();

  return output;
}

CandidateOutput StartPlannerModule::planCandidate() const
{
  return CandidateOutput{};
}

void StartPlannerModule::initializeSafetyCheckParameters()
{
  utils::start_goal_planner_common::updateEgoPredictedPathParams(
    ego_predicted_path_params_, parameters_);
  utils::start_goal_planner_common::updateSafetyCheckParams(safety_check_params_, parameters_);
  utils::start_goal_planner_common::updateObjectsFilteringParams(
    objects_filtering_params_, parameters_);
}

PathWithLaneId StartPlannerModule::getFullPath() const
{
  // combine partial pull out path
  PathWithLaneId pull_out_path;
  for (const auto & partial_path : status_.pull_out_path.partial_paths) {
    pull_out_path.points.insert(
      pull_out_path.points.end(), partial_path.points.begin(), partial_path.points.end());
  }

  if (status_.back_finished) {
    // not need backward path or finish it
    return pull_out_path;
  }

  // concat back_path and pull_out_path and
  auto full_path = status_.backward_path;
  full_path.points.insert(
    full_path.points.end(), pull_out_path.points.begin(), pull_out_path.points.end());
  return full_path;
}

BehaviorModuleOutput StartPlannerModule::planWaitingApproval()
{
  updatePullOutStatus();

  if (IsGoalBehindOfEgoInSameRouteSegment()) {
    RCLCPP_WARN_THROTTLE(
      getLogger(), *clock_, 5000, "Start plan for a backward goal is not supported now");
    const auto output = generateStopOutput();
    setDebugData();  // use status updated in generateStopOutput()
    updateRTCStatus(0, 0);
    return output;
  }

  BehaviorModuleOutput output;
  if (!status_.is_safe_static_objects) {
    RCLCPP_WARN_THROTTLE(
      getLogger(), *clock_, 5000, "Not found safe pull out path, publish stop path");
    const auto output = generateStopOutput();
    setDebugData();  // use status updated in generateStopOutput()
    updateRTCStatus(0, 0);
    return output;
  }

  const double backward_path_length =
    planner_data_->parameters.backward_path_length + parameters_->max_back_distance;
  const auto current_lanes = utils::getExtendedCurrentLanes(
    planner_data_, backward_path_length, std::numeric_limits<double>::max(),
    /*forward_only_in_route*/ true);

  auto stop_path = status_.back_finished ? getCurrentPath() : status_.backward_path;
  const auto drivable_lanes = generateDrivableLanes(stop_path);
  const auto & dp = planner_data_->drivable_area_expansion_parameters;
  const auto expanded_lanes = utils::expandLanelets(
    drivable_lanes, dp.drivable_area_left_bound_offset, dp.drivable_area_right_bound_offset,
    dp.drivable_area_types_to_skip);
  for (auto & p : stop_path.points) {
    p.point.longitudinal_velocity_mps = 0.0;
  }

  output.path = std::make_shared<PathWithLaneId>(stop_path);
  output.reference_path = getPreviousModuleOutput().reference_path;
  output.turn_signal_info = calcTurnSignalInfo();
  path_candidate_ = std::make_shared<PathWithLaneId>(getFullPath());
  path_reference_ = getPreviousModuleOutput().reference_path;

  setDrivableAreaInfo(output);

  const uint16_t steering_factor_direction = std::invoke([&output]() {
    if (output.turn_signal_info.turn_signal.command == TurnIndicatorsCommand::ENABLE_LEFT) {
      return SteeringFactor::LEFT;
    } else if (output.turn_signal_info.turn_signal.command == TurnIndicatorsCommand::ENABLE_RIGHT) {
      return SteeringFactor::RIGHT;
    }
    return SteeringFactor::STRAIGHT;
  });

  if (status_.back_finished) {
    const double start_distance = motion_utils::calcSignedArcLength(
      stop_path.points, planner_data_->self_odometry->pose.pose.position,
      status_.pull_out_path.start_pose.position);
    const double finish_distance = motion_utils::calcSignedArcLength(
      stop_path.points, planner_data_->self_odometry->pose.pose.position,
      status_.pull_out_path.end_pose.position);
    updateRTCStatus(start_distance, finish_distance);
    steering_factor_interface_ptr_->updateSteeringFactor(
      {status_.pull_out_path.start_pose, status_.pull_out_path.end_pose},
      {start_distance, finish_distance}, SteeringFactor::START_PLANNER, steering_factor_direction,
      SteeringFactor::APPROACHING, "");
  } else {
    const double distance = motion_utils::calcSignedArcLength(
      stop_path.points, planner_data_->self_odometry->pose.pose.position,
      status_.pull_out_path.start_pose.position);
    updateRTCStatus(0.0, distance);
    steering_factor_interface_ptr_->updateSteeringFactor(
      {status_.pull_out_path.start_pose, status_.pull_out_path.end_pose}, {0.0, distance},
      SteeringFactor::START_PLANNER, steering_factor_direction, SteeringFactor::APPROACHING, "");
  }

  setDebugData();

  return output;
}

void StartPlannerModule::resetStatus()
{
  PullOutStatus initial_status;
  status_ = initial_status;
}

void StartPlannerModule::incrementPathIndex()
{
  status_.current_path_idx =
    std::min(status_.current_path_idx + 1, status_.pull_out_path.partial_paths.size() - 1);
}

PathWithLaneId StartPlannerModule::getCurrentPath() const
{
  if (status_.pull_out_path.partial_paths.size() <= status_.current_path_idx) {
    return PathWithLaneId{};
  }
  return status_.pull_out_path.partial_paths.at(status_.current_path_idx);
}

void StartPlannerModule::planWithPriority(
  const std::vector<Pose> & start_pose_candidates, const Pose & refined_start_pose,
  const Pose & goal_pose, const std::string search_priority)
{
  // check if start pose candidates are valid
  if (start_pose_candidates.empty()) {
    return;
  }

  const auto is_safe_with_pose_planner = [&](const size_t i, const auto & planner) {
    // Get the pull_out_start_pose for the current index
    const auto & pull_out_start_pose = start_pose_candidates.at(i);

    // Set back_finished to true if the current start pose is same to refined_start_pose
    status_.back_finished =
      tier4_autoware_utils::calcDistance2d(pull_out_start_pose, refined_start_pose) < 0.01;

    planner->setPlannerData(planner_data_);
    const auto pull_out_path = planner->plan(pull_out_start_pose, goal_pose);
    // not found safe path
    if (!pull_out_path) {
      return false;
    }
    // use current path if back is not needed
    if (status_.back_finished) {
      const std::lock_guard<std::mutex> lock(mutex_);
      status_.is_safe_static_objects = true;
      status_.pull_out_path = *pull_out_path;
      status_.pull_out_start_pose = pull_out_start_pose;
      status_.planner_type = planner->getPlannerType();
      return true;
    }

    // If this is the last start pose candidate, return false
    if (i == start_pose_candidates.size() - 1) return false;

    // check next path if back is needed
    const auto & pull_out_start_pose_next = start_pose_candidates.at(i + 1);
    const auto pull_out_path_next = planner->plan(pull_out_start_pose_next, goal_pose);
    // not found safe path
    if (!pull_out_path_next) {
      return false;
    }

    // Update status variables with the next path information
    {
      const std::lock_guard<std::mutex> lock(mutex_);
      status_.is_safe_static_objects = true;
      status_.pull_out_path = *pull_out_path_next;
      status_.pull_out_start_pose = pull_out_start_pose_next;
      status_.planner_type = planner->getPlannerType();
    }
    return true;
  };

  using PriorityOrder = std::vector<std::pair<size_t, std::shared_ptr<PullOutPlannerBase>>>;
  const auto make_loop_order_planner_first = [&]() {
    PriorityOrder order_priority;
    for (const auto & planner : start_planners_) {
      for (size_t i = 0; i < start_pose_candidates.size(); i++) {
        order_priority.emplace_back(i, planner);
      }
    }
    return order_priority;
  };

  const auto make_loop_order_pose_first = [&]() {
    PriorityOrder order_priority;
    for (size_t i = 0; i < start_pose_candidates.size(); i++) {
      for (const auto & planner : start_planners_) {
        order_priority.emplace_back(i, planner);
      }
    }
    return order_priority;
  };

  // Choose loop order based on priority_on_efficient_path
  PriorityOrder order_priority;
  if (search_priority == "efficient_path") {
    order_priority = make_loop_order_planner_first();
  } else if (search_priority == "short_back_distance") {
    order_priority = make_loop_order_pose_first();
  } else {
    RCLCPP_ERROR(
      getLogger(),
      "search_priority should be efficient_path or short_back_distance, but %s is given.",
      search_priority.c_str());
    throw std::domain_error("[start_planner] invalid search_priority");
  }

  for (const auto & p : order_priority) {
    if (is_safe_with_pose_planner(p.first, p.second)) {
      return;
    }
  }

  // not found safe path
  if (status_.planner_type != PlannerType::FREESPACE) {
    const std::lock_guard<std::mutex> lock(mutex_);
    status_.is_safe_static_objects = false;
    status_.planner_type = PlannerType::NONE;
  }
}

PathWithLaneId StartPlannerModule::generateStopPath() const
{
  const auto & current_pose = planner_data_->self_odometry->pose.pose;
  constexpr double dummy_path_distance = 1.0;
  const auto moved_pose = calcOffsetPose(current_pose, dummy_path_distance, 0, 0);

  // convert Pose to PathPointWithLaneId with 0 velocity.
  auto toPathPointWithLaneId = [this](const Pose & pose) {
    PathPointWithLaneId p{};
    p.point.pose = pose;
    p.point.longitudinal_velocity_mps = 0.0;
    lanelet::Lanelet closest_lanelet;
    lanelet::utils::query::getClosestLanelet(status_.pull_out_lanes, pose, &closest_lanelet);
    p.lane_ids.push_back(closest_lanelet.id());
    return p;
  };

  PathWithLaneId path{};
  path.points.push_back(toPathPointWithLaneId(current_pose));
  path.points.push_back(toPathPointWithLaneId(moved_pose));

  return path;
}

lanelet::ConstLanelets StartPlannerModule::getPathRoadLanes(const PathWithLaneId & path) const
{
  const auto & route_handler = planner_data_->route_handler;
  const auto & lanelet_layer = route_handler->getLaneletMapPtr()->laneletLayer;

  std::vector<lanelet::Id> lane_ids;
  for (const auto & p : path.points) {
    for (const auto & id : p.lane_ids) {
      if (route_handler->isShoulderLanelet(lanelet_layer.get(id))) {
        continue;
      }
      if (std::find(lane_ids.begin(), lane_ids.end(), id) == lane_ids.end()) {
        lane_ids.push_back(id);
      }
    }
  }

  lanelet::ConstLanelets path_lanes;
  path_lanes.reserve(lane_ids.size());
  for (const auto & id : lane_ids) {
    if (id != lanelet::InvalId) {
      path_lanes.push_back(lanelet_layer.get(id));
    }
  }

  return path_lanes;
}

std::vector<DrivableLanes> StartPlannerModule::generateDrivableLanes(
  const PathWithLaneId & path) const
{
  const auto path_road_lanes = getPathRoadLanes(path);
  if (!path_road_lanes.empty()) {
    lanelet::ConstLanelets shoulder_lanes;
    const auto & rh = planner_data_->route_handler;
    std::copy_if(
      status_.pull_out_lanes.begin(), status_.pull_out_lanes.end(),
      std::back_inserter(shoulder_lanes),
      [&rh](const auto & pull_out_lane) { return rh->isShoulderLanelet(pull_out_lane); });

    return utils::generateDrivableLanesWithShoulderLanes(path_road_lanes, shoulder_lanes);
  }

  // if path_road_lanes is empty, use only pull_out_lanes as drivable lanes
  std::vector<DrivableLanes> drivable_lanes;
  for (const auto & lane : status_.pull_out_lanes) {
    DrivableLanes drivable_lane;
    drivable_lane.right_lane = lane;
    drivable_lane.left_lane = lane;
    drivable_lanes.push_back(drivable_lane);
  }
  return drivable_lanes;
}

void StartPlannerModule::updatePullOutStatus()
{
  const bool has_received_new_route =
    !planner_data_->prev_route_id ||
    *planner_data_->prev_route_id != planner_data_->route_handler->getRouteUuid();

<<<<<<< HEAD
=======
  // save pull out lanes which is generated using current pose before starting pull out
  // (before approval)
  status_.pull_out_lanes = start_planner_utils::getPullOutLanes(
    planner_data_, planner_data_->parameters.backward_path_length + parameters_->max_back_distance);

>>>>>>> 14ef695b
  // skip updating if enough time has not passed for preventing chattering between back and
  // start_planner
  if (!has_received_new_route) {
    if (!last_pull_out_start_update_time_) {
      last_pull_out_start_update_time_ = std::make_unique<rclcpp::Time>(clock_->now());
    }
    const auto elapsed_time = (clock_->now() - *last_pull_out_start_update_time_).seconds();
    if (elapsed_time < parameters_->backward_path_update_duration) {
      return;
    }
  }
  last_pull_out_start_update_time_ = std::make_unique<rclcpp::Time>(clock_->now());

  const auto & route_handler = planner_data_->route_handler;
  const auto & current_pose = planner_data_->self_odometry->pose.pose;
  const auto & goal_pose = planner_data_->route_handler->getGoalPose();

  // refine start pose with pull out lanes.
  // 1) backward driving is not allowed: use refined pose just as start pose.
  // 2) backward driving is allowed: use refined pose to check if backward driving is needed.
  const PathWithLaneId start_pose_candidates_path = calcStartPoseCandidatesBackwardPath();
  const auto refined_start_pose = calcLongitudinalOffsetPose(
    start_pose_candidates_path.points, planner_data_->self_odometry->pose.pose.position, 0.0);
  if (!refined_start_pose) return;

  // search pull out start candidates backward
  const std::vector<Pose> start_pose_candidates = std::invoke([&]() -> std::vector<Pose> {
    if (parameters_->enable_back) {
      return searchPullOutStartPoses(start_pose_candidates_path);
    }
    return {*refined_start_pose};
  });

  planWithPriority(
    start_pose_candidates, *refined_start_pose, goal_pose, parameters_->search_priority);

  if (isBackwardDrivingComplete()) {
    updateStatusAfterBackwardDriving();
    current_state_ = ModuleStatus::SUCCESS;  // for breaking loop
  } else {
    status_.backward_path = start_planner_utils::getBackwardPath(
      *route_handler, status_.pull_out_lanes, current_pose, status_.pull_out_start_pose,
      parameters_->backward_velocity);
  }
}

void StartPlannerModule::updateStatusAfterBackwardDriving()
{
  status_.back_finished = true;
<<<<<<< HEAD
=======
  status_.backward_driving_complete = true;
  // request start_planner approval
  waitApproval();
>>>>>>> 14ef695b
  // To enable approval of the forward path, the RTC status is removed.
  removeRTCStatus();
  for (auto itr = uuid_map_.begin(); itr != uuid_map_.end(); ++itr) {
    itr->second = generateUUID();
  }
}

PathWithLaneId StartPlannerModule::calcStartPoseCandidatesBackwardPath() const
{
  const Pose & current_pose = planner_data_->self_odometry->pose.pose;

  // get backward shoulder path
  const auto arc_position_pose =
    lanelet::utils::getArcCoordinates(status_.pull_out_lanes, current_pose);
  const double check_distance = parameters_->max_back_distance + 30.0;  // buffer
  auto path = planner_data_->route_handler->getCenterLinePath(
    status_.pull_out_lanes, arc_position_pose.length - check_distance,
    arc_position_pose.length + check_distance);

  // lateral shift to current_pose
  const double distance_from_center_line = arc_position_pose.distance;
  for (auto & p : path.points) {
    p.point.pose = calcOffsetPose(p.point.pose, 0, distance_from_center_line, 0);
  }

  return path;
}

std::vector<Pose> StartPlannerModule::searchPullOutStartPoses(
  const PathWithLaneId & start_pose_candidates) const
{
  const Pose & current_pose = planner_data_->self_odometry->pose.pose;

  std::vector<Pose> pull_out_start_pose{};

  // filter pull out lanes stop objects
  const auto [pull_out_lane_objects, others] =
    utils::path_safety_checker::separateObjectsByLanelets(
      *planner_data_->dynamic_object, status_.pull_out_lanes);
  const auto pull_out_lane_stop_objects = utils::path_safety_checker::filterObjectsByVelocity(
    pull_out_lane_objects, parameters_->th_moving_object_velocity);

  // Set the maximum backward distance less than the distance from the vehicle's base_link to the
  // lane's rearmost point to prevent lane departure.
  const double s_current =
    lanelet::utils::getArcCoordinates(status_.pull_out_lanes, current_pose).length;
  const double max_back_distance = std::clamp(
    s_current - planner_data_->parameters.base_link2rear, 0.0, parameters_->max_back_distance);

  // check collision between footprint and object at the backed pose
  const auto local_vehicle_footprint = createVehicleFootprint(vehicle_info_);
  for (double back_distance = 0.0; back_distance <= max_back_distance;
       back_distance += parameters_->backward_search_resolution) {
    const auto backed_pose = calcLongitudinalOffsetPose(
      start_pose_candidates.points, current_pose.position, -back_distance);
    if (!backed_pose) {
      continue;
    }

    // check the back pose is near the lane end
    const double length_to_backed_pose =
      lanelet::utils::getArcCoordinates(status_.pull_out_lanes, *backed_pose).length;

    const double length_to_lane_end = std::accumulate(
      std::begin(status_.pull_out_lanes), std::end(status_.pull_out_lanes), 0.0,
      [](double acc, const auto & lane) { return acc + lanelet::utils::getLaneletLength2d(lane); });
    const double distance_from_lane_end = length_to_lane_end - length_to_backed_pose;
    if (distance_from_lane_end < parameters_->ignore_distance_from_lane_end) {
      RCLCPP_WARN_THROTTLE(
        getLogger(), *clock_, 5000,
        "the ego is too close to the lane end, so needs backward driving");
      continue;
    }

    if (utils::checkCollisionBetweenFootprintAndObjects(
          local_vehicle_footprint, *backed_pose, pull_out_lane_stop_objects,
          parameters_->collision_check_margin)) {
      break;  // poses behind this has a collision, so break.
    }

    pull_out_start_pose.push_back(*backed_pose);
  }
  return pull_out_start_pose;
}

bool StartPlannerModule::isOverlappedWithLane(
  const lanelet::ConstLanelet & candidate_lanelet,
  const tier4_autoware_utils::LinearRing2d & vehicle_footprint)
{
  for (const auto & point : vehicle_footprint) {
    if (boost::geometry::within(point, candidate_lanelet.polygon2d().basicPolygon())) {
      return true;
    }
  }

  return false;
}

bool StartPlannerModule::hasFinishedPullOut() const
{
  if (!status_.back_finished || !status_.is_safe_static_objects) {
    return false;
  }

  const auto current_pose = planner_data_->self_odometry->pose.pose;
  if (status_.planner_type == PlannerType::FREESPACE) {
    return tier4_autoware_utils::calcDistance2d(current_pose, status_.pull_out_path.end_pose) <
           parameters_->th_arrived_distance;
  }

  // check that ego has passed pull out end point
  const double backward_path_length =
    planner_data_->parameters.backward_path_length + parameters_->max_back_distance;
  const auto current_lanes = utils::getExtendedCurrentLanes(
    planner_data_, backward_path_length, std::numeric_limits<double>::max(),
    /*forward_only_in_route*/ true);

  const auto arclength_current = lanelet::utils::getArcCoordinates(current_lanes, current_pose);
  const auto arclength_pull_out_end =
    lanelet::utils::getArcCoordinates(current_lanes, status_.pull_out_path.end_pose);

  // offset to not finish the module before engage
  constexpr double offset = 0.1;
  const bool has_finished = arclength_current.length - arclength_pull_out_end.length > offset;

  return has_finished;
}

bool StartPlannerModule::isBackwardDrivingComplete() const
{
  // check ego car is close enough to pull out start pose and stopped
  const auto current_pose = planner_data_->self_odometry->pose.pose;
  const auto distance =
    tier4_autoware_utils::calcDistance2d(current_pose, status_.pull_out_start_pose);

  const bool is_near = distance < parameters_->th_arrived_distance;
  const double ego_vel = utils::l2Norm(planner_data_->self_odometry->twist.twist.linear);
  const bool is_stopped = ego_vel < parameters_->th_stopped_velocity;

  const bool back_finished = !status_.back_finished && is_near && is_stopped;
  if (back_finished) {
    RCLCPP_INFO(getLogger(), "back finished");
  }

  return back_finished;
}

bool StartPlannerModule::isStopped()
{
  odometry_buffer_.push_back(planner_data_->self_odometry);
  // Delete old data in buffer
  while (rclcpp::ok()) {
    const auto time_diff = rclcpp::Time(odometry_buffer_.back()->header.stamp) -
                           rclcpp::Time(odometry_buffer_.front()->header.stamp);
    if (time_diff.seconds() < parameters_->th_stopped_time) {
      break;
    }
    odometry_buffer_.pop_front();
  }
  bool is_stopped = true;
  for (const auto & odometry : odometry_buffer_) {
    const double ego_vel = utils::l2Norm(odometry->twist.twist.linear);
    if (ego_vel > parameters_->th_stopped_velocity) {
      is_stopped = false;
      break;
    }
  }
  return is_stopped;
}

bool StartPlannerModule::isStuck()
{
  if (!isStopped()) {
    return false;
  }

  if (status_.planner_type == PlannerType::STOP) {
    return true;
  }

  // not found safe path
  if (!status_.is_safe_static_objects) {
    return true;
  }

  return false;
}

bool StartPlannerModule::hasFinishedCurrentPath()
{
  const auto current_path = getCurrentPath();
  const auto current_path_end = current_path.points.back();
  const auto self_pose = planner_data_->self_odometry->pose.pose;
  const bool is_near_target = tier4_autoware_utils::calcDistance2d(current_path_end, self_pose) <
                              parameters_->th_arrived_distance;

  return is_near_target && isStopped();
}

TurnSignalInfo StartPlannerModule::calcTurnSignalInfo() const
{
  TurnSignalInfo turn_signal{};  // output

  const Pose & current_pose = planner_data_->self_odometry->pose.pose;
  const Pose & start_pose = status_.pull_out_path.start_pose;
  const Pose & end_pose = status_.pull_out_path.end_pose;

  // turn on hazard light when backward driving
  if (!status_.back_finished) {
    turn_signal.hazard_signal.command = HazardLightsCommand::ENABLE;
    const auto back_start_pose = planner_data_->route_handler->getOriginalStartPose();
    turn_signal.desired_start_point = back_start_pose;
    turn_signal.required_start_point = back_start_pose;
    // pull_out start_pose is same to backward driving end_pose
    turn_signal.required_end_point = start_pose;
    turn_signal.desired_end_point = start_pose;
    return turn_signal;
  }

  // turn on right signal until passing pull_out end point
  const auto path = getFullPath();
  // pull out path does not overlap
  const double distance_from_end =
    motion_utils::calcSignedArcLength(path.points, end_pose.position, current_pose.position);

  if (path.points.empty()) {
    return {};
  }

  // calculate lateral offset from pull out target lane center line
  lanelet::ConstLanelet closest_road_lane;
  const double backward_path_length =
    planner_data_->parameters.backward_path_length + parameters_->max_back_distance;
  const auto road_lanes = utils::getExtendedCurrentLanes(
    planner_data_, backward_path_length, std::numeric_limits<double>::max(),
    /*forward_only_in_route*/ true);
  lanelet::utils::query::getClosestLanelet(road_lanes, start_pose, &closest_road_lane);
  const double lateral_offset =
    lanelet::utils::getLateralDistanceToCenterline(closest_road_lane, start_pose);

  if (distance_from_end < 0.0 && lateral_offset > parameters_->th_turn_signal_on_lateral_offset) {
    turn_signal.turn_signal.command = TurnIndicatorsCommand::ENABLE_RIGHT;
  } else if (
    distance_from_end < 0.0 && lateral_offset < -parameters_->th_turn_signal_on_lateral_offset) {
    turn_signal.turn_signal.command = TurnIndicatorsCommand::ENABLE_LEFT;
  } else {
    turn_signal.turn_signal.command = TurnIndicatorsCommand::DISABLE;
  }

  turn_signal.desired_start_point = start_pose;
  turn_signal.required_start_point = start_pose;
  turn_signal.desired_end_point = end_pose;

  // check if intersection exists within search length
  const bool is_near_intersection = std::invoke([&]() {
    const double check_length = parameters_->intersection_search_length;
    double accumulated_length = 0.0;
    const size_t current_idx = motion_utils::findNearestIndex(path.points, current_pose.position);
    for (size_t i = current_idx; i < path.points.size() - 1; ++i) {
      const auto & p = path.points.at(i);
      for (const auto & lane : planner_data_->route_handler->getLaneletsFromIds(p.lane_ids)) {
        const std::string turn_direction = lane.attributeOr("turn_direction", "else");
        if (turn_direction == "right" || turn_direction == "left" || turn_direction == "straight") {
          return true;
        }
      }
      accumulated_length += tier4_autoware_utils::calcDistance2d(p, path.points.at(i + 1));
      if (accumulated_length > check_length) {
        return false;
      }
    }
    return false;
  });

  if (is_near_intersection) {
    // offset required end pose with ration to activate turn signal for intersection
    turn_signal.required_end_point = std::invoke([&]() {
      const double length_start_to_end =
        motion_utils::calcSignedArcLength(path.points, start_pose.position, end_pose.position);
      const auto ratio = std::clamp(
        parameters_->length_ratio_for_turn_signal_deactivation_near_intersection, 0.0, 1.0);

      const double required_end_length = length_start_to_end * ratio;
      double accumulated_length = 0.0;
      const size_t start_idx = motion_utils::findNearestIndex(path.points, start_pose.position);
      for (size_t i = start_idx; i < path.points.size() - 1; ++i) {
        accumulated_length +=
          tier4_autoware_utils::calcDistance2d(path.points.at(i), path.points.at(i + 1));
        if (accumulated_length > required_end_length) {
          return path.points.at(i).point.pose;
        }
      }
      // not found required end point
      return end_pose;
    });
  } else {
    turn_signal.required_end_point = end_pose;
  }

  return turn_signal;
}

bool StartPlannerModule::isSafePath() const
{
  // TODO(Sugahara): should safety check for backward path

  const auto pull_out_path = getCurrentPath();
  const auto & current_pose = planner_data_->self_odometry->pose.pose;
  const double current_velocity = std::hypot(
    planner_data_->self_odometry->twist.twist.linear.x,
    planner_data_->self_odometry->twist.twist.linear.y);
  const auto & dynamic_object = planner_data_->dynamic_object;
  const auto & route_handler = planner_data_->route_handler;
  const double backward_path_length =
    planner_data_->parameters.backward_path_length + parameters_->max_back_distance;

  const auto current_lanes = utils::getExtendedCurrentLanes(
    planner_data_, backward_path_length, std::numeric_limits<double>::max(),
    /*forward_only_in_route*/ true);

  // for ego predicted path
  const size_t ego_seg_idx = planner_data_->findEgoSegmentIndex(pull_out_path.points);
  const std::pair<double, double> terminal_velocity_and_accel =
    utils::start_goal_planner_common::getPairsTerminalVelocityAndAccel(
      status_.pull_out_path.pairs_terminal_velocity_and_accel, status_.current_path_idx);
  RCLCPP_DEBUG(
    getLogger(), "pairs_terminal_velocity_and_accel for start_planner: %f, %f",
    terminal_velocity_and_accel.first, terminal_velocity_and_accel.second);
  RCLCPP_DEBUG(getLogger(), "current_path_idx %ld", status_.current_path_idx);
  utils::start_goal_planner_common::updatePathProperty(
    ego_predicted_path_params_, terminal_velocity_and_accel);
  // TODO(Sugahara): shoule judge is_object_front properly
  const bool is_object_front = true;
  const bool limit_to_max_velocity = true;
  const auto ego_predicted_path =
    behavior_path_planner::utils::path_safety_checker::createPredictedPath(
      ego_predicted_path_params_, pull_out_path.points, current_pose, current_velocity, ego_seg_idx,
      is_object_front, limit_to_max_velocity);

  // filtering objects with velocity, position and class
  const auto & filtered_objects = utils::path_safety_checker::filterObjects(
    dynamic_object, route_handler, current_lanes, current_pose.position, objects_filtering_params_);

  // filtering objects based on the current position's lane
  const auto & target_objects_on_lane = utils::path_safety_checker::createTargetObjectsOnLane(
    current_lanes, route_handler, filtered_objects, objects_filtering_params_);

  const double hysteresis_factor =
    status_.is_safe_dynamic_objects ? 1.0 : safety_check_params_->hysteresis_factor_expand_rate;

  utils::start_goal_planner_common::updateSafetyCheckTargetObjectsData(
    start_planner_data_, filtered_objects, target_objects_on_lane, ego_predicted_path);

  bool is_safe_dynamic_objects = true;
  // Check for collisions with each predicted path of the object
  for (const auto & object : target_objects_on_lane.on_current_lane) {
    auto current_debug_data = marker_utils::createObjectDebug(object);

    bool is_safe_dynamic_object = true;

    const auto obj_predicted_paths = utils::path_safety_checker::getPredictedPathFromObj(
      object, objects_filtering_params_->check_all_predicted_path);

    // If a collision is detected, mark the object as unsafe and break the loop
    for (const auto & obj_path : obj_predicted_paths) {
      if (!utils::path_safety_checker::checkCollision(
            pull_out_path, ego_predicted_path, object, obj_path, planner_data_->parameters,
            safety_check_params_->rss_params, hysteresis_factor, current_debug_data.second)) {
        marker_utils::updateCollisionCheckDebugMap(
          start_planner_data_.collision_check, current_debug_data, false);
        is_safe_dynamic_objects = false;
        is_safe_dynamic_object = false;
        break;
      }
    }
    if (is_safe_dynamic_object) {
      marker_utils::updateCollisionCheckDebugMap(
        start_planner_data_.collision_check, current_debug_data, is_safe_dynamic_object);
    }
  }

  return is_safe_dynamic_objects;
}

bool StartPlannerModule::IsGoalBehindOfEgoInSameRouteSegment() const
{
  const auto & rh = planner_data_->route_handler;

  // Check if the goal and ego are in the same route segment. If not, this is out of scope of this
  // function. Return false.
  lanelet::ConstLanelet ego_lanelet;
  rh->getClosestLaneletWithinRoute(getEgoPose(), &ego_lanelet);
  const auto is_ego_in_goal_route_section = rh->isInGoalRouteSection(ego_lanelet);

  if (!is_ego_in_goal_route_section) {
    return false;
  }

  // If the goal and ego are in the same route segment, check the goal and ego pose relation.
  // Return true when the goal is located behind of ego.
  const auto ego_lane_path = rh->getCenterLinePath(
    lanelet::ConstLanelets{ego_lanelet}, 0.0, std::numeric_limits<double>::max());
  const auto dist_ego_to_goal = motion_utils::calcSignedArcLength(
    ego_lane_path.points, getEgoPosition(), rh->getGoalPose().position);

  const bool is_goal_behind_of_ego = (dist_ego_to_goal < 0.0);
  return is_goal_behind_of_ego;
}

// NOTE: this must be called after updatePullOutStatus(). This must be fixed.
BehaviorModuleOutput StartPlannerModule::generateStopOutput()
{
  BehaviorModuleOutput output;
  const PathWithLaneId stop_path = generateStopPath();
  output.path = std::make_shared<PathWithLaneId>(stop_path);

  setDrivableAreaInfo(output);

  output.reference_path = getPreviousModuleOutput().reference_path;

  {
    const std::lock_guard<std::mutex> lock(mutex_);
    status_.back_finished = true;
    status_.planner_type = PlannerType::STOP;
    status_.pull_out_path.partial_paths.clear();
    status_.pull_out_path.partial_paths.push_back(stop_path);
    const Pose & current_pose = planner_data_->self_odometry->pose.pose;
    status_.pull_out_start_pose = current_pose;
    status_.pull_out_path.start_pose = current_pose;
    status_.pull_out_path.end_pose = current_pose;
  }

  path_candidate_ = std::make_shared<PathWithLaneId>(stop_path);
  path_reference_ = getPreviousModuleOutput().reference_path;

  return output;
}

bool StartPlannerModule::planFreespacePath()
{
  const Pose & current_pose = planner_data_->self_odometry->pose.pose;
  const auto & route_handler = planner_data_->route_handler;

  const double end_pose_search_start_distance = parameters_->end_pose_search_start_distance;
  const double end_pose_search_end_distance = parameters_->end_pose_search_end_distance;
  const double end_pose_search_interval = parameters_->end_pose_search_interval;

  const double backward_path_length =
    planner_data_->parameters.backward_path_length + parameters_->max_back_distance;
  const auto current_lanes = utils::getExtendedCurrentLanes(
    planner_data_, backward_path_length, std::numeric_limits<double>::max(),
    /*forward_only_in_route*/ true);

  const auto current_arc_coords = lanelet::utils::getArcCoordinates(current_lanes, current_pose);

  const double s_start = std::max(0.0, current_arc_coords.length + end_pose_search_start_distance);
  const double s_end = current_arc_coords.length + end_pose_search_end_distance;

  auto center_line_path = utils::resamplePathWithSpline(
    route_handler->getCenterLinePath(current_lanes, s_start, s_end), end_pose_search_interval);

  for (const auto & p : center_line_path.points) {
    const Pose end_pose = p.point.pose;
    freespace_planner_->setPlannerData(planner_data_);
    auto freespace_path = freespace_planner_->plan(current_pose, end_pose);

    if (!freespace_path) {
      continue;
    }

    const std::lock_guard<std::mutex> lock(mutex_);
    status_.pull_out_path = *freespace_path;
    status_.pull_out_start_pose = current_pose;
    status_.planner_type = freespace_planner_->getPlannerType();
    status_.is_safe_static_objects = true;
    status_.back_finished = true;
    return true;
  }

  return false;
}

void StartPlannerModule::setDrivableAreaInfo(BehaviorModuleOutput & output) const
{
  if (status_.planner_type == PlannerType::FREESPACE) {
    const double drivable_area_margin = planner_data_->parameters.vehicle_width;
    output.drivable_area_info.drivable_margin =
      planner_data_->parameters.vehicle_width / 2.0 + drivable_area_margin;
  } else {
    const auto target_drivable_lanes = utils::getNonOverlappingExpandedLanes(
      *output.path, generateDrivableLanes(*output.path),
      planner_data_->drivable_area_expansion_parameters);

    DrivableAreaInfo current_drivable_area_info;
    current_drivable_area_info.drivable_lanes = target_drivable_lanes;
    output.drivable_area_info =
      status_.back_finished
        ? utils::combineDrivableAreaInfo(
            current_drivable_area_info, getPreviousModuleOutput().drivable_area_info)
        : current_drivable_area_info;
  }
}

void StartPlannerModule::setDebugData() const
{
  using marker_utils::createObjectsMarkerArray;
  using marker_utils::createPathMarkerArray;
  using marker_utils::createPoseMarkerArray;
  using marker_utils::createPredictedPathMarkerArray;
  using marker_utils::showPolygon;
  using marker_utils::showPredictedPath;
  using marker_utils::showSafetyCheckInfo;
  using tier4_autoware_utils::createDefaultMarker;
  using tier4_autoware_utils::createMarkerColor;
  using tier4_autoware_utils::createMarkerScale;

  const auto life_time = rclcpp::Duration::from_seconds(1.5);
  auto add = [&](MarkerArray added) {
    for (auto & marker : added.markers) {
      marker.lifetime = life_time;
    }
    tier4_autoware_utils::appendMarkerArray(added, &debug_marker_);
  };

  debug_marker_.markers.clear();
  add(createPoseMarkerArray(status_.pull_out_start_pose, "back_end_pose", 0, 0.9, 0.3, 0.3));
  add(createPoseMarkerArray(status_.pull_out_path.start_pose, "start_pose", 0, 0.3, 0.9, 0.3));
  add(createPoseMarkerArray(status_.pull_out_path.end_pose, "end_pose", 0, 0.9, 0.9, 0.3));
  add(createPathMarkerArray(getFullPath(), "full_path", 0, 0.0, 0.5, 0.9));
  add(createPathMarkerArray(status_.backward_path, "backward_driving_path", 0, 0.0, 0.9, 0.0));

  // safety check
  if (parameters_->safety_check_params.enable_safety_check) {
    if (start_planner_data_.ego_predicted_path.size() > 0) {
      const auto & ego_predicted_path = utils::path_safety_checker::convertToPredictedPath(
        start_planner_data_.ego_predicted_path, ego_predicted_path_params_->time_resolution);
      add(createPredictedPathMarkerArray(
        ego_predicted_path, vehicle_info_, "ego_predicted_path_start_planner", 0, 0.0, 0.5, 0.9));
    }

    if (start_planner_data_.filtered_objects.objects.size() > 0) {
      add(createObjectsMarkerArray(
        start_planner_data_.filtered_objects, "filtered_objects", 0, 0.0, 0.5, 0.9));
    }

    add(showSafetyCheckInfo(start_planner_data_.collision_check, "object_debug_info"));
    add(showPredictedPath(start_planner_data_.collision_check, "ego_predicted_path"));
    add(showPolygon(start_planner_data_.collision_check, "ego_and_target_polygon_relation"));
    utils::start_goal_planner_common::initializeCollisionCheckDebugMap(
      start_planner_data_.collision_check);
  }

  // Visualize planner type text
  const auto header = planner_data_->route_handler->getRouteHeader();
  {
    visualization_msgs::msg::MarkerArray planner_type_marker_array{};
    const auto color = status_.is_safe_static_objects ? createMarkerColor(1.0, 1.0, 1.0, 0.99)
                                                      : createMarkerColor(1.0, 0.0, 0.0, 0.99);
    auto marker = createDefaultMarker(
      header.frame_id, header.stamp, "planner_type", 0,
      visualization_msgs::msg::Marker::TEXT_VIEW_FACING, createMarkerScale(0.0, 0.0, 1.0), color);
    marker.pose = status_.pull_out_start_pose;
    if (!status_.back_finished) {
      marker.text = "BACK -> ";
    }
    marker.text += magic_enum::enum_name(status_.planner_type);
    marker.text += " " + std::to_string(status_.current_path_idx) + "/" +
                   std::to_string(status_.pull_out_path.partial_paths.size() - 1);
    marker.lifetime = life_time;
    planner_type_marker_array.markers.push_back(marker);
    add(planner_type_marker_array);
  }
}
}  // namespace behavior_path_planner<|MERGE_RESOLUTION|>--- conflicted
+++ resolved
@@ -125,11 +125,8 @@
 {
   if (isBackwardDrivingComplete()) {
     updateStatusAfterBackwardDriving();
-<<<<<<< HEAD
-=======
   } else {
     status_.backward_driving_complete = false;
->>>>>>> 14ef695b
   }
 
   const bool has_received_new_route =
@@ -139,15 +136,12 @@
   if (has_received_new_route) {
     status_ = PullOutStatus();
   }
-<<<<<<< HEAD
-=======
   // check safety status after back finished
   if (parameters_->safety_check_params.enable_safety_check && status_.back_finished) {
     status_.is_safe_dynamic_objects = isSafePath();
   } else {
     status_.is_safe_dynamic_objects = true;
   }
->>>>>>> 14ef695b
 }
 
 bool StartPlannerModule::isExecutionRequested() const
@@ -213,8 +207,6 @@
 void StartPlannerModule::updateCurrentState()
 {
   RCLCPP_DEBUG(getLogger(), "START_PLANNER updateCurrentState");
-<<<<<<< HEAD
-=======
 
   const auto print = [this](const auto & from, const auto & to) {
     RCLCPP_DEBUG(getLogger(), "[start_planner] Transit from %s to %s.", from.data(), to.data());
@@ -222,44 +214,22 @@
 
   const auto & from = current_state_;
   // current_state_ = updateState();
->>>>>>> 14ef695b
 
   // start copy from base function
   const auto print = [this](const auto & from, const auto & to) {
     RCLCPP_DEBUG(getLogger(), "[start_planner] Transit from %s to %s.", from.data(), to.data());
   };
 
-  const auto & from = current_state_;
-  current_state_ = updateState();
-  print(magic_enum::enum_name(from), magic_enum::enum_name(current_state_));
-  // end copy from base function
-
   // TODO(someone): move to canTransitSuccessState
   if (hasFinishedPullOut()) {
     current_state_ = ModuleStatus::SUCCESS;
   }
   // TODO(someone): move to canTransitSuccessState
-<<<<<<< HEAD
-  if (isBackwardDrivingComplete()) {
-    current_state_ = ModuleStatus::SUCCESS;  // for breaking loop
-  }
-
-  std::cerr << "isActivated():" << isActivated() << std::endl;
-  std::cerr << "isWaitingApproval():" << isWaitingApproval() << std::endl;
-  std::cerr << "current_state_:" << magic_enum::enum_name(current_state_) << std::endl;
-
-  // if (isActivated() && !isWaitingApproval()) {
-  //   current_state_ = ModuleStatus::RUNNING;
-  // } else {
-  //   current_state_ = ModuleStatus::IDLE;
-  // }
-=======
   if (status_.backward_driving_complete) {
     current_state_ = ModuleStatus::SUCCESS;  // for breaking loop
   }
 
   print(magic_enum::enum_name(from), magic_enum::enum_name(current_state_));
->>>>>>> 14ef695b
 }
 
 BehaviorModuleOutput StartPlannerModule::plan()
@@ -701,14 +671,11 @@
     !planner_data_->prev_route_id ||
     *planner_data_->prev_route_id != planner_data_->route_handler->getRouteUuid();
 
-<<<<<<< HEAD
-=======
   // save pull out lanes which is generated using current pose before starting pull out
   // (before approval)
   status_.pull_out_lanes = start_planner_utils::getPullOutLanes(
     planner_data_, planner_data_->parameters.backward_path_length + parameters_->max_back_distance);
 
->>>>>>> 14ef695b
   // skip updating if enough time has not passed for preventing chattering between back and
   // start_planner
   if (!has_received_new_route) {
@@ -758,12 +725,9 @@
 void StartPlannerModule::updateStatusAfterBackwardDriving()
 {
   status_.back_finished = true;
-<<<<<<< HEAD
-=======
   status_.backward_driving_complete = true;
   // request start_planner approval
   waitApproval();
->>>>>>> 14ef695b
   // To enable approval of the forward path, the RTC status is removed.
   removeRTCStatus();
   for (auto itr = uuid_map_.begin(); itr != uuid_map_.end(); ++itr) {
