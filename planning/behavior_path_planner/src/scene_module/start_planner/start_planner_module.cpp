// Copyright 2022 TIER IV, Inc.
//
// Licensed under the Apache License, Version 2.0 (the "License");
// you may not use this file except in compliance with the License.
// You may obtain a copy of the License at
//
//     http://www.apache.org/licenses/LICENSE-2.0
//
// Unless required by applicable law or agreed to in writing, software
// distributed under the License is distributed on an "AS IS" BASIS,
// WITHOUT WARRANTIES OR CONDITIONS OF ANY KIND, either express or implied.
// See the License for the specific language governing permissions and
// limitations under the License.

#include "behavior_path_planner/scene_module/start_planner/start_planner_module.hpp"

#include "behavior_path_planner/utils/create_vehicle_footprint.hpp"
#include "behavior_path_planner/utils/path_utils.hpp"
#include "behavior_path_planner/utils/start_planner/util.hpp"
#include "behavior_path_planner/utils/utils.hpp"

#include <lanelet2_extension/utility/utilities.hpp>
#include <rclcpp/rclcpp.hpp>
#include <tier4_autoware_utils/tier4_autoware_utils.hpp>

#include <algorithm>
#include <memory>
#include <string>
#include <utility>
#include <vector>

using motion_utils::calcLongitudinalOffsetPose;
using tier4_autoware_utils::calcOffsetPose;
using tier4_autoware_utils::inverseTransformPoint;

namespace behavior_path_planner
{
#ifdef USE_OLD_ARCHITECTURE
StartPlannerModule::StartPlannerModule(
  const std::string & name, rclcpp::Node & node,
  const std::shared_ptr<StartPlannerParameters> & parameters)
: SceneModuleInterface{name, node, createRTCInterfaceMap(node, name, {""})},
  parameters_{parameters},
  vehicle_info_{vehicle_info_util::VehicleInfoUtil(node).getVehicleInfo()}
{
  lane_departure_checker_ = std::make_shared<LaneDepartureChecker>();
  lane_departure_checker_->setVehicleInfo(vehicle_info_);

  // set enabled planner
  if (parameters_->enable_shift_pull_out) {
    start_planner_planners_.push_back(
      std::make_shared<ShiftPullOut>(node, *parameters, lane_departure_checker_));
  }
  if (parameters_->enable_geometric_pull_out) {
    start_planner_planners_.push_back(std::make_shared<GeometricPullOut>(node, *parameters));
  }
  if (start_planner_planners_.empty()) {
    RCLCPP_ERROR(getLogger(), "Not found enabled planner");
  }
}
#else
StartPlannerModule::StartPlannerModule(
  const std::string & name, rclcpp::Node & node,
  const std::shared_ptr<StartPlannerParameters> & parameters,
  const std::unordered_map<std::string, std::shared_ptr<RTCInterface>> & rtc_interface_ptr_map)
: SceneModuleInterface{name, node, rtc_interface_ptr_map},
  parameters_{parameters},
  vehicle_info_{vehicle_info_util::VehicleInfoUtil(node).getVehicleInfo()}
{
  lane_departure_checker_ = std::make_shared<LaneDepartureChecker>();
  lane_departure_checker_->setVehicleInfo(vehicle_info_);

  // set enabled planner
  if (parameters_->enable_shift_pull_out) {
    start_planner_planners_.push_back(
      std::make_shared<ShiftPullOut>(node, *parameters, lane_departure_checker_));
  }
  if (parameters_->enable_geometric_pull_out) {
    start_planner_planners_.push_back(std::make_shared<GeometricPullOut>(node, *parameters));
  }
  if (start_planner_planners_.empty()) {
    RCLCPP_ERROR(getLogger(), "Not found enabled planner");
  }
}
#endif

BehaviorModuleOutput StartPlannerModule::run()
{
  current_state_ = ModuleStatus::RUNNING;

#ifndef USE_OLD_ARCHITECTURE
  if (!isActivated()) {
    return planWaitingApproval();
  }
#endif

  return plan();
}

void StartPlannerModule::processOnExit()
{
  resetPathCandidate();
  resetPathReference();
}

bool StartPlannerModule::isExecutionRequested() const
{
  has_received_new_route_ =
    !planner_data_->prev_route_id ||
    *planner_data_->prev_route_id != planner_data_->route_handler->getRouteUuid();

#ifdef USE_OLD_ARCHITECTURE
  if (is_executed_) {
    return true;
  }
#endif

  if (current_state_ == ModuleStatus::RUNNING) {
    return true;
  }

  if (!has_received_new_route_) {
#ifdef USE_OLD_ARCHITECTURE
    is_executed_ = false;
#endif
    return false;
  }

  const bool is_stopped = utils::l2Norm(planner_data_->self_odometry->twist.twist.linear) <
                          parameters_->th_arrived_distance;
  if (!is_stopped) {
#ifdef USE_OLD_ARCHITECTURE
    is_executed_ = false;
#endif
    return false;
  }

  // Create vehicle footprint
  const auto local_vehicle_footprint = createVehicleFootprint(vehicle_info_);
  const auto vehicle_footprint = transformVector(
    local_vehicle_footprint,
    tier4_autoware_utils::pose2transform(planner_data_->self_odometry->pose.pose));

  // Check if ego is not out of lanes
  const auto current_lanes = utils::getExtendedCurrentLanes(planner_data_);
  const auto pull_out_lanes = start_planner_utils::getPullOutLanes(planner_data_);
  auto lanes = current_lanes;
  lanes.insert(lanes.end(), pull_out_lanes.begin(), pull_out_lanes.end());
  if (LaneDepartureChecker::isOutOfLane(lanes, vehicle_footprint)) {
#ifdef USE_OLD_ARCHITECTURE
    is_executed_ = false;
#endif
    return false;
  }

#ifdef USE_OLD_ARCHITECTURE
  is_executed_ = true;
#endif
  return true;
}

bool StartPlannerModule::isExecutionReady() const
{
  if (status_.pull_out_path.partial_paths.empty()) {
    return true;
  }

  if (status_.is_safe) {
    // TODO(Sugahara): safety check for dynamic objects
    return true;
  }
  return true;
}

// this runs only when RUNNING
ModuleStatus StartPlannerModule::updateState()
{
  RCLCPP_DEBUG(getLogger(), "START_PLANNER updateState");

  if (hasFinishedPullOut()) {
    return ModuleStatus::SUCCESS;
  }

  checkBackFinished();

  return current_state_;
}

BehaviorModuleOutput StartPlannerModule::plan()
{
  if (isWaitingApproval()) {
    clearWaitingApproval();
    resetPathCandidate();
    resetPathReference();
    // save current_pose when approved for start_point of turn_signal for backward driving
    last_approved_pose_ = std::make_unique<Pose>(planner_data_->self_odometry->pose.pose);
  }

  BehaviorModuleOutput output;
  if (!status_.is_safe) {
    RCLCPP_WARN_THROTTLE(
      getLogger(), *clock_, 5000, "Not found safe pull out path, publish stop path");
    // the path of getCurrent() is generated by generateStopPath()
    const PathWithLaneId stop_path = getCurrentPath();
    output.path = std::make_shared<PathWithLaneId>(stop_path);

    DrivableAreaInfo current_drivable_area_info;
    current_drivable_area_info.drivable_lanes = status_.lanes;
    output.drivable_area_info = utils::combineDrivableAreaInfo(
      current_drivable_area_info, getPreviousModuleOutput().drivable_area_info);

    output.reference_path = getPreviousModuleOutput().reference_path;
    path_candidate_ = std::make_shared<PathWithLaneId>(stop_path);
    path_reference_ = getPreviousModuleOutput().reference_path;
    return output;
  }

  PathWithLaneId path;
  if (status_.back_finished) {
    if (hasFinishedCurrentPath()) {
      RCLCPP_INFO(getLogger(), "Increment path index");
      incrementPathIndex();
    }
    path = getCurrentPath();
  } else {
    path = status_.backward_path;
  }

  const auto target_drivable_lanes = getNonOverlappingExpandedLanes(path, status_.lanes);
  utils::generateDrivableArea(
    path, target_drivable_lanes, false, planner_data_->parameters.vehicle_length, planner_data_);

  DrivableAreaInfo current_drivable_area_info;
  current_drivable_area_info.drivable_lanes = target_drivable_lanes;
  output.drivable_area_info = utils::combineDrivableAreaInfo(
    current_drivable_area_info, getPreviousModuleOutput().drivable_area_info);

  output.path = std::make_shared<PathWithLaneId>(path);
  output.reference_path = getPreviousModuleOutput().reference_path;
  output.turn_signal_info = calcTurnSignalInfo();
  path_candidate_ = std::make_shared<PathWithLaneId>(getFullPath());
  path_reference_ = getPreviousModuleOutput().reference_path;

  const uint16_t steering_factor_direction = std::invoke([&output]() {
    if (output.turn_signal_info.turn_signal.command == TurnIndicatorsCommand::ENABLE_LEFT) {
      return SteeringFactor::LEFT;
    } else if (output.turn_signal_info.turn_signal.command == TurnIndicatorsCommand::ENABLE_RIGHT) {
      return SteeringFactor::RIGHT;
    }
    return SteeringFactor::STRAIGHT;
  });

  if (status_.back_finished) {
    const double start_distance = motion_utils::calcSignedArcLength(
      path.points, planner_data_->self_odometry->pose.pose.position,
      status_.pull_out_path.start_pose.position);
    const double finish_distance = motion_utils::calcSignedArcLength(
      path.points, planner_data_->self_odometry->pose.pose.position,
      status_.pull_out_path.end_pose.position);
    updateRTCStatus(start_distance, finish_distance);
    // TODO(tkhmy) add handle status TRYING
    steering_factor_interface_ptr_->updateSteeringFactor(
      {status_.pull_out_path.start_pose, status_.pull_out_path.end_pose},
      {start_distance, finish_distance}, SteeringFactor::START_PLANNER, steering_factor_direction,
      SteeringFactor::TURNING, "");
  } else {
    const double distance = motion_utils::calcSignedArcLength(
      path.points, planner_data_->self_odometry->pose.pose.position,
      status_.pull_out_path.start_pose.position);
    updateRTCStatus(0.0, distance);
    // TODO(tkhmy) add handle status TRYING
    steering_factor_interface_ptr_->updateSteeringFactor(
      {status_.pull_out_path.start_pose, status_.pull_out_path.end_pose}, {0.0, distance},
      SteeringFactor::START_PLANNER, steering_factor_direction, SteeringFactor::TURNING, "");
  }

  setDebugData();

  return output;
}

CandidateOutput StartPlannerModule::planCandidate() const
{
  return CandidateOutput{};
}

std::shared_ptr<PullOutPlannerBase> StartPlannerModule::getCurrentPlanner() const
{
  for (const auto & planner : start_planner_planners_) {
    if (status_.planner_type == planner->getPlannerType()) {
      return planner;
    }
  }
  return nullptr;
}

PathWithLaneId StartPlannerModule::getFullPath() const
{
  const auto pull_out_planner = getCurrentPlanner();
  if (pull_out_planner == nullptr) {
    return PathWithLaneId{};
  }

  // combine partial pull out path
  PathWithLaneId pull_out_path;
  for (const auto & partial_path : status_.pull_out_path.partial_paths) {
    pull_out_path.points.insert(
      pull_out_path.points.end(), partial_path.points.begin(), partial_path.points.end());
  }

  if (status_.back_finished) {
    // not need backward path or finish it
    return pull_out_path;
  }

  // concat back_path and pull_out_path and
  auto full_path = status_.backward_path;
  full_path.points.insert(
    full_path.points.end(), pull_out_path.points.begin(), pull_out_path.points.end());
  return full_path;
}

BehaviorModuleOutput StartPlannerModule::planWaitingApproval()
{
  updatePullOutStatus();
  waitApproval();

  BehaviorModuleOutput output;
  if (!status_.is_safe) {
    RCLCPP_WARN_THROTTLE(
      getLogger(), *clock_, 5000, "Not found safe pull out path, publish stop path");
    // the path of getCurrent() is generated by generateStopPath()
    const PathWithLaneId stop_path = getCurrentPath();
    output.path = std::make_shared<PathWithLaneId>(stop_path);
    output.reference_path = getPreviousModuleOutput().reference_path;
    path_candidate_ = std::make_shared<PathWithLaneId>(stop_path);
    path_reference_ = getPreviousModuleOutput().reference_path;
    return output;
  }

  const auto current_lanes = utils::getExtendedCurrentLanes(planner_data_);
  const auto pull_out_lanes = start_planner_utils::getPullOutLanes(planner_data_);
  auto stop_path = status_.back_finished ? getCurrentPath() : status_.backward_path;
  const auto drivable_lanes =
    utils::generateDrivableLanesWithShoulderLanes(current_lanes, pull_out_lanes);
  const auto & dp = planner_data_->drivable_area_expansion_parameters;
  const auto expanded_lanes = utils::expandLanelets(
    drivable_lanes, dp.drivable_area_left_bound_offset, dp.drivable_area_right_bound_offset,
    dp.drivable_area_types_to_skip);
  utils::generateDrivableArea(
    stop_path, expanded_lanes, false, planner_data_->parameters.vehicle_length, planner_data_);
  for (auto & p : stop_path.points) {
    p.point.longitudinal_velocity_mps = 0.0;
  }

  DrivableAreaInfo current_drivable_area_info;
  current_drivable_area_info.drivable_lanes = expanded_lanes;
  output.drivable_area_info = utils::combineDrivableAreaInfo(
    current_drivable_area_info, getPreviousModuleOutput().drivable_area_info);

  output.path = std::make_shared<PathWithLaneId>(stop_path);
  output.drivable_area_info.drivable_lanes = status_.lanes;
  output.reference_path = getPreviousModuleOutput().reference_path;
  output.turn_signal_info = calcTurnSignalInfo();
  path_candidate_ = std::make_shared<PathWithLaneId>(getFullPath());
  path_reference_ = getPreviousModuleOutput().reference_path;

  const uint16_t steering_factor_direction = std::invoke([&output]() {
    if (output.turn_signal_info.turn_signal.command == TurnIndicatorsCommand::ENABLE_LEFT) {
      return SteeringFactor::LEFT;
    } else if (output.turn_signal_info.turn_signal.command == TurnIndicatorsCommand::ENABLE_RIGHT) {
      return SteeringFactor::RIGHT;
    }
    return SteeringFactor::STRAIGHT;
  });

  if (status_.back_finished) {
    const double start_distance = motion_utils::calcSignedArcLength(
      stop_path.points, planner_data_->self_odometry->pose.pose.position,
      status_.pull_out_path.start_pose.position);
    const double finish_distance = motion_utils::calcSignedArcLength(
      stop_path.points, planner_data_->self_odometry->pose.pose.position,
      status_.pull_out_path.end_pose.position);
    updateRTCStatus(start_distance, finish_distance);
    steering_factor_interface_ptr_->updateSteeringFactor(
      {status_.pull_out_path.start_pose, status_.pull_out_path.end_pose},
      {start_distance, finish_distance}, SteeringFactor::START_PLANNER, steering_factor_direction,
      SteeringFactor::APPROACHING, "");
  } else {
    const double distance = motion_utils::calcSignedArcLength(
      stop_path.points, planner_data_->self_odometry->pose.pose.position,
      status_.pull_out_path.start_pose.position);
    updateRTCStatus(0.0, distance);
    steering_factor_interface_ptr_->updateSteeringFactor(
      {status_.pull_out_path.start_pose, status_.pull_out_path.end_pose}, {0.0, distance},
      SteeringFactor::START_PLANNER, steering_factor_direction, SteeringFactor::APPROACHING, "");
  }

  setDebugData();

  return output;
}

void StartPlannerModule::resetStatus()
{
  PullOutStatus initial_status;
  status_ = initial_status;
}

void StartPlannerModule::incrementPathIndex()
{
  status_.current_path_idx =
    std::min(status_.current_path_idx + 1, status_.pull_out_path.partial_paths.size() - 1);
}

PathWithLaneId StartPlannerModule::getCurrentPath() const
{
  if (status_.pull_out_path.partial_paths.size() <= status_.current_path_idx) {
    return PathWithLaneId{};
  }
  return status_.pull_out_path.partial_paths.at(status_.current_path_idx);
}

void StartPlannerModule::planWithPriority(
  const std::vector<Pose> & start_pose_candidates, const Pose & goal_pose,
  const std::string search_priority)
{
  status_.is_safe = false;
  status_.planner_type = PlannerType::NONE;

  // check if start pose candidates are valid
  if (start_pose_candidates.empty()) {
    return;
  }

  const auto is_safe_with_pose_planner = [&](const size_t i, const auto & planner) {
    // Set back_finished flag based on the current index
    status_.back_finished = i == 0;

    // Get the pull_out_start_pose for the current index
    const auto & pull_out_start_pose = start_pose_candidates.at(i);

    planner->setPlannerData(planner_data_);
    const auto pull_out_path = planner->plan(pull_out_start_pose, goal_pose);
    // not found safe path
    if (!pull_out_path) {
      return false;
    }
    // use current path if back is not needed
    if (status_.back_finished) {
      status_.is_safe = true;
      status_.pull_out_path = *pull_out_path;
      status_.pull_out_start_pose = pull_out_start_pose;
      status_.planner_type = planner->getPlannerType();
      return true;
    }

    // If this is the last start pose candidate, return false
    if (i == start_pose_candidates.size() - 1) return false;

    // check next path if back is needed
    const auto & pull_out_start_pose_next = start_pose_candidates.at(i + 1);
    const auto pull_out_path_next = planner->plan(pull_out_start_pose_next, goal_pose);
    // not found safe path
    if (!pull_out_path_next) {
      return false;
    }

    // Update status variables with the next path information
    status_.is_safe = true;
    status_.pull_out_path = *pull_out_path_next;
    status_.pull_out_start_pose = pull_out_start_pose_next;
    status_.planner_type = planner->getPlannerType();
    return true;
  };

  using PriorityOrder = std::vector<std::pair<size_t, std::shared_ptr<PullOutPlannerBase>>>;
  const auto make_loop_order_planner_first = [&]() {
    PriorityOrder order_priority;
    for (const auto & planner : start_planner_planners_) {
      for (size_t i = 0; i < start_pose_candidates.size(); i++) {
        order_priority.emplace_back(i, planner);
      }
    }
    return order_priority;
  };

  const auto make_loop_order_pose_first = [&]() {
    PriorityOrder order_priority;
    for (size_t i = 0; i < start_pose_candidates.size(); i++) {
      for (const auto & planner : start_planner_planners_) {
        order_priority.emplace_back(i, planner);
      }
    }
    return order_priority;
  };

  // Choose loop order based on priority_on_efficient_path
  PriorityOrder order_priority;
  if (search_priority == "efficient_path") {
    order_priority = make_loop_order_planner_first();
  } else if (search_priority == "short_back_distance") {
    order_priority = make_loop_order_pose_first();
  } else {
    RCLCPP_ERROR(
      getLogger(),
      "search_priority should be efficient_path or short_back_distance, but %s is given.",
      search_priority.c_str());
    throw std::domain_error("[start_planner] invalid search_priority");
  }

  for (const auto & p : order_priority) {
    if (is_safe_with_pose_planner(p.first, p.second)) break;
  }
}

PathWithLaneId StartPlannerModule::generateStopPath() const
{
  const auto & current_pose = planner_data_->self_odometry->pose.pose;
  constexpr double dummy_path_distance = 1.0;
  const auto moved_pose = calcOffsetPose(current_pose, dummy_path_distance, 0, 0);

  // convert Pose to PathPointWithLaneId with 0 velocity.
  auto toPathPointWithLaneId = [this](const Pose & pose) {
    PathPointWithLaneId p{};
    p.point.pose = pose;
    p.point.longitudinal_velocity_mps = 0.0;
    lanelet::Lanelet closest_shoulder_lanelet;
    lanelet::utils::query::getClosestLanelet(
      status_.pull_out_lanes, pose, &closest_shoulder_lanelet);
    p.lane_ids.push_back(closest_shoulder_lanelet.id());
    return p;
  };

  PathWithLaneId path{};
  path.points.push_back(toPathPointWithLaneId(current_pose));
  path.points.push_back(toPathPointWithLaneId(moved_pose));

  // generate drivable area
  const auto target_drivable_lanes = getNonOverlappingExpandedLanes(path, status_.lanes);

  // for old architecture
  utils::generateDrivableArea(
    path, target_drivable_lanes, false, planner_data_->parameters.vehicle_length, planner_data_);

  return path;
}

void StartPlannerModule::updatePullOutStatus()
{
  if (has_received_new_route_) {
    status_ = PullOutStatus();
  }

  // skip updating if enough time has not passed for preventing chattering between back and
  // start_planner
  if (!has_received_new_route_ && !last_pull_out_start_update_time_ && !status_.back_finished) {
    if (!last_pull_out_start_update_time_) {
      last_pull_out_start_update_time_ = std::make_unique<rclcpp::Time>(clock_->now());
    }
    const auto elapsed_time = (clock_->now() - *last_pull_out_start_update_time_).seconds();
    if (elapsed_time < parameters_->backward_path_update_duration) {
      return;
    }
  }
  last_pull_out_start_update_time_ = std::make_unique<rclcpp::Time>(clock_->now());

  const auto & route_handler = planner_data_->route_handler;
  const auto & current_pose = planner_data_->self_odometry->pose.pose;
  const auto & goal_pose = planner_data_->route_handler->getGoalPose();

  status_.current_lanes = utils::getExtendedCurrentLanes(planner_data_);
  status_.pull_out_lanes = start_planner_utils::getPullOutLanes(planner_data_);

  // combine road and shoulder lanes
  status_.lanes =
    utils::generateDrivableLanesWithShoulderLanes(status_.current_lanes, status_.pull_out_lanes);

  // search pull out start candidates backward
  std::vector<Pose> start_pose_candidates = searchPullOutStartPoses();
  planWithPriority(start_pose_candidates, goal_pose, parameters_->search_priority);

  if (!status_.is_safe) {
    RCLCPP_WARN_THROTTLE(
      getLogger(), *clock_, 5000, "Not found safe pull out path, generate stop path");
    status_.back_finished = true;  // no need to drive backward
    status_.pull_out_path.partial_paths.clear();
    status_.pull_out_path.partial_paths.push_back(generateStopPath());
    status_.pull_out_path.start_pose = current_pose;
    status_.pull_out_path.end_pose = current_pose;
  }

  checkBackFinished();
  if (!status_.back_finished) {
    status_.backward_path = start_planner_utils::getBackwardPath(
      *route_handler, status_.pull_out_lanes, current_pose, status_.pull_out_start_pose,
      parameters_->backward_velocity);
  }

  // Update status
  status_.lane_follow_lane_ids = utils::getIds(status_.current_lanes);
  status_.pull_out_lane_ids = utils::getIds(status_.pull_out_lanes);
}

// make this class?
std::vector<Pose> StartPlannerModule::searchPullOutStartPoses()
{
  std::vector<Pose> pull_out_start_pose{};

  const Pose & current_pose = planner_data_->self_odometry->pose.pose;

  // get backward shoulder path
  const auto arc_position_pose =
    lanelet::utils::getArcCoordinates(status_.pull_out_lanes, current_pose);
  const double check_distance = parameters_->max_back_distance + 30.0;  // buffer
  auto backward_shoulder_path = planner_data_->route_handler->getCenterLinePath(
    status_.pull_out_lanes, arc_position_pose.length - check_distance,
    arc_position_pose.length + check_distance);

  // lateral shift to current_pose
  const double distance_from_center_line = arc_position_pose.distance;
  for (auto & p : backward_shoulder_path.points) {
    p.point.pose = calcOffsetPose(p.point.pose, 0, distance_from_center_line, 0);
  }

  // if backward driving is disable, just refine current pose to the lanes
  if (!parameters_->enable_back) {
    const auto refined_pose =
      calcLongitudinalOffsetPose(backward_shoulder_path.points, current_pose.position, 0);
    if (refined_pose) {
      pull_out_start_pose.push_back(*refined_pose);
    }
    return pull_out_start_pose;
  }

  // check collision between footprint and object at the backed pose
  const auto local_vehicle_footprint = createVehicleFootprint(vehicle_info_);
  for (double back_distance = 0.0; back_distance <= parameters_->max_back_distance;
       back_distance += parameters_->backward_search_resolution) {
    const auto backed_pose = calcLongitudinalOffsetPose(
      backward_shoulder_path.points, current_pose.position, -back_distance);
    if (!backed_pose) {
      continue;
    }

    // check the back pose is near the lane end
    const double length_to_backed_pose =
      lanelet::utils::getArcCoordinates(status_.pull_out_lanes, *backed_pose).length;
    double length_to_lane_end = 0.0;
    for (const auto & lane : status_.pull_out_lanes) {
      length_to_lane_end += lanelet::utils::getLaneletLength2d(lane);
    }
    const double distance_from_lane_end = length_to_lane_end - length_to_backed_pose;
    if (distance_from_lane_end < parameters_->ignore_distance_from_lane_end) {
      RCLCPP_WARN_THROTTLE(
        getLogger(), *clock_, 5000,
        "the ego is too close to the lane end, so needs backward driving");
      continue;
    }

    if (utils::checkCollisionBetweenFootprintAndObjects(
          local_vehicle_footprint, *backed_pose, *(planner_data_->dynamic_object),
          parameters_->collision_check_margin)) {
      break;  // poses behind this has a collision, so break.
    }

    pull_out_start_pose.push_back(*backed_pose);
  }
  return pull_out_start_pose;
}

bool StartPlannerModule::isOverlappedWithLane(
  const lanelet::ConstLanelet & candidate_lanelet,
  const tier4_autoware_utils::LinearRing2d & vehicle_footprint)
{
  for (const auto & point : vehicle_footprint) {
    if (boost::geometry::within(point, candidate_lanelet.polygon2d().basicPolygon())) {
      return true;
    }
  }

  return false;
}

bool StartPlannerModule::hasFinishedPullOut() const
{
  if (!status_.back_finished) {
    return false;
  }

  const auto current_pose = planner_data_->self_odometry->pose.pose;

  // keep running until returning to the path, considering that other modules (e.g avoidance)
  // are also running at the same time.
  const double lateral_offset_to_path =
    motion_utils::calcLateralOffset(getCurrentPath().points, current_pose.position);
  constexpr double lateral_offset_threshold = 0.2;
  if (std::abs(lateral_offset_to_path) > lateral_offset_threshold) {
    return false;
  }
  const double yaw_deviation =
    motion_utils::calcYawDeviation(getCurrentPath().points, current_pose);
  constexpr double yaw_deviation_threshold = 0.087;  // 5deg
  if (std::abs(yaw_deviation) > yaw_deviation_threshold) {
    return false;
  }

  // check that ego has passed pull out end point
  const auto arclength_current =
    lanelet::utils::getArcCoordinates(status_.current_lanes, current_pose);
  const auto arclength_pull_out_end =
    lanelet::utils::getArcCoordinates(status_.current_lanes, status_.pull_out_path.end_pose);

  const bool has_finished = arclength_current.length - arclength_pull_out_end.length > 0.0;

#ifdef USE_OLD_ARCHITECTURE
  is_executed_ = !has_finished;
#endif

  return has_finished;
}

void StartPlannerModule::checkBackFinished()
{
  // check ego car is close enough to pull out start pose
  const auto current_pose = planner_data_->self_odometry->pose.pose;
  const auto distance =
    tier4_autoware_utils::calcDistance2d(current_pose, status_.pull_out_start_pose);

  const bool is_near = distance < parameters_->th_arrived_distance;
  const double ego_vel = utils::l2Norm(planner_data_->self_odometry->twist.twist.linear);
  const bool is_stopped = ego_vel < parameters_->th_stopped_velocity;

  if (!status_.back_finished && is_near && is_stopped) {
    RCLCPP_INFO(getLogger(), "back finished");
    status_.back_finished = true;

    // request start_planner approval
    waitApproval();
    removeRTCStatus();
    for (auto itr = uuid_map_.begin(); itr != uuid_map_.end(); ++itr) {
      itr->second = generateUUID();
    }
    current_state_ = ModuleStatus::SUCCESS;  // for breaking loop
  }
}

bool StartPlannerModule::isStopped()
{
  odometry_buffer_.push_back(planner_data_->self_odometry);
  // Delete old data in buffer
  while (rclcpp::ok()) {
    const auto time_diff = rclcpp::Time(odometry_buffer_.back()->header.stamp) -
                           rclcpp::Time(odometry_buffer_.front()->header.stamp);
    if (time_diff.seconds() < parameters_->th_stopped_time) {
      break;
    }
    odometry_buffer_.pop_front();
  }
  bool is_stopped = true;
  for (const auto & odometry : odometry_buffer_) {
    const double ego_vel = utils::l2Norm(odometry->twist.twist.linear);
    if (ego_vel > parameters_->th_stopped_velocity) {
      is_stopped = false;
      break;
    }
  }
  return is_stopped;
}

bool StartPlannerModule::hasFinishedCurrentPath()
{
  const auto current_path = getCurrentPath();
  const auto current_path_end = current_path.points.back();
  const auto self_pose = planner_data_->self_odometry->pose.pose;
  const bool is_near_target = tier4_autoware_utils::calcDistance2d(current_path_end, self_pose) <
                              parameters_->th_arrived_distance;

  return is_near_target && isStopped();
}

TurnSignalInfo StartPlannerModule::calcTurnSignalInfo() const
{
  TurnSignalInfo turn_signal{};  // output

  const Pose & current_pose = planner_data_->self_odometry->pose.pose;
  const Pose & start_pose = status_.pull_out_path.start_pose;
  const Pose & end_pose = status_.pull_out_path.end_pose;

  // turn on hazard light when backward driving
  if (!status_.back_finished) {
    turn_signal.hazard_signal.command = HazardLightsCommand::ENABLE;
    const auto back_start_pose = isWaitingApproval() ? current_pose : *last_approved_pose_;
    turn_signal.desired_start_point = back_start_pose;
    turn_signal.required_start_point = back_start_pose;
    // pull_out start_pose is same to backward driving end_pose
    turn_signal.required_end_point = start_pose;
    turn_signal.desired_end_point = start_pose;
    return turn_signal;
  }

  // turn on right signal until passing pull_out end point
  const auto path = getFullPath();
  // pull out path does not overlap
  const double distance_from_end =
    motion_utils::calcSignedArcLength(path.points, end_pose.position, current_pose.position);

  if (path.points.empty()) {
    return {};
  }
  const auto closest_idx = motion_utils::findNearestIndex(path.points, start_pose.position);
  const auto lane_id = path.points.at(closest_idx).lane_ids.front();
  const auto lane = planner_data_->route_handler->getLaneletMapPtr()->laneletLayer.get(lane_id);
  const double lateral_offset = lanelet::utils::getLateralDistanceToCenterline(lane, start_pose);

  if (distance_from_end < 0.0 && lateral_offset > parameters_->th_blinker_on_lateral_offset) {
    turn_signal.turn_signal.command = TurnIndicatorsCommand::ENABLE_RIGHT;
  } else if (
    distance_from_end < 0.0 && lateral_offset < -parameters_->th_blinker_on_lateral_offset) {
    turn_signal.turn_signal.command = TurnIndicatorsCommand::ENABLE_LEFT;
  } else {
    turn_signal.turn_signal.command = TurnIndicatorsCommand::DISABLE;
  }

  turn_signal.desired_start_point = start_pose;
  turn_signal.required_start_point = start_pose;
  turn_signal.required_end_point = end_pose;
  turn_signal.desired_end_point = end_pose;

  return turn_signal;
}

void StartPlannerModule::setDebugData() const
{
  using marker_utils::createPathMarkerArray;
  using marker_utils::createPoseMarkerArray;

  const auto add = [this](const MarkerArray & added) {
    tier4_autoware_utils::appendMarkerArray(added, &debug_marker_);
  };

<<<<<<< HEAD
=======
  const double current_velocity = planner_data_->self_odometry->twist.twist.linear.x;
  double target_velocity = 0.0;
  switch (status_.planner_type) {
    case PlannerType::SHIFT:
      target_velocity = parameters_->shift_pull_out_velocity;
      break;
    case PlannerType::GEOMETRIC:
      target_velocity = parameters_->parallel_parking_parameters.pull_out_velocity;
      break;
    default:
      break;
  }
  const Pose current_pose = planner_data_->self_odometry->pose.pose;

  const auto & ego_predicted_path = utils::createPredictedPathFromTargetVelocity(
    status_.pull_out_path.partial_paths.back().points, current_velocity, target_velocity,
    parameters_->acceleration_to_target_velocity, current_pose,
    parameters_->prediction_time_resolution, parameters_->stop_time_before_departure);

>>>>>>> a4ebb043
  debug_marker_.markers.clear();
  add(createPoseMarkerArray(status_.pull_out_start_pose, "back_end_pose", 0, 0.9, 0.3, 0.3));
  add(createPoseMarkerArray(status_.pull_out_path.start_pose, "start_pose", 0, 0.3, 0.9, 0.3));
  add(createPoseMarkerArray(status_.pull_out_path.end_pose, "end_pose", 0, 0.9, 0.9, 0.3));
  add(createPathMarkerArray(getFullPath(), "full_path", 0, 0.0, 0.5, 0.9));
}
}  // namespace behavior_path_planner<|MERGE_RESOLUTION|>--- conflicted
+++ resolved
@@ -839,8 +839,6 @@
     tier4_autoware_utils::appendMarkerArray(added, &debug_marker_);
   };
 
-<<<<<<< HEAD
-=======
   const double current_velocity = planner_data_->self_odometry->twist.twist.linear.x;
   double target_velocity = 0.0;
   switch (status_.planner_type) {
@@ -860,7 +858,6 @@
     parameters_->acceleration_to_target_velocity, current_pose,
     parameters_->prediction_time_resolution, parameters_->stop_time_before_departure);
 
->>>>>>> a4ebb043
   debug_marker_.markers.clear();
   add(createPoseMarkerArray(status_.pull_out_start_pose, "back_end_pose", 0, 0.9, 0.3, 0.3));
   add(createPoseMarkerArray(status_.pull_out_path.start_pose, "start_pose", 0, 0.3, 0.9, 0.3));
