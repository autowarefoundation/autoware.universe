// Copyright 2022 TIER IV, Inc.
//
// Licensed under the Apache License, Version 2.0 (the "License");
// you may not use this file except in compliance with the License.
// You may obtain a copy of the License at
//
//     http://www.apache.org/licenses/LICENSE-2.0
//
// Unless required by applicable law or agreed to in writing, software
// distributed under the License is distributed on an "AS IS" BASIS,
// WITHOUT WARRANTIES OR CONDITIONS OF ANY KIND, either express or implied.
// See the License for the specific language governing permissions and
// limitations under the License.

#include "behavior_path_planner/scene_module/start_planner/start_planner_module.hpp"

#include "behavior_path_planner/utils/create_vehicle_footprint.hpp"
#include "behavior_path_planner/utils/path_utils.hpp"
#include "behavior_path_planner/utils/start_planner/util.hpp"
#include "behavior_path_planner/utils/utils.hpp"

#include <lanelet2_extension/utility/utilities.hpp>
#include <magic_enum.hpp>
#include <rclcpp/rclcpp.hpp>
#include <tier4_autoware_utils/tier4_autoware_utils.hpp>

#include <algorithm>
#include <memory>
#include <string>
#include <utility>
#include <vector>

using motion_utils::calcLongitudinalOffsetPose;
using tier4_autoware_utils::calcOffsetPose;
using tier4_autoware_utils::inverseTransformPoint;

namespace behavior_path_planner
{
StartPlannerModule::StartPlannerModule(
  const std::string & name, rclcpp::Node & node,
  const std::shared_ptr<StartPlannerParameters> & parameters,
  const std::unordered_map<std::string, std::shared_ptr<RTCInterface>> & rtc_interface_ptr_map)
: SceneModuleInterface{name, node, rtc_interface_ptr_map},
  parameters_{parameters},
  vehicle_info_{vehicle_info_util::VehicleInfoUtil(node).getVehicleInfo()}
{
  lane_departure_checker_ = std::make_shared<LaneDepartureChecker>();
  lane_departure_checker_->setVehicleInfo(vehicle_info_);

  // set enabled planner
  if (parameters_->enable_shift_pull_out) {
    start_planners_.push_back(
      std::make_shared<ShiftPullOut>(node, *parameters, lane_departure_checker_));
  }
  if (parameters_->enable_geometric_pull_out) {
    start_planners_.push_back(std::make_shared<GeometricPullOut>(node, *parameters));
  }
  if (start_planners_.empty()) {
    RCLCPP_ERROR(getLogger(), "Not found enabled planner");
  }
}

BehaviorModuleOutput StartPlannerModule::run()
{
  if (!isActivated()) {
    return planWaitingApproval();
  }

  return plan();
}

void StartPlannerModule::processOnExit()
{
  resetPathCandidate();
  resetPathReference();
  debug_marker_.markers.clear();
}

bool StartPlannerModule::isExecutionRequested() const
{
  // Execute when current pose is near route start pose
  const Pose & start_pose = planner_data_->route_handler->getOriginalStartPose();
  const Pose & current_pose = planner_data_->self_odometry->pose.pose;
  if (
    tier4_autoware_utils::calcDistance2d(start_pose.position, current_pose.position) >
    parameters_->th_arrived_distance) {
    return false;
  }

  // Check if ego arrives at goal
  const Pose & goal_pose = planner_data_->route_handler->getGoalPose();
  if (
    tier4_autoware_utils::calcDistance2d(goal_pose.position, current_pose.position) <
    parameters_->th_arrived_distance) {
    return false;
  }

  if (current_state_ == ModuleStatus::RUNNING) {
    return true;
  }

  const bool is_stopped = utils::l2Norm(planner_data_->self_odometry->twist.twist.linear) <
                          parameters_->th_stopped_velocity;
  if (!is_stopped) {
    return false;
  }

  // Create vehicle footprint
  const auto local_vehicle_footprint = createVehicleFootprint(vehicle_info_);
  const auto vehicle_footprint = transformVector(
    local_vehicle_footprint,
    tier4_autoware_utils::pose2transform(planner_data_->self_odometry->pose.pose));

  // Check if ego is not out of lanes
  const double backward_path_length =
    planner_data_->parameters.backward_path_length + parameters_->max_back_distance;
  const auto current_lanes = utils::getExtendedCurrentLanes(
    planner_data_, backward_path_length, std::numeric_limits<double>::max(),
    /*forward_only_in_route*/ true);
  const auto pull_out_lanes =
    start_planner_utils::getPullOutLanes(planner_data_, backward_path_length);
  auto lanes = current_lanes;
  for (const auto & pull_out_lane : pull_out_lanes) {
    auto it = std::find_if(
      lanes.begin(), lanes.end(), [&pull_out_lane](const lanelet::ConstLanelet & lane) {
        return lane.id() == pull_out_lane.id();
      });

    if (it == lanes.end()) {
      lanes.push_back(pull_out_lane);
    }
  }

  if (LaneDepartureChecker::isOutOfLane(lanes, vehicle_footprint)) {
    return false;
  }

  return true;
}

bool StartPlannerModule::isExecutionReady() const
{
  if (status_.pull_out_path.partial_paths.empty()) {
    return true;
  }

  if (status_.is_safe) {
    // TODO(Sugahara): safety check for dynamic objects
    return isSafeConsideringDynamicObjects();
  }
  return true;
}

ModuleStatus StartPlannerModule::updateState()
{
  RCLCPP_DEBUG(getLogger(), "START_PLANNER updateState");

  if (isActivated() && !isWaitingApproval()) {
    current_state_ = ModuleStatus::RUNNING;
  } else {
    current_state_ = ModuleStatus::IDLE;
  }

  if (hasFinishedPullOut()) {
    return ModuleStatus::SUCCESS;
  }

  checkBackFinished();

  return current_state_;
}

BehaviorModuleOutput StartPlannerModule::plan()
{
  if (IsGoalBehindOfEgoInSameRouteSegment()) {
    RCLCPP_WARN_THROTTLE(
      getLogger(), *clock_, 5000, "Start plan for a backward goal is not supported now");
    const auto output = generateStopOutput();
    setDebugData();  // use status updated in generateStopOutput()
    return output;
  }

  if (isWaitingApproval()) {
    clearWaitingApproval();
    resetPathCandidate();
    resetPathReference();
    // save current_pose when approved for start_point of turn_signal for backward driving
    last_approved_pose_ = std::make_unique<Pose>(planner_data_->self_odometry->pose.pose);
  }

  BehaviorModuleOutput output;
  if (!status_.is_safe) {
    RCLCPP_WARN_THROTTLE(
      getLogger(), *clock_, 5000, "Not found safe pull out path, publish stop path");
    const auto output = generateStopOutput();
    setDebugData();  // use status updated in generateStopOutput()
    return output;
  }

  PathWithLaneId path;
  if (status_.back_finished) {
    if (hasFinishedCurrentPath()) {
      RCLCPP_INFO(getLogger(), "Increment path index");
      incrementPathIndex();
    }
    path = getCurrentPath();
  } else {
    path = status_.backward_path;
  }

  const auto target_drivable_lanes = utils::getNonOverlappingExpandedLanes(
    path, generateDrivableLanes(path), planner_data_->drivable_area_expansion_parameters);

  DrivableAreaInfo current_drivable_area_info;
  current_drivable_area_info.drivable_lanes = target_drivable_lanes;
  output.drivable_area_info = utils::combineDrivableAreaInfo(
    current_drivable_area_info, getPreviousModuleOutput().drivable_area_info);

  output.path = std::make_shared<PathWithLaneId>(path);
  output.reference_path = getPreviousModuleOutput().reference_path;
  output.turn_signal_info = calcTurnSignalInfo();
  path_candidate_ = std::make_shared<PathWithLaneId>(getFullPath());
  path_reference_ = getPreviousModuleOutput().reference_path;

  const uint16_t steering_factor_direction = std::invoke([&output]() {
    if (output.turn_signal_info.turn_signal.command == TurnIndicatorsCommand::ENABLE_LEFT) {
      return SteeringFactor::LEFT;
    } else if (output.turn_signal_info.turn_signal.command == TurnIndicatorsCommand::ENABLE_RIGHT) {
      return SteeringFactor::RIGHT;
    }
    return SteeringFactor::STRAIGHT;
  });

  if (status_.back_finished) {
    setIsSimultaneousExecutableAsApprovedModule(
      initial_value_simultaneously_executable_as_approved_module_);
    setIsSimultaneousExecutableAsCandidateModule(
      initial_value_simultaneously_executable_as_candidate_module_);
    const double start_distance = motion_utils::calcSignedArcLength(
      path.points, planner_data_->self_odometry->pose.pose.position,
      status_.pull_out_path.start_pose.position);
    const double finish_distance = motion_utils::calcSignedArcLength(
      path.points, planner_data_->self_odometry->pose.pose.position,
      status_.pull_out_path.end_pose.position);
    updateRTCStatus(start_distance, finish_distance);
    // TODO(tkhmy) add handle status TRYING
    steering_factor_interface_ptr_->updateSteeringFactor(
      {status_.pull_out_path.start_pose, status_.pull_out_path.end_pose},
      {start_distance, finish_distance}, SteeringFactor::START_PLANNER, steering_factor_direction,
      SteeringFactor::TURNING, "");
  } else {
    setIsSimultaneousExecutableAsApprovedModule(false);
    setIsSimultaneousExecutableAsCandidateModule(false);
    const double distance = motion_utils::calcSignedArcLength(
      path.points, planner_data_->self_odometry->pose.pose.position,
      status_.pull_out_path.start_pose.position);
    updateRTCStatus(0.0, distance);
    // TODO(tkhmy) add handle status TRYING
    steering_factor_interface_ptr_->updateSteeringFactor(
      {status_.pull_out_path.start_pose, status_.pull_out_path.end_pose}, {0.0, distance},
      SteeringFactor::START_PLANNER, steering_factor_direction, SteeringFactor::TURNING, "");
  }

  setDebugData();

  return output;
}

CandidateOutput StartPlannerModule::planCandidate() const
{
  return CandidateOutput{};
}

std::shared_ptr<PullOutPlannerBase> StartPlannerModule::getCurrentPlanner() const
{
  for (const auto & planner : start_planners_) {
    if (status_.planner_type == planner->getPlannerType()) {
      return planner;
    }
  }
  return nullptr;
}

PathWithLaneId StartPlannerModule::getFullPath() const
{
  const auto pull_out_planner = getCurrentPlanner();
  if (pull_out_planner == nullptr) {
    return PathWithLaneId{};
  }

  // combine partial pull out path
  PathWithLaneId pull_out_path;
  for (const auto & partial_path : status_.pull_out_path.partial_paths) {
    pull_out_path.points.insert(
      pull_out_path.points.end(), partial_path.points.begin(), partial_path.points.end());
  }

  if (status_.back_finished) {
    // not need backward path or finish it
    return pull_out_path;
  }

  // concat back_path and pull_out_path and
  auto full_path = status_.backward_path;
  full_path.points.insert(
    full_path.points.end(), pull_out_path.points.begin(), pull_out_path.points.end());
  return full_path;
}

BehaviorModuleOutput StartPlannerModule::planWaitingApproval()
{
  updatePullOutStatus();

  if (IsGoalBehindOfEgoInSameRouteSegment()) {
    RCLCPP_WARN_THROTTLE(
      getLogger(), *clock_, 5000, "Start plan for a backward goal is not supported now");
    clearWaitingApproval();
    const auto output = generateStopOutput();
    setDebugData();  // use status updated in generateStopOutput()
    return output;
  }

  BehaviorModuleOutput output;
  if (!status_.is_safe) {
    RCLCPP_WARN_THROTTLE(
      getLogger(), *clock_, 5000, "Not found safe pull out path, publish stop path");
    clearWaitingApproval();
    const auto output = generateStopOutput();
    setDebugData();  // use status updated in generateStopOutput()
    return output;
  }

  waitApproval();

  const double backward_path_length =
    planner_data_->parameters.backward_path_length + parameters_->max_back_distance;
  const auto current_lanes = utils::getExtendedCurrentLanes(
    planner_data_, backward_path_length, std::numeric_limits<double>::max(),
    /*forward_only_in_route*/ true);

  auto stop_path = status_.back_finished ? getCurrentPath() : status_.backward_path;
  const auto drivable_lanes = generateDrivableLanes(stop_path);
  const auto & dp = planner_data_->drivable_area_expansion_parameters;
  const auto expanded_lanes = utils::expandLanelets(
    drivable_lanes, dp.drivable_area_left_bound_offset, dp.drivable_area_right_bound_offset,
    dp.drivable_area_types_to_skip);
  for (auto & p : stop_path.points) {
    p.point.longitudinal_velocity_mps = 0.0;
  }

  DrivableAreaInfo current_drivable_area_info;
  current_drivable_area_info.drivable_lanes = expanded_lanes;
  output.drivable_area_info = utils::combineDrivableAreaInfo(
    current_drivable_area_info, getPreviousModuleOutput().drivable_area_info);

  output.path = std::make_shared<PathWithLaneId>(stop_path);
  output.reference_path = getPreviousModuleOutput().reference_path;
  output.turn_signal_info = calcTurnSignalInfo();
  path_candidate_ = std::make_shared<PathWithLaneId>(getFullPath());
  path_reference_ = getPreviousModuleOutput().reference_path;

  const uint16_t steering_factor_direction = std::invoke([&output]() {
    if (output.turn_signal_info.turn_signal.command == TurnIndicatorsCommand::ENABLE_LEFT) {
      return SteeringFactor::LEFT;
    } else if (output.turn_signal_info.turn_signal.command == TurnIndicatorsCommand::ENABLE_RIGHT) {
      return SteeringFactor::RIGHT;
    }
    return SteeringFactor::STRAIGHT;
  });

  if (status_.back_finished) {
    setIsSimultaneousExecutableAsApprovedModule(
      initial_value_simultaneously_executable_as_approved_module_);
    setIsSimultaneousExecutableAsCandidateModule(
      initial_value_simultaneously_executable_as_candidate_module_);
    const double start_distance = motion_utils::calcSignedArcLength(
      stop_path.points, planner_data_->self_odometry->pose.pose.position,
      status_.pull_out_path.start_pose.position);
    const double finish_distance = motion_utils::calcSignedArcLength(
      stop_path.points, planner_data_->self_odometry->pose.pose.position,
      status_.pull_out_path.end_pose.position);
    updateRTCStatus(start_distance, finish_distance);
    steering_factor_interface_ptr_->updateSteeringFactor(
      {status_.pull_out_path.start_pose, status_.pull_out_path.end_pose},
      {start_distance, finish_distance}, SteeringFactor::START_PLANNER, steering_factor_direction,
      SteeringFactor::APPROACHING, "");
  } else {
    setIsSimultaneousExecutableAsApprovedModule(false);
    setIsSimultaneousExecutableAsCandidateModule(false);
    const double distance = motion_utils::calcSignedArcLength(
      stop_path.points, planner_data_->self_odometry->pose.pose.position,
      status_.pull_out_path.start_pose.position);
    updateRTCStatus(0.0, distance);
    steering_factor_interface_ptr_->updateSteeringFactor(
      {status_.pull_out_path.start_pose, status_.pull_out_path.end_pose}, {0.0, distance},
      SteeringFactor::START_PLANNER, steering_factor_direction, SteeringFactor::APPROACHING, "");
  }

  setDebugData();

  return output;
}

void StartPlannerModule::resetStatus()
{
  PullOutStatus initial_status;
  status_ = initial_status;
}

void StartPlannerModule::incrementPathIndex()
{
  status_.current_path_idx =
    std::min(status_.current_path_idx + 1, status_.pull_out_path.partial_paths.size() - 1);
}

PathWithLaneId StartPlannerModule::getCurrentPath() const
{
  if (status_.pull_out_path.partial_paths.size() <= status_.current_path_idx) {
    return PathWithLaneId{};
  }
  return status_.pull_out_path.partial_paths.at(status_.current_path_idx);
}

void StartPlannerModule::planWithPriority(
  const std::vector<Pose> & start_pose_candidates, const Pose & goal_pose,
  const std::string search_priority)
{
  status_.is_safe = false;
  status_.planner_type = PlannerType::NONE;

  // check if start pose candidates are valid
  if (start_pose_candidates.empty()) {
    return;
  }

  const auto is_safe_with_pose_planner = [&](const size_t i, const auto & planner) {
    // Set back_finished flag based on the current index
    status_.back_finished = i == 0;

    // Get the pull_out_start_pose for the current index
    const auto & pull_out_start_pose = start_pose_candidates.at(i);

    planner->setPlannerData(planner_data_);
    const auto pull_out_path = planner->plan(pull_out_start_pose, goal_pose);
    // not found safe path
    if (!pull_out_path) {
      return false;
    }
    // use current path if back is not needed
    if (status_.back_finished) {
      status_.is_safe = true;
      status_.pull_out_path = *pull_out_path;
      status_.pull_out_start_pose = pull_out_start_pose;
      status_.planner_type = planner->getPlannerType();
      return true;
    }

    // If this is the last start pose candidate, return false
    if (i == start_pose_candidates.size() - 1) return false;

    // check next path if back is needed
    const auto & pull_out_start_pose_next = start_pose_candidates.at(i + 1);
    const auto pull_out_path_next = planner->plan(pull_out_start_pose_next, goal_pose);
    // not found safe path
    if (!pull_out_path_next) {
      return false;
    }

    // Update status variables with the next path information
    status_.is_safe = true;
    status_.pull_out_path = *pull_out_path_next;
    status_.pull_out_start_pose = pull_out_start_pose_next;
    status_.planner_type = planner->getPlannerType();
    return true;
  };

  using PriorityOrder = std::vector<std::pair<size_t, std::shared_ptr<PullOutPlannerBase>>>;
  const auto make_loop_order_planner_first = [&]() {
    PriorityOrder order_priority;
    for (const auto & planner : start_planners_) {
      for (size_t i = 0; i < start_pose_candidates.size(); i++) {
        order_priority.emplace_back(i, planner);
      }
    }
    return order_priority;
  };

  const auto make_loop_order_pose_first = [&]() {
    PriorityOrder order_priority;
    for (size_t i = 0; i < start_pose_candidates.size(); i++) {
      for (const auto & planner : start_planners_) {
        order_priority.emplace_back(i, planner);
      }
    }
    return order_priority;
  };

  // Choose loop order based on priority_on_efficient_path
  PriorityOrder order_priority;
  if (search_priority == "efficient_path") {
    order_priority = make_loop_order_planner_first();
  } else if (search_priority == "short_back_distance") {
    order_priority = make_loop_order_pose_first();
  } else {
    RCLCPP_ERROR(
      getLogger(),
      "search_priority should be efficient_path or short_back_distance, but %s is given.",
      search_priority.c_str());
    throw std::domain_error("[start_planner] invalid search_priority");
  }

  for (const auto & p : order_priority) {
    if (is_safe_with_pose_planner(p.first, p.second)) break;
  }
}

PathWithLaneId StartPlannerModule::generateStopPath() const
{
  const auto & current_pose = planner_data_->self_odometry->pose.pose;
  constexpr double dummy_path_distance = 1.0;
  const auto moved_pose = calcOffsetPose(current_pose, dummy_path_distance, 0, 0);

  // convert Pose to PathPointWithLaneId with 0 velocity.
  auto toPathPointWithLaneId = [this](const Pose & pose) {
    PathPointWithLaneId p{};
    p.point.pose = pose;
    p.point.longitudinal_velocity_mps = 0.0;
    lanelet::Lanelet closest_lanelet;
    lanelet::utils::query::getClosestLanelet(status_.pull_out_lanes, pose, &closest_lanelet);
    p.lane_ids.push_back(closest_lanelet.id());
    return p;
  };

  PathWithLaneId path{};
  path.points.push_back(toPathPointWithLaneId(current_pose));
  path.points.push_back(toPathPointWithLaneId(moved_pose));

  // generate drivable area
  const auto target_drivable_lanes = utils::getNonOverlappingExpandedLanes(
    path, generateDrivableLanes(path), planner_data_->drivable_area_expansion_parameters);

  return path;
}

lanelet::ConstLanelets StartPlannerModule::getPathLanes(const PathWithLaneId & path) const
{
  std::vector<lanelet::Id> lane_ids;
  for (const auto & p : path.points) {
    for (const auto & id : p.lane_ids) {
      if (std::find(lane_ids.begin(), lane_ids.end(), id) == lane_ids.end()) {
        lane_ids.push_back(id);
      }
    }
  }

  const auto & lanelet_layer = planner_data_->route_handler->getLaneletMapPtr()->laneletLayer;

  lanelet::ConstLanelets path_lanes;
  path_lanes.reserve(lane_ids.size());
  for (const auto & id : lane_ids) {
    if (id != lanelet::InvalId) {
      path_lanes.push_back(lanelet_layer.get(id));
    }
  }

  return path_lanes;
}

std::vector<DrivableLanes> StartPlannerModule::generateDrivableLanes(
  const PathWithLaneId & path) const
{
  return utils::generateDrivableLanesWithShoulderLanes(getPathLanes(path), status_.pull_out_lanes);
}

void StartPlannerModule::updatePullOutStatus()
{
  const bool has_received_new_route =
    !planner_data_->prev_route_id ||
    *planner_data_->prev_route_id != planner_data_->route_handler->getRouteUuid();

  if (has_received_new_route) {
    status_ = PullOutStatus();
  }

  // save pull out lanes which is generated using current pose before starting pull out
  // (before approval)
  status_.pull_out_lanes = start_planner_utils::getPullOutLanes(
    planner_data_, planner_data_->parameters.backward_path_length + parameters_->max_back_distance);

  // skip updating if enough time has not passed for preventing chattering between back and
  // start_planner
  if (!has_received_new_route && !last_pull_out_start_update_time_ && !status_.back_finished) {
    if (!last_pull_out_start_update_time_) {
      last_pull_out_start_update_time_ = std::make_unique<rclcpp::Time>(clock_->now());
    }
    const auto elapsed_time = (clock_->now() - *last_pull_out_start_update_time_).seconds();
    if (elapsed_time < parameters_->backward_path_update_duration) {
      return;
    }
  }
  last_pull_out_start_update_time_ = std::make_unique<rclcpp::Time>(clock_->now());

  const auto & route_handler = planner_data_->route_handler;
  const auto & current_pose = planner_data_->self_odometry->pose.pose;
  const auto & goal_pose = planner_data_->route_handler->getGoalPose();

  // search pull out start candidates backward
  std::vector<Pose> start_pose_candidates = searchPullOutStartPoses();
  planWithPriority(start_pose_candidates, goal_pose, parameters_->search_priority);

  checkBackFinished();
  if (!status_.back_finished) {
    status_.backward_path = start_planner_utils::getBackwardPath(
      *route_handler, status_.pull_out_lanes, current_pose, status_.pull_out_start_pose,
      parameters_->backward_velocity);
  }
}

std::vector<Pose> StartPlannerModule::searchPullOutStartPoses()
{
  std::vector<Pose> pull_out_start_pose{};

  const Pose & current_pose = planner_data_->self_odometry->pose.pose;

  // get backward shoulder path
  const auto arc_position_pose =
    lanelet::utils::getArcCoordinates(status_.pull_out_lanes, current_pose);
  const double check_distance = parameters_->max_back_distance + 30.0;  // buffer
  auto backward_shoulder_path = planner_data_->route_handler->getCenterLinePath(
    status_.pull_out_lanes, arc_position_pose.length - check_distance,
    arc_position_pose.length + check_distance);

  // filter pull out lanes stop objects
  const auto [pull_out_lane_objects, others] =
    utils::separateObjectsByLanelets(*planner_data_->dynamic_object, status_.pull_out_lanes);
  const auto pull_out_lane_stop_objects =
    utils::filterObjectsByVelocity(pull_out_lane_objects, parameters_->th_moving_object_velocity);

  // lateral shift to current_pose
  const double distance_from_center_line = arc_position_pose.distance;
  for (auto & p : backward_shoulder_path.points) {
    p.point.pose = calcOffsetPose(p.point.pose, 0, distance_from_center_line, 0);
  }

  // if backward driving is disable, just refine current pose to the lanes
  if (!parameters_->enable_back) {
    const auto refined_pose =
      calcLongitudinalOffsetPose(backward_shoulder_path.points, current_pose.position, 0);
    if (refined_pose) {
      pull_out_start_pose.push_back(*refined_pose);
    }
    return pull_out_start_pose;
  }

  // check collision between footprint and object at the backed pose
  const auto local_vehicle_footprint = createVehicleFootprint(vehicle_info_);
  for (double back_distance = 0.0; back_distance <= parameters_->max_back_distance;
       back_distance += parameters_->backward_search_resolution) {
    const auto backed_pose = calcLongitudinalOffsetPose(
      backward_shoulder_path.points, current_pose.position, -back_distance);
    if (!backed_pose) {
      continue;
    }

    // check the back pose is near the lane end
    const double length_to_backed_pose =
      lanelet::utils::getArcCoordinates(status_.pull_out_lanes, *backed_pose).length;
    double length_to_lane_end = 0.0;
    for (const auto & lane : status_.pull_out_lanes) {
      length_to_lane_end += lanelet::utils::getLaneletLength2d(lane);
    }
    const double distance_from_lane_end = length_to_lane_end - length_to_backed_pose;
    if (distance_from_lane_end < parameters_->ignore_distance_from_lane_end) {
      RCLCPP_WARN_THROTTLE(
        getLogger(), *clock_, 5000,
        "the ego is too close to the lane end, so needs backward driving");
      continue;
    }

    if (utils::checkCollisionBetweenFootprintAndObjects(
          local_vehicle_footprint, *backed_pose, pull_out_lane_stop_objects,
          parameters_->collision_check_margin)) {
      break;  // poses behind this has a collision, so break.
    }

    pull_out_start_pose.push_back(*backed_pose);
  }
  return pull_out_start_pose;
}

bool StartPlannerModule::isOverlappedWithLane(
  const lanelet::ConstLanelet & candidate_lanelet,
  const tier4_autoware_utils::LinearRing2d & vehicle_footprint)
{
  for (const auto & point : vehicle_footprint) {
    if (boost::geometry::within(point, candidate_lanelet.polygon2d().basicPolygon())) {
      return true;
    }
  }

  return false;
}

bool StartPlannerModule::hasFinishedPullOut() const
{
  if (!status_.back_finished || !status_.is_safe) {
    return false;
  }

  const auto current_pose = planner_data_->self_odometry->pose.pose;

  // check that ego has passed pull out end point
  const auto path_lanes = getPathLanes(getFullPath());
  const auto arclength_current = lanelet::utils::getArcCoordinates(path_lanes, current_pose);
  const auto arclength_pull_out_end =
    lanelet::utils::getArcCoordinates(path_lanes, status_.pull_out_path.end_pose);

  // offset to not finish the module before engage
  constexpr double offset = 0.1;
  const bool has_finished = arclength_current.length - arclength_pull_out_end.length > offset;

  return has_finished;
}

void StartPlannerModule::checkBackFinished()
{
  // check ego car is close enough to pull out start pose
  const auto current_pose = planner_data_->self_odometry->pose.pose;
  const auto distance =
    tier4_autoware_utils::calcDistance2d(current_pose, status_.pull_out_start_pose);

  const bool is_near = distance < parameters_->th_arrived_distance;
  const double ego_vel = utils::l2Norm(planner_data_->self_odometry->twist.twist.linear);
  const bool is_stopped = ego_vel < parameters_->th_stopped_velocity;

  if (!status_.back_finished && is_near && is_stopped) {
    RCLCPP_INFO(getLogger(), "back finished");
    status_.back_finished = true;

    // request start_planner approval
    waitApproval();
    removeRTCStatus();
    for (auto itr = uuid_map_.begin(); itr != uuid_map_.end(); ++itr) {
      itr->second = generateUUID();
    }
    current_state_ = ModuleStatus::SUCCESS;  // for breaking loop
  }
}

bool StartPlannerModule::isStopped()
{
  odometry_buffer_.push_back(planner_data_->self_odometry);
  // Delete old data in buffer
  while (rclcpp::ok()) {
    const auto time_diff = rclcpp::Time(odometry_buffer_.back()->header.stamp) -
                           rclcpp::Time(odometry_buffer_.front()->header.stamp);
    if (time_diff.seconds() < parameters_->th_stopped_time) {
      break;
    }
    odometry_buffer_.pop_front();
  }
  bool is_stopped = true;
  for (const auto & odometry : odometry_buffer_) {
    const double ego_vel = utils::l2Norm(odometry->twist.twist.linear);
    if (ego_vel > parameters_->th_stopped_velocity) {
      is_stopped = false;
      break;
    }
  }
  return is_stopped;
}

bool StartPlannerModule::hasFinishedCurrentPath()
{
  const auto current_path = getCurrentPath();
  const auto current_path_end = current_path.points.back();
  const auto self_pose = planner_data_->self_odometry->pose.pose;
  const bool is_near_target = tier4_autoware_utils::calcDistance2d(current_path_end, self_pose) <
                              parameters_->th_arrived_distance;

  return is_near_target && isStopped();
}

TurnSignalInfo StartPlannerModule::calcTurnSignalInfo() const
{
  TurnSignalInfo turn_signal{};  // output

  const Pose & current_pose = planner_data_->self_odometry->pose.pose;
  const Pose & start_pose = status_.pull_out_path.start_pose;
  const Pose & end_pose = status_.pull_out_path.end_pose;

  // turn on hazard light when backward driving
  if (!status_.back_finished) {
    turn_signal.hazard_signal.command = HazardLightsCommand::ENABLE;
    const auto back_start_pose = isWaitingApproval() ? current_pose : *last_approved_pose_;
    turn_signal.desired_start_point = back_start_pose;
    turn_signal.required_start_point = back_start_pose;
    // pull_out start_pose is same to backward driving end_pose
    turn_signal.required_end_point = start_pose;
    turn_signal.desired_end_point = start_pose;
    return turn_signal;
  }

  // turn on right signal until passing pull_out end point
  const auto path = getFullPath();
  // pull out path does not overlap
  const double distance_from_end =
    motion_utils::calcSignedArcLength(path.points, end_pose.position, current_pose.position);

  if (path.points.empty()) {
    return {};
  }
  const auto closest_idx = motion_utils::findNearestIndex(path.points, start_pose.position);
  const auto lane_id = path.points.at(closest_idx).lane_ids.front();
  const auto lane = planner_data_->route_handler->getLaneletMapPtr()->laneletLayer.get(lane_id);
  const double lateral_offset = lanelet::utils::getLateralDistanceToCenterline(lane, start_pose);

  if (distance_from_end < 0.0 && lateral_offset > parameters_->th_turn_signal_on_lateral_offset) {
    turn_signal.turn_signal.command = TurnIndicatorsCommand::ENABLE_RIGHT;
  } else if (
    distance_from_end < 0.0 && lateral_offset < -parameters_->th_turn_signal_on_lateral_offset) {
    turn_signal.turn_signal.command = TurnIndicatorsCommand::ENABLE_LEFT;
  } else {
    turn_signal.turn_signal.command = TurnIndicatorsCommand::DISABLE;
  }

  turn_signal.desired_start_point = start_pose;
  turn_signal.required_start_point = start_pose;
  turn_signal.desired_end_point = end_pose;

  // check if intersection exists within search length
  const bool is_near_intersection = std::invoke([&]() {
    const double check_length = parameters_->intersection_search_length;
    double accumulated_length = 0.0;
    const size_t current_idx = motion_utils::findNearestIndex(path.points, current_pose.position);
    for (size_t i = current_idx; i < path.points.size() - 1; ++i) {
      const auto & p = path.points.at(i);
      for (const auto & lane : planner_data_->route_handler->getLaneletsFromIds(p.lane_ids)) {
        const std::string turn_direction = lane.attributeOr("turn_direction", "else");
        if (turn_direction == "right" || turn_direction == "left" || turn_direction == "straight") {
          return true;
        }
      }
      accumulated_length += tier4_autoware_utils::calcDistance2d(p, path.points.at(i + 1));
      if (accumulated_length > check_length) {
        return false;
      }
    }
    return false;
  });

  if (is_near_intersection) {
    // offset required end pose with ration to activate turn signal for intersection
    turn_signal.required_end_point = std::invoke([&]() {
      const double length_start_to_end =
        motion_utils::calcSignedArcLength(path.points, start_pose.position, end_pose.position);
      const auto ratio = std::clamp(
        parameters_->length_ratio_for_turn_signal_deactivation_near_intersection, 0.0, 1.0);

      const double required_end_length = length_start_to_end * ratio;
      double accumulated_length = 0.0;
      const size_t start_idx = motion_utils::findNearestIndex(path.points, start_pose.position);
      for (size_t i = start_idx; i < path.points.size() - 1; ++i) {
        accumulated_length +=
          tier4_autoware_utils::calcDistance2d(path.points.at(i), path.points.at(i + 1));
        if (accumulated_length > required_end_length) {
          return path.points.at(i).point.pose;
        }
      }
      // not found required end point
      return end_pose;
    });
  } else {
    turn_signal.required_end_point = end_pose;
  }

  return turn_signal;
}

<<<<<<< HEAD
bool StartPlannerModule::isSafeConsideringDynamicObjects() const
{
  // TODO(Sugahara): should safety check for backward path later
  const auto & pull_out_path = status_.pull_out_path.partial_paths.back();
  const double current_velocity = planner_data_->self_odometry->twist.twist.linear.x;
  double target_velocity = 0.0;
  switch (status_.planner_type) {
    case PlannerType::SHIFT:
      target_velocity = parameters_->shift_pull_out_velocity;
      break;
    case PlannerType::GEOMETRIC:
      target_velocity = parameters_->parallel_parking_parameters.pull_out_velocity;
      break;
    default:
      break;
  }
  const Pose current_pose = planner_data_->self_odometry->pose.pose;
  // create ego predicted path
  const auto & ego_predicted_path = utils::createPredictedPathFromTargetVelocity(
    pull_out_path.points, current_velocity, target_velocity,
    parameters_->acceleration_to_target_velocity, current_pose,
    parameters_->prediction_time_resolution, parameters_->stop_time_before_departure);

  // return utils::safety_check::isSafeInLaneletCollisionCheck(
  //   pull_out_path, interpolated_ego, current_twist, check_durations,
  //   lane_change_path.duration.prepare, obj, obj_path, common_parameter,
  //   lane_change_parameter.prepare_segment_ignore_object_velocity_thresh, front_decel, rear_decel,
  //   current_debug_data.second);
  return true;
=======
bool StartPlannerModule::IsGoalBehindOfEgoInSameRouteSegment() const
{
  const auto & rh = planner_data_->route_handler;

  // Check if the goal and ego are in the same route segment. If not, this is out of scope of this
  // function. Return false.
  lanelet::ConstLanelet ego_lanelet;
  rh->getClosestLaneletWithinRoute(getEgoPose(), &ego_lanelet);
  const auto is_ego_in_goal_route_section = rh->isInGoalRouteSection(ego_lanelet);

  if (!is_ego_in_goal_route_section) {
    return false;
  }

  // If the goal and ego are in the same route segment, check the goal and ego pose relation.
  // Return true when the goal is located behind of ego.
  const auto ego_lane_path = rh->getCenterLinePath(
    lanelet::ConstLanelets{ego_lanelet}, 0.0, std::numeric_limits<double>::max());
  const auto dist_ego_to_goal = motion_utils::calcSignedArcLength(
    ego_lane_path.points, getEgoPosition(), rh->getGoalPose().position);

  const bool is_goal_behind_of_ego = (dist_ego_to_goal < 0.0);
  return is_goal_behind_of_ego;
}

// NOTE: this must be called after updatePullOutStatus(). This must be fixed.
BehaviorModuleOutput StartPlannerModule::generateStopOutput()
{
  BehaviorModuleOutput output;
  const PathWithLaneId stop_path = generateStopPath();
  output.path = std::make_shared<PathWithLaneId>(stop_path);

  DrivableAreaInfo current_drivable_area_info;
  current_drivable_area_info.drivable_lanes = generateDrivableLanes(*output.path);
  output.drivable_area_info = utils::combineDrivableAreaInfo(
    current_drivable_area_info, getPreviousModuleOutput().drivable_area_info);

  output.reference_path = getPreviousModuleOutput().reference_path;

  status_.back_finished = true;
  status_.planner_type = PlannerType::STOP;
  status_.pull_out_path.partial_paths.clear();
  status_.pull_out_path.partial_paths.push_back(stop_path);
  const Pose & current_pose = planner_data_->self_odometry->pose.pose;
  status_.pull_out_start_pose = current_pose;
  status_.pull_out_path.start_pose = current_pose;
  status_.pull_out_path.end_pose = current_pose;

  path_candidate_ = std::make_shared<PathWithLaneId>(stop_path);
  path_reference_ = getPreviousModuleOutput().reference_path;

  return output;
>>>>>>> cdd5ec87
}

void StartPlannerModule::setDebugData() const
{
  using marker_utils::createPathMarkerArray;
  using marker_utils::createPoseMarkerArray;
<<<<<<< HEAD
  using marker_utils::createPredictedPathMarkerArray;

  const auto add = [this](const MarkerArray & added) {
=======
  using tier4_autoware_utils::createDefaultMarker;
  using tier4_autoware_utils::createMarkerColor;
  using tier4_autoware_utils::createMarkerScale;

  const auto life_time = rclcpp::Duration::from_seconds(1.5);
  auto add = [&](MarkerArray added) {
    for (auto & marker : added.markers) {
      marker.lifetime = life_time;
    }
>>>>>>> cdd5ec87
    tier4_autoware_utils::appendMarkerArray(added, &debug_marker_);
  };

  const double current_velocity = planner_data_->self_odometry->twist.twist.linear.x;
  double target_velocity = 0.0;
  switch (status_.planner_type) {
    case PlannerType::SHIFT:
      target_velocity = parameters_->shift_pull_out_velocity;
      break;
    case PlannerType::GEOMETRIC:
      target_velocity = parameters_->parallel_parking_parameters.pull_out_velocity;
      break;
    default:
      break;
  }
  const Pose current_pose = planner_data_->self_odometry->pose.pose;

  const auto & ego_predicted_path = utils::createPredictedPathFromTargetVelocity(
    status_.pull_out_path.partial_paths.back().points, current_velocity, target_velocity,
    parameters_->acceleration_to_target_velocity, current_pose,
    parameters_->prediction_time_resolution, parameters_->stop_time_before_departure);

  debug_marker_.markers.clear();
  add(createPredictedPathMarkerArray(
    ego_predicted_path, vehicle_info_, "ego_predicted_path", 0, 0.9, 0.3, 0.3));
  add(createPoseMarkerArray(status_.pull_out_start_pose, "back_end_pose", 0, 0.9, 0.3, 0.3));
  add(createPoseMarkerArray(status_.pull_out_path.start_pose, "start_pose", 0, 0.3, 0.9, 0.3));
  add(createPoseMarkerArray(status_.pull_out_path.end_pose, "end_pose", 0, 0.9, 0.9, 0.3));
  add(createPathMarkerArray(getFullPath(), "full_path", 0, 0.0, 0.5, 0.9));

  // Visualize planner type text
  const auto header = planner_data_->route_handler->getRouteHeader();
  {
    visualization_msgs::msg::MarkerArray planner_type_marker_array{};
    const auto color = status_.is_safe ? createMarkerColor(1.0, 1.0, 1.0, 0.99)
                                       : createMarkerColor(1.0, 0.0, 0.0, 0.99);
    auto marker = createDefaultMarker(
      header.frame_id, header.stamp, "planner_type", 0,
      visualization_msgs::msg::Marker::TEXT_VIEW_FACING, createMarkerScale(0.0, 0.0, 1.0), color);
    marker.pose = status_.pull_out_start_pose;
    if (!status_.back_finished) {
      marker.text = "BACK -> ";
    }
    marker.text += magic_enum::enum_name(status_.planner_type);
    marker.text += " " + std::to_string(status_.current_path_idx) + "/" +
                   std::to_string(status_.pull_out_path.partial_paths.size() - 1);
    marker.lifetime = life_time;
    planner_type_marker_array.markers.push_back(marker);
    add(planner_type_marker_array);
  }
}
}  // namespace behavior_path_planner<|MERGE_RESOLUTION|>--- conflicted
+++ resolved
@@ -877,7 +877,6 @@
   return turn_signal;
 }
 
-<<<<<<< HEAD
 bool StartPlannerModule::isSafeConsideringDynamicObjects() const
 {
   // TODO(Sugahara): should safety check for backward path later
@@ -907,7 +906,6 @@
   //   lane_change_parameter.prepare_segment_ignore_object_velocity_thresh, front_decel, rear_decel,
   //   current_debug_data.second);
   return true;
-=======
 bool StartPlannerModule::IsGoalBehindOfEgoInSameRouteSegment() const
 {
   const auto & rh = planner_data_->route_handler;
@@ -960,18 +958,13 @@
   path_reference_ = getPreviousModuleOutput().reference_path;
 
   return output;
->>>>>>> cdd5ec87
 }
 
 void StartPlannerModule::setDebugData() const
 {
   using marker_utils::createPathMarkerArray;
   using marker_utils::createPoseMarkerArray;
-<<<<<<< HEAD
   using marker_utils::createPredictedPathMarkerArray;
-
-  const auto add = [this](const MarkerArray & added) {
-=======
   using tier4_autoware_utils::createDefaultMarker;
   using tier4_autoware_utils::createMarkerColor;
   using tier4_autoware_utils::createMarkerScale;
@@ -981,7 +974,6 @@
     for (auto & marker : added.markers) {
       marker.lifetime = life_time;
     }
->>>>>>> cdd5ec87
     tier4_autoware_utils::appendMarkerArray(added, &debug_marker_);
   };
 
