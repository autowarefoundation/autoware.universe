--- conflicted
+++ resolved
@@ -184,9 +184,9 @@
 
 bool StartPlannerModule::isExecutionReady() const
 {
-  // when found_pull_over_path is false,the path is not generated and approval shouldn't be
+  // when found_pull_out_path is false,the path is not generated and approval shouldn't be
   // allowed
-  if (!status_.found_pull_over_path) {
+  if (!status_.found_pull_out_path) {
     RCLCPP_ERROR_THROTTLE(getLogger(), *clock_, 5000, "Pull over path is not found");
     return false;
   }
@@ -250,7 +250,7 @@
   }
 
   BehaviorModuleOutput output;
-  if (!status_.found_pull_over_path) {
+  if (!status_.found_pull_out_path) {
     RCLCPP_WARN_THROTTLE(
       getLogger(), *clock_, 5000, "Not found safe pull out path, publish stop path");
     const auto output = generateStopOutput();
@@ -396,7 +396,7 @@
   }
 
   BehaviorModuleOutput output;
-  if (!status_.found_pull_over_path) {
+  if (!status_.found_pull_out_path) {
     RCLCPP_WARN_THROTTLE(
       getLogger(), *clock_, 5000, "Not found safe pull out path, publish stop path");
     clearWaitingApproval();
@@ -509,7 +509,7 @@
     // use current path if back is not needed
     if (status_.driving_forward) {
       const std::lock_guard<std::mutex> lock(mutex_);
-      status_.found_pull_over_path = true;
+      status_.found_pull_out_path = true;
       status_.pull_out_path = *pull_out_path;
       status_.pull_out_start_pose = pull_out_start_pose;
       status_.planner_type = planner->getPlannerType();
@@ -525,22 +525,14 @@
     if (!pull_out_path_next) return false;
     // Update status with the path after backward driving
 
-<<<<<<< HEAD
-    const std::lock_guard<std::mutex> lock(mutex_);
-    status_.is_safe_static_objects = true;
-    status_.pull_out_path = *pull_out_path_next;
-    status_.pull_out_start_pose = pull_out_start_pose_next;
-    status_.planner_type = planner->getPlannerType();
-=======
-    // Update status variables with the next path information
+    // Update status with the path after backward driving
     {
       const std::lock_guard<std::mutex> lock(mutex_);
-      status_.found_pull_over_path = true;
+      status_.found_pull_out_path = true;
       status_.pull_out_path = *pull_out_path_next;
       status_.pull_out_start_pose = pull_out_start_pose_next;
       status_.planner_type = planner->getPlannerType();
     }
->>>>>>> 1fa74cbe
     return true;
   };
 
@@ -569,13 +561,8 @@
   }
 
   if (status_.planner_type != PlannerType::FREESPACE) {
-<<<<<<< HEAD
-    std::lock_guard<std::mutex> lock(mutex_);
-    status_.is_safe_static_objects = false;
-=======
     const std::lock_guard<std::mutex> lock(mutex_);
-    status_.found_pull_over_path = false;
->>>>>>> 1fa74cbe
+    status_.found_pull_out_path = false;
     status_.planner_type = PlannerType::NONE;
   }
 }
@@ -823,7 +810,7 @@
 
 bool StartPlannerModule::hasFinishedPullOut() const
 {
-  if (!status_.driving_forward || !status_.found_pull_over_path) {
+  if (!status_.driving_forward || !status_.found_pull_out_path) {
     return false;
   }
 
@@ -904,7 +891,7 @@
   }
 
   // not found safe path
-  if (!status_.found_pull_over_path) {
+  if (!status_.found_pull_out_path) {
     return true;
   }
 
@@ -1197,7 +1184,7 @@
     status_.pull_out_path = *freespace_path;
     status_.pull_out_start_pose = current_pose;
     status_.planner_type = freespace_planner_->getPlannerType();
-    status_.found_pull_over_path = true;
+    status_.found_pull_out_path = true;
     status_.driving_forward = true;
     return true;
   }
@@ -1279,8 +1266,8 @@
   const auto header = planner_data_->route_handler->getRouteHeader();
   {
     visualization_msgs::msg::MarkerArray planner_type_marker_array{};
-    const auto color = status_.found_pull_over_path ? createMarkerColor(1.0, 1.0, 1.0, 0.99)
-                                                    : createMarkerColor(1.0, 0.0, 0.0, 0.99);
+    const auto color = status_.found_pull_out_path ? createMarkerColor(1.0, 1.0, 1.0, 0.99)
+                                                   : createMarkerColor(1.0, 0.0, 0.0, 0.99);
     auto marker = createDefaultMarker(
       header.frame_id, header.stamp, "planner_type", 0,
       visualization_msgs::msg::Marker::TEXT_VIEW_FACING, createMarkerScale(0.0, 0.0, 1.0), color);
