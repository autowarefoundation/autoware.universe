// Copyright 2022 TIER IV, Inc.
//
// Licensed under the Apache License, Version 2.0 (the "License");
// you may not use this file except in compliance with the License.
// You may obtain a copy of the License at
//
//     http://www.apache.org/licenses/LICENSE-2.0
//
// Unless required by applicable law or agreed to in writing, software
// distributed under the License is distributed on an "AS IS" BASIS,
// WITHOUT WARRANTIES OR CONDITIONS OF ANY KIND, either express or implied.
// See the License for the specific language governing permissions and
// limitations under the License.

#include "behavior_path_planner/scene_module/start_planner/start_planner_module.hpp"

#include "behavior_path_planner/utils/create_vehicle_footprint.hpp"
#include "behavior_path_planner/utils/path_safety_checker/objects_filtering.hpp"
#include "behavior_path_planner/utils/path_utils.hpp"
#include "behavior_path_planner/utils/start_goal_planner_common/utils.hpp"
#include "behavior_path_planner/utils/start_planner/util.hpp"
#include "motion_utils/trajectory/trajectory.hpp"

#include <lanelet2_extension/utility/query.hpp>
#include <lanelet2_extension/utility/utilities.hpp>
#include <magic_enum.hpp>
#include <rclcpp/rclcpp.hpp>

#include <boost/geometry/algorithms/within.hpp>

#include <lanelet2_core/geometry/Lanelet.h>

#include <algorithm>
#include <memory>
#include <string>
#include <utility>
#include <vector>

using motion_utils::calcLongitudinalOffsetPose;
using tier4_autoware_utils::calcOffsetPose;

namespace behavior_path_planner
{
StartPlannerModule::StartPlannerModule(
  const std::string & name, rclcpp::Node & node,
  const std::shared_ptr<StartPlannerParameters> & parameters,
  const std::unordered_map<std::string, std::shared_ptr<RTCInterface>> & rtc_interface_ptr_map)
: SceneModuleInterface{name, node, rtc_interface_ptr_map},
  parameters_{parameters},
  vehicle_info_{vehicle_info_util::VehicleInfoUtil(node).getVehicleInfo()}
{
  lane_departure_checker_ = std::make_shared<LaneDepartureChecker>();
  lane_departure_checker_->setVehicleInfo(vehicle_info_);

  // set enabled planner
  if (parameters_->enable_shift_pull_out) {
    start_planners_.push_back(
      std::make_shared<ShiftPullOut>(node, *parameters, lane_departure_checker_));
  }
  if (parameters_->enable_geometric_pull_out) {
    start_planners_.push_back(std::make_shared<GeometricPullOut>(node, *parameters));
  }
  if (start_planners_.empty()) {
    RCLCPP_ERROR(getLogger(), "Not found enabled planner");
  }

  if (parameters_->enable_freespace_planner) {
    freespace_planner_ = std::make_unique<FreespacePullOut>(node, *parameters, vehicle_info_);
    const auto freespace_planner_period_ns = rclcpp::Rate(1.0).period();
    freespace_planner_timer_cb_group_ =
      node.create_callback_group(rclcpp::CallbackGroupType::MutuallyExclusive);
    freespace_planner_timer_ = rclcpp::create_timer(
      &node, clock_, freespace_planner_period_ns,
      std::bind(&StartPlannerModule::onFreespacePlannerTimer, this),
      freespace_planner_timer_cb_group_);
  }
}

void StartPlannerModule::onFreespacePlannerTimer()
{
  if (!planner_data_) {
    return;
  }

  if (!planner_data_->costmap) {
    return;
  }

  const bool is_new_costmap =
    (clock_->now() - planner_data_->costmap->header.stamp).seconds() < 1.0;
  if (isStuck() && is_new_costmap) {
    planFreespacePath();
  }
}

void StartPlannerModule::processOnEntry()
{
  // Initialize safety checker
  if (parameters_->safety_check_params.enable_safety_check) {
    initializeSafetyCheckParameters();
    utils::start_goal_planner_common::initializeCollisionCheckDebugMap(
      start_planner_data_.collision_check);
  }
}

void StartPlannerModule::processOnExit()
{
  resetPathCandidate();
  resetPathReference();
  debug_marker_.markers.clear();
}

void StartPlannerModule::updateData()
{
  bool time_has_passed_from_last_path_update = true;

  if (isBackwardDrivingComplete()) {
    updateStatusAfterBackwardDriving();
  } else {
    status_.backward_driving_complete = false;
  }

  // skip updating if enough time has not passed for preventing chattering between back and
  // start_planner
  if (receivedNewRoute()) {
    status_ = PullOutStatus();
  } else {
    if (!last_pull_out_start_update_time_) {
      last_pull_out_start_update_time_ = std::make_unique<rclcpp::Time>(clock_->now());
    }
    const auto elapsed_time = (clock_->now() - *last_pull_out_start_update_time_).seconds();
    if (elapsed_time < parameters_->backward_path_update_duration) {
      time_has_passed_from_last_path_update = false;
    }
  }
  // TODO(Sugahara): this member variable should be updated when the path is updated
  last_pull_out_start_update_time_ = std::make_unique<rclcpp::Time>(clock_->now());

  if (time_has_passed_from_last_path_update && status_.found_pull_out_path) {
    planPathFromStartPose();
  }
}

void StartPlannerModule::planPathFromStartPose()
{
  const auto & goal_pose = planner_data_->route_handler->getGoalPose();
  // refine start pose with pull out lanes.
  // 1) backward driving is not allowed: use refined pose just as start pose.
  // 2) backward driving is allowed: use refined pose to check if backward driving is needed.
  const PathWithLaneId back_path_from_start_pose = calcBackwardPathFromStartPose();
  // start pose along the backward path aligned to the start pose
  const auto refined_start_pose = calcLongitudinalOffsetPose(
    back_path_from_start_pose.points, planner_data_->route_handler->getOriginalStartPose().position,
    0.0);
  if (!refined_start_pose) return;

  // search pull out start candidates backward
  const std::vector<Pose> start_pose_candidates = std::invoke([&]() -> std::vector<Pose> {
    if (parameters_->enable_back) {
      return searchPullOutStartPoseCandidates(back_path_from_start_pose);
    }
    return {*refined_start_pose};
  });

  planWithPriority(
    start_pose_candidates, *refined_start_pose, goal_pose, parameters_->search_priority);
}

bool StartPlannerModule::receivedNewRoute() const
{
  return !planner_data_->prev_route_id ||
         *planner_data_->prev_route_id != planner_data_->route_handler->getRouteUuid();
}

bool StartPlannerModule::isExecutionRequested() const
{
  if (isModuleRunning()) {
    return true;
  }

  // Return false and do not request execution if any of the following conditions are true:
  // - The start pose is on the middle of the road.
  // - The vehicle has already arrived at the start position planner.
  // - The vehicle has reached the goal position.
  // - The vehicle is still moving.
  if (
    isCurrentPoseOnMiddleOfTheRoad() || isCloseToOriginalStartPose() || hasArrivedAtGoal() ||
    isMoving()) {
    return false;
  }

  // Check if the goal is behind the ego vehicle within the same route segment.
  if (IsGoalBehindOfEgoInSameRouteSegment()) {
    RCLCPP_WARN_THROTTLE(
      getLogger(), *clock_, 5000, "Start plan for a backward goal is not supported now");
    return false;
  }

  return true;
}

bool StartPlannerModule::isModuleRunning() const
{
  return getCurrentStatus() == ModuleStatus::RUNNING;
}

bool StartPlannerModule::isCurrentPoseOnMiddleOfTheRoad() const
{
  const Pose & current_pose = planner_data_->self_odometry->pose.pose;
  const lanelet::ConstLanelets current_lanes = utils::getCurrentLanes(planner_data_);
  const double lateral_distance_to_center_lane =
    lanelet::utils::getArcCoordinates(current_lanes, current_pose).distance;

  return std::abs(lateral_distance_to_center_lane) < parameters_->th_distance_to_middle_of_the_road;
}

bool StartPlannerModule::isCloseToOriginalStartPose() const
{
  const Pose start_pose = planner_data_->route_handler->getOriginalStartPose();
  return tier4_autoware_utils::calcDistance2d(
           start_pose.position, planner_data_->self_odometry->pose.pose.position) >
         parameters_->th_arrived_distance;
}

bool StartPlannerModule::hasArrivedAtGoal() const
{
  const Pose goal_pose = planner_data_->route_handler->getGoalPose();
  return tier4_autoware_utils::calcDistance2d(
           goal_pose.position, planner_data_->self_odometry->pose.pose.position) <
         parameters_->th_arrived_distance;
}

bool StartPlannerModule::isMoving() const
{
  return utils::l2Norm(planner_data_->self_odometry->twist.twist.linear) >=
         parameters_->th_stopped_velocity;
}

bool StartPlannerModule::isExecutionReady() const
{
  // when found_pull_out_path is false,the path is not generated and approval shouldn't be
  // allowed
  if (!status_.found_pull_out_path) {
    RCLCPP_ERROR_THROTTLE(getLogger(), *clock_, 5000, "Pull over path is not found");
    return false;
  }

  if (
    parameters_->safety_check_params.enable_safety_check && status_.driving_forward &&
    isWaitingApproval()) {
    if (!isSafePath()) {
      RCLCPP_ERROR_THROTTLE(getLogger(), *clock_, 5000, "Path is not safe against dynamic objects");
      stop_pose_ = planner_data_->self_odometry->pose.pose;
      return false;
    }
  }
  return true;
}

bool StartPlannerModule::canTransitSuccessState()
{
  return hasFinishedPullOut();
}

bool StartPlannerModule::canTransitIdleToRunningState()
{
  return isActivated() && !isWaitingApproval();
}

BehaviorModuleOutput StartPlannerModule::plan()
{
  if (isWaitingApproval()) {
    clearWaitingApproval();
    resetPathCandidate();
    resetPathReference();
  }

  BehaviorModuleOutput output;
  if (!status_.found_pull_out_path) {
    RCLCPP_WARN_THROTTLE(
      getLogger(), *clock_, 5000, "Not found safe pull out path, publish stop path");
    const auto output = generateStopOutput();
    setDebugData();  // use status updated in generateStopOutput()
    updateRTCStatus(0, 0);
    return output;
  }

  PathWithLaneId path;

  // Check if backward motion is finished
  if (status_.driving_forward) {
    // Increment path index if the current path is finished
    if (hasFinishedCurrentPath()) {
      RCLCPP_INFO(getLogger(), "Increment path index");
      incrementPathIndex();
    }

    if (!status_.is_safe_dynamic_objects && !isWaitingApproval() && !status_.has_stop_point) {
      auto current_path = getCurrentPath();
      const auto stop_path =
        behavior_path_planner::utils::start_goal_planner_common::generateFeasibleStopPath(
          current_path, planner_data_, *stop_pose_, parameters_->maximum_deceleration_for_stop,
          parameters_->maximum_jerk_for_stop);

      // Insert stop point in the path if needed
      if (stop_path) {
        RCLCPP_ERROR_THROTTLE(
          getLogger(), *clock_, 5000, "Insert stop point in the path because of dynamic objects");
        path = *stop_path;
        status_.prev_stop_path_after_approval = std::make_shared<PathWithLaneId>(path);
        status_.has_stop_point = true;
      } else {
        path = current_path;
      }
    } else if (!isWaitingApproval() && status_.has_stop_point) {
      // Delete stop point if conditions are met
      if (status_.is_safe_dynamic_objects && isStopped()) {
        status_.has_stop_point = false;
        path = getCurrentPath();
      }
      path = *status_.prev_stop_path_after_approval;
    } else {
      path = getCurrentPath();
    }
  } else {
    path = status_.backward_path;
  }

  output.path = std::make_shared<PathWithLaneId>(path);
  output.reference_path = getPreviousModuleOutput().reference_path;
  output.turn_signal_info = calcTurnSignalInfo();
  path_candidate_ = std::make_shared<PathWithLaneId>(getFullPath());
  path_reference_ = getPreviousModuleOutput().reference_path;

  setDrivableAreaInfo(output);

  const uint16_t steering_factor_direction = std::invoke([&output]() {
    if (output.turn_signal_info.turn_signal.command == TurnIndicatorsCommand::ENABLE_LEFT) {
      return SteeringFactor::LEFT;
    } else if (output.turn_signal_info.turn_signal.command == TurnIndicatorsCommand::ENABLE_RIGHT) {
      return SteeringFactor::RIGHT;
    }
    return SteeringFactor::STRAIGHT;
  });

  if (status_.driving_forward) {
    const double start_distance = motion_utils::calcSignedArcLength(
      path.points, planner_data_->self_odometry->pose.pose.position,
      status_.pull_out_path.start_pose.position);
    const double finish_distance = motion_utils::calcSignedArcLength(
      path.points, planner_data_->self_odometry->pose.pose.position,
      status_.pull_out_path.end_pose.position);
    updateRTCStatus(start_distance, finish_distance);
    // TODO(tkhmy) add handle status TRYING
    steering_factor_interface_ptr_->updateSteeringFactor(
      {status_.pull_out_path.start_pose, status_.pull_out_path.end_pose},
      {start_distance, finish_distance}, SteeringFactor::START_PLANNER, steering_factor_direction,
      SteeringFactor::TURNING, "");
  } else {
    const double distance = motion_utils::calcSignedArcLength(
      path.points, planner_data_->self_odometry->pose.pose.position,
      status_.pull_out_path.start_pose.position);
    updateRTCStatus(0.0, distance);
    // TODO(tkhmy) add handle status TRYING
    steering_factor_interface_ptr_->updateSteeringFactor(
      {status_.pull_out_path.start_pose, status_.pull_out_path.end_pose}, {0.0, distance},
      SteeringFactor::START_PLANNER, steering_factor_direction, SteeringFactor::TURNING, "");
  }

  setDebugData();

  return output;
}

CandidateOutput StartPlannerModule::planCandidate() const
{
  return CandidateOutput{};
}

void StartPlannerModule::initializeSafetyCheckParameters()
{
  utils::start_goal_planner_common::updateEgoPredictedPathParams(
    ego_predicted_path_params_, parameters_);
  utils::start_goal_planner_common::updateSafetyCheckParams(safety_check_params_, parameters_);
  utils::start_goal_planner_common::updateObjectsFilteringParams(
    objects_filtering_params_, parameters_);
}

PathWithLaneId StartPlannerModule::getFullPath() const
{
  // combine partial pull out path
  PathWithLaneId pull_out_path;
  for (const auto & partial_path : status_.pull_out_path.partial_paths) {
    pull_out_path.points.insert(
      pull_out_path.points.end(), partial_path.points.begin(), partial_path.points.end());
  }

  if (status_.driving_forward) {
    // not need backward path or finish it
    return pull_out_path;
  }

  // concat back_path and pull_out_path and
  auto full_path = status_.backward_path;
  full_path.points.insert(
    full_path.points.end(), pull_out_path.points.begin(), pull_out_path.points.end());
  return full_path;
}

BehaviorModuleOutput StartPlannerModule::planWaitingApproval()
{
  updatePullOutStatus();

  BehaviorModuleOutput output;
  if (!status_.found_pull_out_path) {
    RCLCPP_WARN_THROTTLE(
      getLogger(), *clock_, 5000, "Not found safe pull out path, publish stop path");
    clearWaitingApproval();
    const auto output = generateStopOutput();
    setDebugData();  // use status updated in generateStopOutput()
    updateRTCStatus(0, 0);
    return output;
  }

  waitApproval();

  const double backward_path_length =
    planner_data_->parameters.backward_path_length + parameters_->max_back_distance;
  const auto current_lanes = utils::getExtendedCurrentLanes(
    planner_data_, backward_path_length, std::numeric_limits<double>::max(),
    /*forward_only_in_route*/ true);

  auto stop_path = status_.driving_forward ? getCurrentPath() : status_.backward_path;
  const auto drivable_lanes = generateDrivableLanes(stop_path);
  const auto & dp = planner_data_->drivable_area_expansion_parameters;
  const auto expanded_lanes = utils::expandLanelets(
    drivable_lanes, dp.drivable_area_left_bound_offset, dp.drivable_area_right_bound_offset,
    dp.drivable_area_types_to_skip);
  for (auto & p : stop_path.points) {
    p.point.longitudinal_velocity_mps = 0.0;
  }

  output.path = std::make_shared<PathWithLaneId>(stop_path);
  output.reference_path = getPreviousModuleOutput().reference_path;
  output.turn_signal_info = calcTurnSignalInfo();
  path_candidate_ = std::make_shared<PathWithLaneId>(getFullPath());
  path_reference_ = getPreviousModuleOutput().reference_path;

  setDrivableAreaInfo(output);

  const uint16_t steering_factor_direction = std::invoke([&output]() {
    if (output.turn_signal_info.turn_signal.command == TurnIndicatorsCommand::ENABLE_LEFT) {
      return SteeringFactor::LEFT;
    } else if (output.turn_signal_info.turn_signal.command == TurnIndicatorsCommand::ENABLE_RIGHT) {
      return SteeringFactor::RIGHT;
    }
    return SteeringFactor::STRAIGHT;
  });

  if (status_.driving_forward) {
    const double start_distance = motion_utils::calcSignedArcLength(
      stop_path.points, planner_data_->self_odometry->pose.pose.position,
      status_.pull_out_path.start_pose.position);
    const double finish_distance = motion_utils::calcSignedArcLength(
      stop_path.points, planner_data_->self_odometry->pose.pose.position,
      status_.pull_out_path.end_pose.position);
    updateRTCStatus(start_distance, finish_distance);
    steering_factor_interface_ptr_->updateSteeringFactor(
      {status_.pull_out_path.start_pose, status_.pull_out_path.end_pose},
      {start_distance, finish_distance}, SteeringFactor::START_PLANNER, steering_factor_direction,
      SteeringFactor::APPROACHING, "");
  } else {
    const double distance = motion_utils::calcSignedArcLength(
      stop_path.points, planner_data_->self_odometry->pose.pose.position,
      status_.pull_out_path.start_pose.position);
    updateRTCStatus(0.0, distance);
    steering_factor_interface_ptr_->updateSteeringFactor(
      {status_.pull_out_path.start_pose, status_.pull_out_path.end_pose}, {0.0, distance},
      SteeringFactor::START_PLANNER, steering_factor_direction, SteeringFactor::APPROACHING, "");
  }

  setDebugData();

  return output;
}

void StartPlannerModule::resetStatus()
{
  PullOutStatus initial_status;
  status_ = initial_status;
}

void StartPlannerModule::incrementPathIndex()
{
  status_.current_path_idx =
    std::min(status_.current_path_idx + 1, status_.pull_out_path.partial_paths.size() - 1);
}

PathWithLaneId StartPlannerModule::getCurrentPath() const
{
  if (status_.pull_out_path.partial_paths.size() <= status_.current_path_idx) {
    return PathWithLaneId{};
  }
  return status_.pull_out_path.partial_paths.at(status_.current_path_idx);
}

void StartPlannerModule::planWithPriority(
  const std::vector<Pose> & start_pose_candidates, const Pose & refined_start_pose,
  const Pose & goal_pose, const std::string search_priority)
{
  if (start_pose_candidates.empty()) return;

  const PriorityOrder order_priority =
    determinePriorityOrder(search_priority, start_pose_candidates.size());

  for (const auto & [index, planner] : order_priority) {
    if (findPullOutPath(start_pose_candidates, index, planner, refined_start_pose, goal_pose))
      return;
  }

  updateStatusIfNoSafePathFound();
}

PriorityOrder StartPlannerModule::determinePriorityOrder(
  const std::string & search_priority, const size_t candidates_size)
{
  PriorityOrder order_priority;
  if (search_priority == "efficient_path") {
    for (const auto & planner : start_planners_) {
      for (size_t i = 0; i < candidates_size; i++) {
        order_priority.emplace_back(i, planner);
      }
    }
  } else if (search_priority == "short_back_distance") {
    for (size_t i = 0; i < candidates_size; i++) {
      for (const auto & planner : start_planners_) {
        order_priority.emplace_back(i, planner);
      }
    }
  } else {
    RCLCPP_ERROR(getLogger(), "Invalid search_priority: %s", search_priority.c_str());
    throw std::domain_error("[start_planner] invalid search_priority");
  }
  return order_priority;
}

bool StartPlannerModule::findPullOutPath(
  const std::vector<Pose> & start_pose_candidates, const size_t index,
  const std::shared_ptr<PullOutPlannerBase> & planner, const Pose & refined_start_pose,
  const Pose & goal_pose)
{
  // Ensure the index is within the bounds of the start_pose_candidates vector
  if (index >= start_pose_candidates.size()) return false;

  const Pose & pull_out_start_pose_candidate = start_pose_candidates.at(index);
  const bool is_driving_forward =
    tier4_autoware_utils::calcDistance2d(pull_out_start_pose_candidate, refined_start_pose) < 0.01;

  planner->setPlannerData(planner_data_);
  const auto pull_out_path = planner->plan(pull_out_start_pose_candidate, goal_pose);

  // If no path is found, return false
  if (!pull_out_path) {
    return false;
  }

  // If driving forward, update status with the current path and return true
  if (is_driving_forward) {
    updateStatusWithCurrentPath(
      *pull_out_path, pull_out_start_pose_candidate, planner->getPlannerType());
    return true;
  }

  // If this is the last start pose candidate, return false
  if (index == start_pose_candidates.size() - 1) return false;

  const auto next_pull_out_path = planner->plan(start_pose_candidates.at(index + 1), goal_pose);

  // If no next path is found, return false
  if (!next_pull_out_path) return false;

  // Update status with the next path and return true
  updateStatusWithNextPath(
    *next_pull_out_path, start_pose_candidates.at(index + 1), planner->getPlannerType());
  return true;
}

void StartPlannerModule::updateStatusWithCurrentPath(
  const behavior_path_planner::PullOutPath & path, const Pose & start_pose,
  const behavior_path_planner::PlannerType & planner_type)
{
  const std::lock_guard<std::mutex> lock(mutex_);
  status_.backward_path_is_enabled = false;
  status_.stop_path = PathWithLaneId{};
  status_.driving_forward = true;
  status_.found_pull_out_path = true;
  status_.pull_out_path = path;
  status_.pull_out_start_pose = start_pose;
  status_.planner_type = planner_type;
}

void StartPlannerModule::updateStatusWithNextPath(
  const behavior_path_planner::PullOutPath & path, const Pose & start_pose,
  const behavior_path_planner::PlannerType & planner_type)
{
  const std::lock_guard<std::mutex> lock(mutex_);
  status_.backward_path_is_enabled = true;
  status_.stop_path = PathWithLaneId{};
  status_.driving_forward = false;
  status_.found_pull_out_path = true;
  status_.pull_out_path = path;
  status_.pull_out_start_pose = start_pose;
  status_.planner_type = planner_type;
}

void StartPlannerModule::updateStatusIfNoSafePathFound()
{
  if (status_.planner_type != PlannerType::FREESPACE) {
    const std::lock_guard<std::mutex> lock(mutex_);
    status_.backward_path_is_enabled = false;
    status_.stop_path = PathWithLaneId{};
    status_.found_pull_out_path = false;
    status_.planner_type = PlannerType::NONE;
  }
}

void StartPlannerModule::updateStatusWithStopPath()
{
  const std::lock_guard<std::mutex> lock(mutex_);
  status_.backward_path_is_enabled = false;
  status_.driving_forward = true;
  status_.stop_path = generateStopPath();
  status_.pull_out_path.partial_paths.clear();
  status_.pull_out_path.partial_paths.push_back(status_.stop_path);
  status_.found_pull_out_path = false;
  status_.planner_type = PlannerType::STOP;
}

PathWithLaneId StartPlannerModule::generateStopPath() const
{
  const auto & current_pose = planner_data_->self_odometry->pose.pose;
  constexpr double dummy_path_distance = 1.0;
  const auto moved_pose = calcOffsetPose(current_pose, dummy_path_distance, 0, 0);

  // convert Pose to PathPointWithLaneId with 0 velocity.
  auto toPathPointWithLaneId = [this](const Pose & pose) {
    PathPointWithLaneId p{};
    p.point.pose = pose;
    p.point.longitudinal_velocity_mps = 0.0;
    const auto pull_out_lanes = start_planner_utils::getPullOutLanes(
      planner_data_,
      planner_data_->parameters.backward_path_length + parameters_->max_back_distance);
    lanelet::Lanelet closest_lanelet;
    lanelet::utils::query::getClosestLanelet(pull_out_lanes, pose, &closest_lanelet);
    p.lane_ids.push_back(closest_lanelet.id());
    return p;
  };

  PathWithLaneId path{};
  path.points.push_back(toPathPointWithLaneId(current_pose));
  path.points.push_back(toPathPointWithLaneId(moved_pose));

  return path;
}

lanelet::ConstLanelets StartPlannerModule::getPathRoadLanes(const PathWithLaneId & path) const
{
  const auto & route_handler = planner_data_->route_handler;
  const auto & lanelet_layer = route_handler->getLaneletMapPtr()->laneletLayer;

  std::vector<lanelet::Id> lane_ids;
  for (const auto & p : path.points) {
    for (const auto & id : p.lane_ids) {
      if (id == lanelet::InvalId) {
        continue;
      }
      if (route_handler->isShoulderLanelet(lanelet_layer.get(id))) {
        continue;
      }
      if (std::find(lane_ids.begin(), lane_ids.end(), id) == lane_ids.end()) {
        lane_ids.push_back(id);
      }
    }
  }

  lanelet::ConstLanelets path_lanes;
  path_lanes.reserve(lane_ids.size());
  for (const auto & id : lane_ids) {
    path_lanes.push_back(lanelet_layer.get(id));
  }

  return path_lanes;
}

std::vector<DrivableLanes> StartPlannerModule::generateDrivableLanes(
  const PathWithLaneId & path) const
{
  const auto pull_out_lanes = start_planner_utils::getPullOutLanes(
    planner_data_, planner_data_->parameters.backward_path_length + parameters_->max_back_distance);

  const auto path_road_lanes = getPathRoadLanes(path);
  if (!path_road_lanes.empty()) {
    lanelet::ConstLanelets shoulder_lanes;
    const auto & rh = planner_data_->route_handler;
    std::copy_if(
      pull_out_lanes.begin(), pull_out_lanes.end(), std::back_inserter(shoulder_lanes),
      [&rh](const auto & pull_out_lane) { return rh->isShoulderLanelet(pull_out_lane); });

    return utils::generateDrivableLanesWithShoulderLanes(path_road_lanes, shoulder_lanes);
  }

  // if path_road_lanes is empty, use only pull_out_lanes as drivable lanes
  std::vector<DrivableLanes> drivable_lanes;
  for (const auto & lane : pull_out_lanes) {
    DrivableLanes drivable_lane;
    drivable_lane.right_lane = lane;
    drivable_lane.left_lane = lane;
    drivable_lanes.push_back(drivable_lane);
  }
  return drivable_lanes;
}

void StartPlannerModule::updatePullOutStatus()
{
  const auto & route_handler = planner_data_->route_handler;
  const auto & current_pose = planner_data_->self_odometry->pose.pose;

  const auto pull_out_lanes = start_planner_utils::getPullOutLanes(
    planner_data_, planner_data_->parameters.backward_path_length + parameters_->max_back_distance);

  if (isBackwardDrivingComplete()) {
    updateStatusAfterBackwardDriving();
<<<<<<< HEAD
    // should be moved to transition state
=======
>>>>>>> 3f96e71a
  } else {
    status_.backward_path = start_planner_utils::getBackwardPath(
      *route_handler, pull_out_lanes, current_pose, status_.pull_out_start_pose,
      parameters_->backward_velocity);
  }
}

void StartPlannerModule::updateStatusAfterBackwardDriving()
{
  status_.driving_forward = true;
  status_.backward_driving_complete = true;
  incrementPathIndex();
  // request start_planner approval
  waitApproval();
  // To enable approval of the forward path, the RTC status is removed.
  removeRTCStatus();
  for (auto itr = uuid_map_.begin(); itr != uuid_map_.end(); ++itr) {
    itr->second = generateUUID();
  }
}

PathWithLaneId StartPlannerModule::calcBackwardPathFromStartPose() const
{
  const Pose & start_pose = planner_data_->route_handler->getOriginalStartPose();
  const auto pull_out_lanes = start_planner_utils::getPullOutLanes(
    planner_data_, planner_data_->parameters.backward_path_length + parameters_->max_back_distance);

  const auto arc_position_pose = lanelet::utils::getArcCoordinates(pull_out_lanes, start_pose);

  // common buffer distance for both front and back
  static constexpr double buffer = 30.0;
  const double check_distance = parameters_->max_back_distance + buffer;

  const double start_distance = arc_position_pose.length - check_distance;
  const double end_distance = arc_position_pose.length + buffer;

  auto path =
    planner_data_->route_handler->getCenterLinePath(pull_out_lanes, start_distance, end_distance);

  // shift all path points laterally to align with the start pose
  for (auto & path_point : path.points) {
    path_point.point.pose = calcOffsetPose(path_point.point.pose, 0, arc_position_pose.distance, 0);
  }

  return path;
}

std::vector<Pose> StartPlannerModule::searchPullOutStartPoseCandidates(
  const PathWithLaneId & back_path_from_start_pose) const
{
  std::vector<Pose> pull_out_start_pose_candidates{};
  const auto & start_pose = planner_data_->route_handler->getOriginalStartPose();
  const auto local_vehicle_footprint = createVehicleFootprint(vehicle_info_);
  const auto pull_out_lanes = start_planner_utils::getPullOutLanes(
    planner_data_, planner_data_->parameters.backward_path_length + parameters_->max_back_distance);

  const auto stop_objects_in_pull_out_lanes =
    filterStopObjectsInPullOutLanes(pull_out_lanes, parameters_->th_moving_object_velocity);

  // Set the maximum backward distance less than the distance from the vehicle's base_link to the
  // lane's rearmost point to prevent lane departure.
  const double current_arc_length =
    lanelet::utils::getArcCoordinates(pull_out_lanes, start_pose).length;
  const double allowed_backward_distance = std::clamp(
    current_arc_length - planner_data_->parameters.base_link2rear, 0.0,
    parameters_->max_back_distance);

  for (double back_distance = 0.0; back_distance <= allowed_backward_distance;
       back_distance += parameters_->backward_search_resolution) {
    const auto backed_pose = calcLongitudinalOffsetPose(
      back_path_from_start_pose.points, start_pose.position, -back_distance);
    if (!backed_pose) {
      continue;
    }

    const double backed_pose_arc_length =
      lanelet::utils::getArcCoordinates(pull_out_lanes, *backed_pose).length;
    const double length_to_lane_end = std::accumulate(
      std::begin(pull_out_lanes), std::end(pull_out_lanes), 0.0,
      [](double acc, const auto & lane) { return acc + lanelet::utils::getLaneletLength2d(lane); });
    const double distance_from_lane_end = length_to_lane_end - backed_pose_arc_length;
    if (distance_from_lane_end < parameters_->ignore_distance_from_lane_end) {
      RCLCPP_WARN_THROTTLE(
        getLogger(), *clock_, 5000,
        "the ego is too close to the lane end, so needs backward driving");
      continue;
    }

    if (utils::checkCollisionBetweenFootprintAndObjects(
          local_vehicle_footprint, *backed_pose, stop_objects_in_pull_out_lanes,
          parameters_->collision_check_margin)) {
      break;  // poses behind this has a collision, so break.
    }

    pull_out_start_pose_candidates.push_back(*backed_pose);
  }
  return pull_out_start_pose_candidates;
}

PredictedObjects StartPlannerModule::filterStopObjectsInPullOutLanes(
  const lanelet::ConstLanelets & pull_out_lanes, const double velocity_threshold) const
{
  const auto stop_objects = utils::path_safety_checker::filterObjectsByVelocity(
    *planner_data_->dynamic_object, velocity_threshold);

  // filter for objects located in pull_out_lanes and moving at a speed below the threshold
  const auto [stop_objects_in_pull_out_lanes, others] =
    utils::path_safety_checker::separateObjectsByLanelets(
      stop_objects, pull_out_lanes, utils::path_safety_checker::isPolygonOverlapLanelet);

  return stop_objects_in_pull_out_lanes;
}

bool StartPlannerModule::hasFinishedPullOut() const
{
  if (!status_.driving_forward || !status_.found_pull_out_path) {
    return false;
  }

  const auto current_pose = planner_data_->self_odometry->pose.pose;
  if (status_.planner_type == PlannerType::FREESPACE) {
    return tier4_autoware_utils::calcDistance2d(current_pose, status_.pull_out_path.end_pose) <
           parameters_->th_arrived_distance;
  }

  // check that ego has passed pull out end point
  const double backward_path_length =
    planner_data_->parameters.backward_path_length + parameters_->max_back_distance;
  const auto current_lanes = utils::getExtendedCurrentLanes(
    planner_data_, backward_path_length, std::numeric_limits<double>::max(),
    /*forward_only_in_route*/ true);

  const auto arclength_current = lanelet::utils::getArcCoordinates(current_lanes, current_pose);
  const auto arclength_pull_out_end =
    lanelet::utils::getArcCoordinates(current_lanes, status_.pull_out_path.end_pose);

  // offset to not finish the module before engage
  constexpr double offset = 0.1;
  const bool has_finished = arclength_current.length - arclength_pull_out_end.length > offset;

  return has_finished;
}

bool StartPlannerModule::isBackwardDrivingComplete() const
{
  // check ego car is close enough to pull out start pose and stopped
  const auto current_pose = planner_data_->self_odometry->pose.pose;
  const auto distance =
    tier4_autoware_utils::calcDistance2d(current_pose, status_.pull_out_start_pose);

  const bool is_near = distance < parameters_->th_arrived_distance;
  const double ego_vel = utils::l2Norm(planner_data_->self_odometry->twist.twist.linear);
  const bool is_stopped = ego_vel < parameters_->th_stopped_velocity;

  const bool back_finished = !status_.driving_forward && is_near && is_stopped;
  if (back_finished) {
    RCLCPP_INFO(getLogger(), "back finished");
  }

  return back_finished;
}

bool StartPlannerModule::isStopped()
{
  odometry_buffer_.push_back(planner_data_->self_odometry);
  // Delete old data in buffer
  while (rclcpp::ok()) {
    const auto time_diff = rclcpp::Time(odometry_buffer_.back()->header.stamp) -
                           rclcpp::Time(odometry_buffer_.front()->header.stamp);
    if (time_diff.seconds() < parameters_->th_stopped_time) {
      break;
    }
    odometry_buffer_.pop_front();
  }
  bool is_stopped = true;
  for (const auto & odometry : odometry_buffer_) {
    const double ego_vel = utils::l2Norm(odometry->twist.twist.linear);
    if (ego_vel > parameters_->th_stopped_velocity) {
      is_stopped = false;
      break;
    }
  }
  return is_stopped;
}

bool StartPlannerModule::isStuck()
{
  if (!isStopped()) {
    return false;
  }

  if (status_.planner_type == PlannerType::STOP) {
    return true;
  }

  // not found safe path
  if (!status_.found_pull_out_path) {
    return true;
  }

  return false;
}

bool StartPlannerModule::hasFinishedCurrentPath()
{
  const auto current_path = getCurrentPath();
  const auto current_path_end = current_path.points.back();
  const auto self_pose = planner_data_->self_odometry->pose.pose;
  const bool is_near_target = tier4_autoware_utils::calcDistance2d(current_path_end, self_pose) <
                              parameters_->th_arrived_distance;

  return is_near_target && isStopped();
}

TurnSignalInfo StartPlannerModule::calcTurnSignalInfo() const
{
  TurnSignalInfo turn_signal{};  // output

  const Pose & current_pose = planner_data_->self_odometry->pose.pose;
  const Pose & start_pose = status_.pull_out_path.start_pose;
  const Pose & end_pose = status_.pull_out_path.end_pose;

  // turn on hazard light when backward driving
  if (!status_.driving_forward) {
    turn_signal.hazard_signal.command = HazardLightsCommand::ENABLE;
    const auto back_start_pose = planner_data_->route_handler->getOriginalStartPose();
    turn_signal.desired_start_point = back_start_pose;
    turn_signal.required_start_point = back_start_pose;
    // pull_out start_pose is same to backward driving end_pose
    turn_signal.required_end_point = start_pose;
    turn_signal.desired_end_point = start_pose;
    return turn_signal;
  }

  // turn on right signal until passing pull_out end point
  const auto path = getFullPath();
  // pull out path does not overlap
  const double distance_from_end =
    motion_utils::calcSignedArcLength(path.points, end_pose.position, current_pose.position);

  if (path.points.empty()) {
    return {};
  }

  // calculate lateral offset from pull out target lane center line
  lanelet::ConstLanelet closest_road_lane;
  const double backward_path_length =
    planner_data_->parameters.backward_path_length + parameters_->max_back_distance;
  const auto road_lanes = utils::getExtendedCurrentLanes(
    planner_data_, backward_path_length, std::numeric_limits<double>::max(),
    /*forward_only_in_route*/ true);
  lanelet::utils::query::getClosestLanelet(road_lanes, start_pose, &closest_road_lane);
  const double lateral_offset =
    lanelet::utils::getLateralDistanceToCenterline(closest_road_lane, start_pose);

  if (distance_from_end < 0.0 && lateral_offset > parameters_->th_turn_signal_on_lateral_offset) {
    turn_signal.turn_signal.command = TurnIndicatorsCommand::ENABLE_RIGHT;
  } else if (
    distance_from_end < 0.0 && lateral_offset < -parameters_->th_turn_signal_on_lateral_offset) {
    turn_signal.turn_signal.command = TurnIndicatorsCommand::ENABLE_LEFT;
  } else {
    turn_signal.turn_signal.command = TurnIndicatorsCommand::DISABLE;
  }

  turn_signal.desired_start_point = start_pose;
  turn_signal.required_start_point = start_pose;
  turn_signal.desired_end_point = end_pose;

  // check if intersection exists within search length
  const bool is_near_intersection = std::invoke([&]() {
    const double check_length = parameters_->intersection_search_length;
    double accumulated_length = 0.0;
    const size_t current_idx = motion_utils::findNearestIndex(path.points, current_pose.position);
    for (size_t i = current_idx; i < path.points.size() - 1; ++i) {
      const auto & p = path.points.at(i);
      for (const auto & lane : planner_data_->route_handler->getLaneletsFromIds(p.lane_ids)) {
        const std::string turn_direction = lane.attributeOr("turn_direction", "else");
        if (turn_direction == "right" || turn_direction == "left" || turn_direction == "straight") {
          return true;
        }
      }
      accumulated_length += tier4_autoware_utils::calcDistance2d(p, path.points.at(i + 1));
      if (accumulated_length > check_length) {
        return false;
      }
    }
    return false;
  });

  if (is_near_intersection) {
    // offset required end pose with ration to activate turn signal for intersection
    turn_signal.required_end_point = std::invoke([&]() {
      const double length_start_to_end =
        motion_utils::calcSignedArcLength(path.points, start_pose.position, end_pose.position);
      const auto ratio = std::clamp(
        parameters_->length_ratio_for_turn_signal_deactivation_near_intersection, 0.0, 1.0);

      const double required_end_length = length_start_to_end * ratio;
      double accumulated_length = 0.0;
      const size_t start_idx = motion_utils::findNearestIndex(path.points, start_pose.position);
      for (size_t i = start_idx; i < path.points.size() - 1; ++i) {
        accumulated_length +=
          tier4_autoware_utils::calcDistance2d(path.points.at(i), path.points.at(i + 1));
        if (accumulated_length > required_end_length) {
          return path.points.at(i).point.pose;
        }
      }
      // not found required end point
      return end_pose;
    });
  } else {
    turn_signal.required_end_point = end_pose;
  }

  return turn_signal;
}

bool StartPlannerModule::isSafePath() const
{
  // TODO(Sugahara): should safety check for backward path

  const auto pull_out_path = getCurrentPath();
  const auto & current_pose = planner_data_->self_odometry->pose.pose;
  const double current_velocity = std::hypot(
    planner_data_->self_odometry->twist.twist.linear.x,
    planner_data_->self_odometry->twist.twist.linear.y);
  const auto & dynamic_object = planner_data_->dynamic_object;
  const auto & route_handler = planner_data_->route_handler;
  const double backward_path_length =
    planner_data_->parameters.backward_path_length + parameters_->max_back_distance;

  const auto current_lanes = utils::getExtendedCurrentLanes(
    planner_data_, backward_path_length, std::numeric_limits<double>::max(),
    /*forward_only_in_route*/ true);

  // for ego predicted path
  const size_t ego_seg_idx = planner_data_->findEgoSegmentIndex(pull_out_path.points);
  const std::pair<double, double> terminal_velocity_and_accel =
    utils::start_goal_planner_common::getPairsTerminalVelocityAndAccel(
      status_.pull_out_path.pairs_terminal_velocity_and_accel, status_.current_path_idx);
  RCLCPP_DEBUG(
    getLogger(), "pairs_terminal_velocity_and_accel for start_planner: %f, %f",
    terminal_velocity_and_accel.first, terminal_velocity_and_accel.second);
  RCLCPP_DEBUG(getLogger(), "current_path_idx %ld", status_.current_path_idx);
  utils::start_goal_planner_common::updatePathProperty(
    ego_predicted_path_params_, terminal_velocity_and_accel);
  // TODO(Sugahara): shoule judge is_object_front properly
  const bool is_object_front = true;
  const bool limit_to_max_velocity = true;
  const auto ego_predicted_path =
    behavior_path_planner::utils::path_safety_checker::createPredictedPath(
      ego_predicted_path_params_, pull_out_path.points, current_pose, current_velocity, ego_seg_idx,
      is_object_front, limit_to_max_velocity);

  // filtering objects with velocity, position and class
  const auto & filtered_objects = utils::path_safety_checker::filterObjects(
    dynamic_object, route_handler, current_lanes, current_pose.position, objects_filtering_params_);

  // filtering objects based on the current position's lane
  const auto & target_objects_on_lane = utils::path_safety_checker::createTargetObjectsOnLane(
    current_lanes, route_handler, filtered_objects, objects_filtering_params_);

  const double hysteresis_factor =
    status_.is_safe_dynamic_objects ? 1.0 : safety_check_params_->hysteresis_factor_expand_rate;

  utils::start_goal_planner_common::updateSafetyCheckTargetObjectsData(
    start_planner_data_, filtered_objects, target_objects_on_lane, ego_predicted_path);

  bool is_safe_dynamic_objects = true;
  // Check for collisions with each predicted path of the object
  for (const auto & object : target_objects_on_lane.on_current_lane) {
    auto current_debug_data = marker_utils::createObjectDebug(object);

    bool is_safe_dynamic_object = true;

    const auto obj_predicted_paths = utils::path_safety_checker::getPredictedPathFromObj(
      object, objects_filtering_params_->check_all_predicted_path);

    // If a collision is detected, mark the object as unsafe and break the loop
    for (const auto & obj_path : obj_predicted_paths) {
      if (!utils::path_safety_checker::checkCollision(
            pull_out_path, ego_predicted_path, object, obj_path, planner_data_->parameters,
            safety_check_params_->rss_params, hysteresis_factor, current_debug_data.second)) {
        marker_utils::updateCollisionCheckDebugMap(
          start_planner_data_.collision_check, current_debug_data, false);
        is_safe_dynamic_objects = false;
        is_safe_dynamic_object = false;
        break;
      }
    }
    if (is_safe_dynamic_object) {
      marker_utils::updateCollisionCheckDebugMap(
        start_planner_data_.collision_check, current_debug_data, is_safe_dynamic_object);
    }
  }

  return is_safe_dynamic_objects;
}

bool StartPlannerModule::IsGoalBehindOfEgoInSameRouteSegment() const
{
  const auto & rh = planner_data_->route_handler;

  // Check if the goal and ego are in the same route segment. If not, this is out of scope of this
  // function. Return false.
  lanelet::ConstLanelet ego_lanelet;
  rh->getClosestLaneletWithinRoute(getEgoPose(), &ego_lanelet);
  const auto is_ego_in_goal_route_section = rh->isInGoalRouteSection(ego_lanelet);

  if (!is_ego_in_goal_route_section) {
    return false;
  }

  // If the goal and ego are in the same route segment, check the goal and ego pose relation.
  // Return true when the goal is located behind of ego.
  const auto ego_lane_path = rh->getCenterLinePath(
    lanelet::ConstLanelets{ego_lanelet}, 0.0, std::numeric_limits<double>::max());
  const auto dist_ego_to_goal = motion_utils::calcSignedArcLength(
    ego_lane_path.points, getEgoPosition(), rh->getGoalPose().position);

  const bool is_goal_behind_of_ego = (dist_ego_to_goal < 0.0);
  return is_goal_behind_of_ego;
}

// NOTE: this must be called after updatePullOutStatus(). This must be fixed.
BehaviorModuleOutput StartPlannerModule::generateStopOutput()
{
  updateStatusWithStopPath();
  BehaviorModuleOutput output;
  output.path = std::make_shared<PathWithLaneId>(status_.stop_path);

  setDrivableAreaInfo(output);

  output.reference_path = getPreviousModuleOutput().reference_path;

  {
    const Pose & current_pose = planner_data_->self_odometry->pose.pose;
    status_.pull_out_start_pose = current_pose;
    status_.pull_out_path.start_pose = current_pose;
    status_.pull_out_path.end_pose = current_pose;
  }

  path_candidate_ = std::make_shared<PathWithLaneId>(status_.stop_path);
  path_reference_ = getPreviousModuleOutput().reference_path;

  return output;
}

bool StartPlannerModule::planFreespacePath()
{
  const Pose & current_pose = planner_data_->self_odometry->pose.pose;
  const auto & route_handler = planner_data_->route_handler;

  const double end_pose_search_start_distance = parameters_->end_pose_search_start_distance;
  const double end_pose_search_end_distance = parameters_->end_pose_search_end_distance;
  const double end_pose_search_interval = parameters_->end_pose_search_interval;

  const double backward_path_length =
    planner_data_->parameters.backward_path_length + parameters_->max_back_distance;
  const auto current_lanes = utils::getExtendedCurrentLanes(
    planner_data_, backward_path_length, std::numeric_limits<double>::max(),
    /*forward_only_in_route*/ true);

  const auto current_arc_coords = lanelet::utils::getArcCoordinates(current_lanes, current_pose);

  const double s_start = std::max(0.0, current_arc_coords.length + end_pose_search_start_distance);
  const double s_end = current_arc_coords.length + end_pose_search_end_distance;

  auto center_line_path = utils::resamplePathWithSpline(
    route_handler->getCenterLinePath(current_lanes, s_start, s_end), end_pose_search_interval);

  for (const auto & p : center_line_path.points) {
    const Pose end_pose = p.point.pose;
    freespace_planner_->setPlannerData(planner_data_);
    auto freespace_path = freespace_planner_->plan(current_pose, end_pose);

    if (!freespace_path) {
      continue;
    }

    const std::lock_guard<std::mutex> lock(mutex_);
    status_.pull_out_path = *freespace_path;
    status_.pull_out_start_pose = current_pose;
    status_.planner_type = freespace_planner_->getPlannerType();
    status_.found_pull_out_path = true;
    status_.driving_forward = true;
    return true;
  }

  return false;
}

void StartPlannerModule::setDrivableAreaInfo(BehaviorModuleOutput & output) const
{
  if (status_.planner_type == PlannerType::FREESPACE) {
    const double drivable_area_margin = planner_data_->parameters.vehicle_width;
    output.drivable_area_info.drivable_margin =
      planner_data_->parameters.vehicle_width / 2.0 + drivable_area_margin;
  } else {
    const auto target_drivable_lanes = utils::getNonOverlappingExpandedLanes(
      *output.path, generateDrivableLanes(*output.path),
      planner_data_->drivable_area_expansion_parameters);

    DrivableAreaInfo current_drivable_area_info;
    current_drivable_area_info.drivable_lanes = target_drivable_lanes;
    output.drivable_area_info =
      status_.driving_forward
        ? utils::combineDrivableAreaInfo(
            current_drivable_area_info, getPreviousModuleOutput().drivable_area_info)
        : current_drivable_area_info;
  }
}

void StartPlannerModule::setDebugData() const
{
  using marker_utils::createObjectsMarkerArray;
  using marker_utils::createPathMarkerArray;
  using marker_utils::createPoseMarkerArray;
  using marker_utils::createPredictedPathMarkerArray;
  using marker_utils::showPolygon;
  using marker_utils::showPredictedPath;
  using marker_utils::showSafetyCheckInfo;
  using tier4_autoware_utils::createDefaultMarker;
  using tier4_autoware_utils::createMarkerColor;
  using tier4_autoware_utils::createMarkerScale;

  const auto life_time = rclcpp::Duration::from_seconds(1.5);
  auto add = [&](MarkerArray added) {
    for (auto & marker : added.markers) {
      marker.lifetime = life_time;
    }
    tier4_autoware_utils::appendMarkerArray(added, &debug_marker_);
  };

  debug_marker_.markers.clear();
  add(createPoseMarkerArray(status_.pull_out_start_pose, "back_end_pose", 0, 0.9, 0.3, 0.3));
  add(createPoseMarkerArray(status_.pull_out_path.start_pose, "start_pose", 0, 0.3, 0.9, 0.3));
  add(createPoseMarkerArray(status_.pull_out_path.end_pose, "end_pose", 0, 0.9, 0.9, 0.3));
  add(createPathMarkerArray(getFullPath(), "full_path", 0, 0.0, 0.5, 0.9));
  add(createPathMarkerArray(status_.backward_path, "backward_driving_path", 0, 0.0, 0.9, 0.0));

  // safety check
  if (parameters_->safety_check_params.enable_safety_check) {
    if (start_planner_data_.ego_predicted_path.size() > 0) {
      const auto & ego_predicted_path = utils::path_safety_checker::convertToPredictedPath(
        start_planner_data_.ego_predicted_path, ego_predicted_path_params_->time_resolution);
      add(createPredictedPathMarkerArray(
        ego_predicted_path, vehicle_info_, "ego_predicted_path_start_planner", 0, 0.0, 0.5, 0.9));
    }

    if (start_planner_data_.filtered_objects.objects.size() > 0) {
      add(createObjectsMarkerArray(
        start_planner_data_.filtered_objects, "filtered_objects", 0, 0.0, 0.5, 0.9));
    }

    add(showSafetyCheckInfo(start_planner_data_.collision_check, "object_debug_info"));
    add(showPredictedPath(start_planner_data_.collision_check, "ego_predicted_path"));
    add(showPolygon(start_planner_data_.collision_check, "ego_and_target_polygon_relation"));
    utils::start_goal_planner_common::initializeCollisionCheckDebugMap(
      start_planner_data_.collision_check);
  }

  // Visualize planner type text
  const auto header = planner_data_->route_handler->getRouteHeader();
  {
    visualization_msgs::msg::MarkerArray planner_type_marker_array{};
    const auto color = status_.found_pull_out_path ? createMarkerColor(1.0, 1.0, 1.0, 0.99)
                                                   : createMarkerColor(1.0, 0.0, 0.0, 0.99);
    auto marker = createDefaultMarker(
      header.frame_id, header.stamp, "planner_type", 0,
      visualization_msgs::msg::Marker::TEXT_VIEW_FACING, createMarkerScale(0.0, 0.0, 1.0), color);
    marker.pose = status_.pull_out_start_pose;
    if (!status_.driving_forward) {
      marker.text = "BACK -> ";
    }
    marker.text += magic_enum::enum_name(status_.planner_type);
    marker.text += " " + std::to_string(status_.current_path_idx) + "/" +
                   std::to_string(status_.pull_out_path.partial_paths.size() - 1);
    marker.lifetime = life_time;
    planner_type_marker_array.markers.push_back(marker);
    add(planner_type_marker_array);
  }
}
}  // namespace behavior_path_planner<|MERGE_RESOLUTION|>--- conflicted
+++ resolved
@@ -730,10 +730,6 @@
 
   if (isBackwardDrivingComplete()) {
     updateStatusAfterBackwardDriving();
-<<<<<<< HEAD
-    // should be moved to transition state
-=======
->>>>>>> 3f96e71a
   } else {
     status_.backward_path = start_planner_utils::getBackwardPath(
       *route_handler, pull_out_lanes, current_pose, status_.pull_out_start_pose,
