// Copyright 2021 Tier IV, Inc.
//
// Licensed under the Apache License, Version 2.0 (the "License");
// you may not use this file except in compliance with the License.
// You may obtain a copy of the License at
//
//     http://www.apache.org/licenses/LICENSE-2.0
//
// Unless required by applicable law or agreed to in writing, software
// distributed under the License is distributed on an "AS IS" BASIS,
// WITHOUT WARRANTIES OR CONDITIONS OF ANY KIND, either express or implied.
// See the License for the specific language governing permissions and
// limitations under the License.

#include "behavior_path_planner/scene_module/lane_change/util.hpp"

#include "behavior_path_planner/scene_module/utils/path_shifter.hpp"
#include "behavior_path_planner/utilities.hpp"

#include <lanelet2_extension/utility/query.hpp>
#include <lanelet2_extension/utility/utilities.hpp>
#include <rclcpp/rclcpp.hpp>

#include <lanelet2_core/LaneletMap.h>
#include <tf2/utils.h>
#include <tf2_ros/transform_listener.h>

#include <algorithm>
#include <limits>
#include <memory>
#include <string>
#include <vector>

namespace behavior_path_planner::lane_change_utils
{
using autoware_auto_planning_msgs::msg::PathPointWithLaneId;
using lanelet::ArcCoordinates;

PathWithLaneId combineReferencePath(const PathWithLaneId & path1, const PathWithLaneId & path2)
{
  PathWithLaneId path;
  path.points.insert(path.points.end(), path1.points.begin(), path1.points.end());

  // skip overlapping point
  path.points.insert(path.points.end(), next(path2.points.begin()), path2.points.end());

  return path;
}

bool isPathInLanelets(
  const PathWithLaneId & path, const lanelet::ConstLanelets & original_lanelets,
  const lanelet::ConstLanelets & target_lanelets)
{
  for (const auto & pt : path.points) {
    bool is_in_lanelet = false;
    for (const auto & llt : original_lanelets) {
      if (lanelet::utils::isInLanelet(pt.point.pose, llt, 0.1)) {
        is_in_lanelet = true;
      }
    }
    for (const auto & llt : target_lanelets) {
      if (lanelet::utils::isInLanelet(pt.point.pose, llt, 0.1)) {
        is_in_lanelet = true;
      }
    }
    if (!is_in_lanelet) {
      return false;
    }
  }
  return true;
}
double getExpectedVelocityWhenDecelerate(
  const double & velocity, const double & expected_acceleration, const double & duration)
{
  return velocity + expected_acceleration * duration;
}

double getDistanceWhenDecelerate(
  const double & velocity, const double & expected_acceleration, const double & duration,
  const double & minimum_distance)
{
  const auto distance = velocity * duration + 0.5 * expected_acceleration * std::pow(duration, 2);
  return std::max(distance, minimum_distance);
}

std::optional<LaneChangePath> constructCandidatePath(
  const PathWithLaneId & prepare_segment, const PathWithLaneId & lane_changing_segment,
  const PathWithLaneId & target_lane_reference_path, const ShiftPoint & shift_point,
  const lanelet::ConstLanelets & original_lanelets, const lanelet::ConstLanelets & target_lanelets,
<<<<<<< HEAD
  const double & acceleration, const double & prepare_distance, const double & prepare_duration,
  const double & prepare_speed, const double & minimum_prepare_distance,
  const double & lane_change_distance, const double & lane_changing_duration,
  const double & minimum_lane_change_velocity)
=======
  const double & acceleration, const double & prepare_distance, const double & lane_change_distance,
  const double & lane_changing_duration, const double & minimum_lane_change_velocity)
>>>>>>> 10c60429
{
  PathShifter path_shifter;
  path_shifter.setPath(target_lane_reference_path);
  path_shifter.addShiftPoint(shift_point);
  ShiftedPath shifted_path;

  // offset front side
  bool offset_back = false;
  if (!path_shifter.generate(&shifted_path, offset_back)) {
    RCLCPP_ERROR_STREAM(
      rclcpp::get_logger("behavior_path_planner").get_child("lane_change").get_child("util"),
      "failed to generate shifted path.");
  }

  LaneChangePath candidate_path;
  candidate_path.acceleration = acceleration;
  candidate_path.preparation_length = prepare_distance;
  candidate_path.lane_change_length = lane_change_distance;
  candidate_path.shift_point = shift_point;

  const PathPointWithLaneId & lane_changing_start_point = prepare_segment.points.back();
  const PathPointWithLaneId & lane_changing_end_point = lane_changing_segment.points.front();
  const Pose & lane_changing_end_pose = lane_changing_end_point.point.pose;
  const auto lanechange_end_idx =
    motion_utils::findNearestIndex(shifted_path.path.points, lane_changing_end_pose);
  if (lanechange_end_idx) {
    for (size_t i = 0; i < shifted_path.path.points.size(); ++i) {
      auto & point = shifted_path.path.points.at(i);
      if (i < *lanechange_end_idx) {
        point.lane_ids.insert(
          point.lane_ids.end(), lane_changing_start_point.lane_ids.begin(),
          lane_changing_start_point.lane_ids.end());
        point.lane_ids.insert(
          point.lane_ids.end(), lane_changing_end_point.lane_ids.begin(),
          lane_changing_end_point.lane_ids.end());
        point.point.longitudinal_velocity_mps = std::min(
          point.point.longitudinal_velocity_mps,
          lane_changing_start_point.point.longitudinal_velocity_mps);
        continue;
      }
      point.point.longitudinal_velocity_mps = std::min(
        point.point.longitudinal_velocity_mps,
        static_cast<float>(
          std::max(lane_change_distance / lane_changing_duration, minimum_lane_change_velocity)));
      const auto nearest_idx =
        motion_utils::findNearestIndex(lane_changing_segment.points, point.point.pose);
      point.lane_ids = lane_changing_segment.points.at(*nearest_idx).lane_ids;
    }

    candidate_path.path = combineReferencePath(prepare_segment, shifted_path.path);
    candidate_path.shifted_path = shifted_path;
  } else {
    RCLCPP_ERROR_STREAM(
      rclcpp::get_logger("behavior_path_planner").get_child("lane_change").get_child("util"),
      "lane change end idx not found on target path.");
    return std::nullopt;
  }

<<<<<<< HEAD
  candidate_path.turn_signal_info = lane_change_utils::calc_turn_signal_info(
    prepare_segment, prepare_speed, minimum_prepare_distance, prepare_duration, shift_point,
    shifted_path);
=======
>>>>>>> 10c60429
  // check candidate path is in lanelet
  if (!isPathInLanelets(candidate_path.path, original_lanelets, target_lanelets)) {
    return std::nullopt;
  }

  return std::optional<LaneChangePath>{candidate_path};
}

LaneChangePaths getLaneChangePaths(
  const RouteHandler & route_handler, const lanelet::ConstLanelets & original_lanelets,
  const lanelet::ConstLanelets & target_lanelets, const Pose & pose, const Twist & twist,
  const BehaviorPathPlannerParameters & common_parameter, const LaneChangeParameters & parameter)
{
  LaneChangePaths candidate_paths{};

  if (original_lanelets.empty() || target_lanelets.empty()) {
    return candidate_paths;
  }

  // rename parameter
  const auto & backward_path_length = common_parameter.backward_path_length;
  const auto & forward_path_length = common_parameter.forward_path_length;
  const auto & lane_change_prepare_duration = parameter.lane_change_prepare_duration;
  const auto & lane_changing_duration = parameter.lane_changing_duration;
  const auto & minimum_lane_change_prepare_distance =
    parameter.minimum_lane_change_prepare_distance;
  const auto & minimum_lane_change_length = common_parameter.minimum_lane_change_length;
  const auto & minimum_lane_change_velocity = parameter.minimum_lane_change_velocity;
  const auto & maximum_deceleration = parameter.maximum_deceleration;
  const auto & lane_change_sampling_num = parameter.lane_change_sampling_num;

  // get velocity
  const double current_velocity = util::l2Norm(twist.linear);

  constexpr double buffer = 1.0;  // buffer for min_lane_change_length
  const double acceleration_resolution = std::abs(maximum_deceleration) / lane_change_sampling_num;

  const double target_distance =
    util::getArcLengthToTargetLanelet(original_lanelets, target_lanelets.front(), pose);

  for (double acceleration = 0.0; acceleration >= -maximum_deceleration;
       acceleration -= acceleration_resolution) {
    const double prepare_speed = getExpectedVelocityWhenDecelerate(
      current_velocity, acceleration, lane_change_prepare_duration);
    const double lane_changing_speed =
      getExpectedVelocityWhenDecelerate(prepare_speed, acceleration, lane_changing_duration);

    // skip if velocity becomes less than zero before finishing lane change
    if (lane_changing_speed < 0.0) {
      continue;
    }

    // get path on original lanes
    const double prepare_distance = getDistanceWhenDecelerate(
      current_velocity, acceleration, lane_change_prepare_duration,
      minimum_lane_change_prepare_distance);
<<<<<<< HEAD

    const double lane_changing_distance = getDistanceWhenDecelerate(
      prepare_speed, acceleration, lane_changing_duration, minimum_lane_change_length);

    if (prepare_distance < target_distance) {
      continue;
    }

    const PathWithLaneId prepare_segment_reference = getLaneChangePathPrepareSegment(
      route_handler, original_lanelets, pose, backward_path_length, prepare_distance,
      lane_change_prepare_duration, minimum_lane_change_velocity);

    const PathWithLaneId lane_changing_segment_reference = getLaneChangePathLaneChangingSegment(
      route_handler, target_lanelets, pose, forward_path_length, prepare_distance,
      lane_changing_distance, minimum_lane_change_length, buffer, lane_changing_duration,
      minimum_lane_change_velocity);

=======

    const double lane_changing_distance = getDistanceWhenDecelerate(
      prepare_speed, acceleration, lane_changing_duration, minimum_lane_change_length);

    if (prepare_distance < target_distance) {
      continue;
    }

    const PathWithLaneId prepare_segment_reference = getLaneChangePathPrepareSegment(
      route_handler, original_lanelets, pose, backward_path_length, prepare_distance,
      lane_change_prepare_duration, minimum_lane_change_velocity);

    const PathWithLaneId lane_changing_segment_reference = getLaneChangePathLaneChangingSegment(
      route_handler, target_lanelets, pose, forward_path_length, prepare_distance,
      lane_changing_distance, minimum_lane_change_length, buffer, lane_changing_duration,
      minimum_lane_change_velocity);

>>>>>>> 10c60429
    if (
      prepare_segment_reference.points.empty() || lane_changing_segment_reference.points.empty()) {
      RCLCPP_ERROR_STREAM(
        rclcpp::get_logger("behavior_path_planner").get_child("lane_change").get_child("util"),
        "reference path is empty!! something wrong...");
      continue;
    }

    const Pose & lane_changing_start_pose = prepare_segment_reference.points.back().point.pose;

    const PathWithLaneId target_lane_reference_path = getReferencePathFromTargetLane(
      route_handler, target_lanelets, lane_changing_start_pose, prepare_distance,
      lane_changing_distance, forward_path_length);

    const ShiftPoint shift_point = getLaneChangeShiftPoint(
      prepare_segment_reference, lane_changing_segment_reference, target_lanelets,
      target_lane_reference_path);

    const auto candidate_path = constructCandidatePath(
      prepare_segment_reference, lane_changing_segment_reference, target_lane_reference_path,
      shift_point, original_lanelets, target_lanelets, acceleration, prepare_distance,
<<<<<<< HEAD
      lane_change_prepare_duration, prepare_speed, minimum_lane_change_prepare_distance,
=======
>>>>>>> 10c60429
      lane_changing_distance, lane_changing_duration, minimum_lane_change_velocity);

    if (!candidate_path) {
      continue;
    }

    candidate_paths.push_back(*candidate_path);
  }

  return candidate_paths;
}

LaneChangePaths selectValidPaths(
  const LaneChangePaths & paths, const lanelet::ConstLanelets & current_lanes,
  const lanelet::ConstLanelets & target_lanes,
  const lanelet::routing::RoutingGraphContainer & overall_graphs, const Pose & current_pose,
  const bool isInGoalRouteSection, const Pose & goal_pose)
{
  LaneChangePaths available_paths;

  for (const auto & path : paths) {
    if (hasEnoughDistance(
          path, current_lanes, target_lanes, current_pose, isInGoalRouteSection, goal_pose,
          overall_graphs)) {
      available_paths.push_back(path);
    }
  }

  return available_paths;
}

bool selectSafePath(
  const LaneChangePaths & paths, const lanelet::ConstLanelets & current_lanes,
  const lanelet::ConstLanelets & target_lanes,
  const PredictedObjects::ConstSharedPtr dynamic_objects, const Pose & current_pose,
  const Twist & current_twist, const BehaviorPathPlannerParameters & common_parameters,
  const LaneChangeParameters & ros_parameters, LaneChangePath * selected_path,
  std::unordered_map<std::string, CollisionCheckDebug> & debug_data)
{
  for (const auto & path : paths) {
    const size_t current_seg_idx = motion_utils::findFirstNearestSegmentIndexWithSoftConstraints(
      path.path.points, current_pose, common_parameters.ego_nearest_dist_threshold,
      common_parameters.ego_nearest_yaw_threshold);
    if (isLaneChangePathSafe(
          path.path, current_lanes, target_lanes, dynamic_objects, current_pose, current_seg_idx,
          current_twist, common_parameters, ros_parameters, debug_data, true, path.acceleration)) {
      *selected_path = path;
      return true;
    }
  }
  // set first path for force lane change if no valid path found
  if (!paths.empty()) {
    *selected_path = paths.front();
    return false;
  }

  return false;
}
bool hasEnoughDistance(
  const LaneChangePath & path, const lanelet::ConstLanelets & current_lanes,
  [[maybe_unused]] const lanelet::ConstLanelets & target_lanes, const Pose & current_pose,
  const bool isInGoalRouteSection, const Pose & goal_pose,
  const lanelet::routing::RoutingGraphContainer & overall_graphs)
{
  const double & lane_change_prepare_distance = path.preparation_length;
  const double & lane_changing_distance = path.lane_change_length;
  const double lane_change_total_distance = lane_change_prepare_distance + lane_changing_distance;

  if (lane_change_total_distance > util::getDistanceToEndOfLane(current_pose, current_lanes)) {
    return false;
  }

  if (
    lane_change_total_distance > util::getDistanceToNextIntersection(current_pose, current_lanes)) {
    return false;
  }

  if (
    isInGoalRouteSection &&
    lane_change_total_distance > util::getSignedDistance(current_pose, goal_pose, current_lanes)) {
    return false;
  }

  if (
    lane_change_total_distance >
    util::getDistanceToCrosswalk(current_pose, current_lanes, overall_graphs)) {
    return false;
  }

  // return is there is no target lanes. Else continue checking
  if (target_lanes.empty()) {
    return true;
  }

  return true;
}

bool isLaneChangePathSafe(
  const PathWithLaneId & path, const lanelet::ConstLanelets & current_lanes,
  const lanelet::ConstLanelets & target_lanes,
  const PredictedObjects::ConstSharedPtr dynamic_objects, const Pose & current_pose,
  const size_t & current_seg_idx, const Twist & current_twist,
  const BehaviorPathPlannerParameters & common_parameters,
  const LaneChangeParameters & lane_change_parameters,
  std::unordered_map<std::string, CollisionCheckDebug> & debug_data, const bool use_buffer,
  const double acceleration)
{
  if (dynamic_objects == nullptr) {
    return true;
  }

  if (path.points.empty() || target_lanes.empty() || current_lanes.empty()) {
    return false;
  }

  const double time_resolution = lane_change_parameters.prediction_time_resolution;
  const auto & lane_change_prepare_duration = lane_change_parameters.lane_change_prepare_duration;
  const auto & enable_collision_check_at_prepare_phase =
    lane_change_parameters.enable_collision_check_at_prepare_phase;
  const auto & lane_changing_duration = lane_change_parameters.lane_changing_duration;
  const double check_start_time =
    (enable_collision_check_at_prepare_phase) ? 0.0 : lane_change_prepare_duration;
  const double check_end_time = lane_change_prepare_duration + lane_changing_duration;
  constexpr double ego_predicted_path_min_speed{1.0};
  const auto vehicle_predicted_path = util::convertToPredictedPath(
    path, current_twist, current_pose, static_cast<double>(current_seg_idx), check_end_time,
    time_resolution, acceleration, ego_predicted_path_min_speed);

  const auto arc = lanelet::utils::getArcCoordinates(current_lanes, current_pose);

  // find obstacle in lane change target lanes
  // retrieve lanes that are merging target lanes as well
  const auto target_lane_object_indices =
    util::filterObjectIndicesByLanelets(*dynamic_objects, target_lanes);

  // find objects in current lane
  constexpr double check_distance = 100.0;
  const auto current_lane_object_indices_lanelet = util::filterObjectIndicesByLanelets(
    *dynamic_objects, current_lanes, arc.length, arc.length + check_distance);

  const double lateral_buffer = (use_buffer) ? 0.5 : 0.0;
  const auto & vehicle_info = common_parameters.vehicle_info;
  const auto & vehicle_width = common_parameters.vehicle_width;
  const auto current_lane_object_indices = util::filterObjectsIndicesByPath(
    *dynamic_objects, current_lane_object_indices_lanelet, path,
    vehicle_width / 2 + lateral_buffer);

  const auto assignDebugData = [](const PredictedObject & obj) {
    CollisionCheckDebug debug;
    const auto key = util::getUuidStr(obj);
    debug.current_pose = obj.kinematics.initial_pose_with_covariance.pose;
    debug.current_twist = obj.kinematics.initial_twist_with_covariance.twist;
    return std::make_pair(key, debug);
  };

  const auto appendDebugInfo =
    [&debug_data](std::pair<std::string, CollisionCheckDebug> & obj, bool && is_allowed) {
      const auto & key = obj.first;
      auto & element = obj.second;
      element.allow_lane_change = is_allowed;
      if (debug_data.find(key) != debug_data.end()) {
        debug_data[key] = element;
      } else {
        debug_data.insert(obj);
      }
    };

  for (const auto & i : current_lane_object_indices) {
    const auto & obj = dynamic_objects->objects.at(i);
    auto current_debug_data = assignDebugData(obj);
    const auto predicted_paths =
      util::getPredictedPathFromObj(obj, lane_change_parameters.use_all_predicted_path);
    for (const auto & obj_path : predicted_paths) {
      if (!util::isSafeInLaneletCollisionCheck(
            current_pose, current_twist, vehicle_predicted_path, vehicle_info, check_start_time,
            check_end_time, time_resolution, obj, obj_path, common_parameters,
            current_debug_data.second)) {
        appendDebugInfo(current_debug_data, false);
        return false;
      }
    }
  }

  // Collision check for objects in lane change target lane
  for (const auto & i : target_lane_object_indices) {
    const auto & obj = dynamic_objects->objects.at(i);
    auto current_debug_data = assignDebugData(obj);
    current_debug_data.second.ego_predicted_path.push_back(vehicle_predicted_path);
    bool is_object_in_target = false;
    if (lane_change_parameters.use_predicted_path_outside_lanelet) {
      is_object_in_target = true;
    } else {
      for (const auto & llt : target_lanes) {
        if (lanelet::utils::isInLanelet(obj.kinematics.initial_pose_with_covariance.pose, llt)) {
          is_object_in_target = true;
        }
      }
    }

    const auto predicted_paths =
      util::getPredictedPathFromObj(obj, lane_change_parameters.use_all_predicted_path);

    if (is_object_in_target) {
      for (const auto & obj_path : predicted_paths) {
        if (!util::isSafeInLaneletCollisionCheck(
              current_pose, current_twist, vehicle_predicted_path, vehicle_info, check_start_time,
              check_end_time, time_resolution, obj, obj_path, common_parameters,
              current_debug_data.second)) {
          appendDebugInfo(current_debug_data, false);
          return false;
        }
      }
    } else {
      if (!util::isSafeInFreeSpaceCollisionCheck(
            current_pose, current_twist, vehicle_predicted_path, vehicle_info, check_start_time,
            check_end_time, time_resolution, obj, common_parameters, current_debug_data.second)) {
        appendDebugInfo(current_debug_data, false);
        return false;
      }
    }
    appendDebugInfo(current_debug_data, true);
  }
  return true;
}

PathWithLaneId getReferencePathFromTargetLane(
  const RouteHandler & route_handler, const lanelet::ConstLanelets & target_lanes,
  const Pose & lane_changing_start_pose, const double & prepare_distance,
  const double & lane_changing_distance, const double & forward_path_length)
{
  const ArcCoordinates lane_change_start_arc_position =
    lanelet::utils::getArcCoordinates(target_lanes, lane_changing_start_pose);
  const double & s_start = lane_change_start_arc_position.length;
  const double s_end = s_start + prepare_distance + lane_changing_distance + forward_path_length;
  return route_handler.getCenterLinePath(target_lanes, s_start, s_end);
}

PathWithLaneId getReferencePathFromTargetLane(
  const RouteHandler & route_handler, const lanelet::ConstLanelets & target_lanes,
  const Pose & in_target_front_pose, const Pose & in_target_end_pose)
{
  const ArcCoordinates lane_change_start_arc_position =
    lanelet::utils::getArcCoordinates(target_lanes, in_target_front_pose);

  const ArcCoordinates lane_change_end_arc_position =
    lanelet::utils::getArcCoordinates(target_lanes, in_target_end_pose);

  const double & s_start = lane_change_start_arc_position.length;
  const double & s_end = lane_change_end_arc_position.length;
  return route_handler.getCenterLinePath(target_lanes, s_start, s_end);
}

ShiftPoint getLaneChangeShiftPoint(
  const PathWithLaneId & path1, const PathWithLaneId & path2,
  const lanelet::ConstLanelets & target_lanes, const PathWithLaneId & reference_path)
{
  const Pose & lane_change_start_on_self_lane = path1.points.back().point.pose;
  const Pose & lane_change_end_on_target_lane = path2.points.front().point.pose;
  const ArcCoordinates lane_change_start_on_self_lane_arc =
    lanelet::utils::getArcCoordinates(target_lanes, lane_change_start_on_self_lane);

  ShiftPoint shift_point;
  shift_point.length = lane_change_start_on_self_lane_arc.distance;
  shift_point.start = lane_change_start_on_self_lane;
  shift_point.end = lane_change_end_on_target_lane;
  shift_point.start_idx =
    motion_utils::findNearestIndex(reference_path.points, lane_change_start_on_self_lane.position);
  shift_point.end_idx =
    motion_utils::findNearestIndex(reference_path.points, lane_change_end_on_target_lane.position);

  return shift_point;
}

PathWithLaneId getLaneChangePathPrepareSegment(
  const RouteHandler & route_handler, const lanelet::ConstLanelets & original_lanelets,
  const Pose & current_pose, const double & backward_path_length, const double & prepare_distance,
  const double & prepare_duration, const double & minimum_lane_change_velocity)
<<<<<<< HEAD
{
  if (original_lanelets.empty()) {
    return PathWithLaneId();
  }

  const ArcCoordinates arc_position =
    lanelet::utils::getArcCoordinates(original_lanelets, current_pose);
  const double s_start = arc_position.length - backward_path_length;
  const double s_end = arc_position.length + prepare_distance;

  PathWithLaneId prepare_segment =
    route_handler.getCenterLinePath(original_lanelets, s_start, s_end);

  prepare_segment.points.back().point.longitudinal_velocity_mps = std::min(
    prepare_segment.points.back().point.longitudinal_velocity_mps,
    static_cast<float>(
      std::max(prepare_distance / prepare_duration, minimum_lane_change_velocity)));

  return prepare_segment;
}

PathWithLaneId getLaneChangePathLaneChangingSegment(
  const RouteHandler & route_handler, const lanelet::ConstLanelets & target_lanelets,
  const Pose & current_pose, const double & forward_path_length, const double & prepare_distance,
  const double & lane_change_distance, const double & minimum_lane_change_length,
  const double & lane_change_distance_buffer, const double & lane_changing_duration,
  const double & minimum_lane_change_velocity)
{
  if (target_lanelets.empty()) {
    return PathWithLaneId();
  }

  const ArcCoordinates arc_position =
    lanelet::utils::getArcCoordinates(target_lanelets, current_pose);
  const double lane_length = lanelet::utils::getLaneletLength2d(target_lanelets);
  const int num = std::abs(route_handler.getNumLaneToPreferredLane(target_lanelets.back()));

  const double s_start = std::invoke([&arc_position, &prepare_distance, &lane_change_distance,
                                      &lane_length, &num, &minimum_lane_change_length]() {
    const double s_start = arc_position.length + prepare_distance + lane_change_distance;
    return std::min(s_start, lane_length - num * minimum_lane_change_length);
  });

  const double s_end = std::invoke([&s_start, &forward_path_length, &lane_length, &num,
                                    &minimum_lane_change_length, &lane_change_distance_buffer]() {
    const double s_end = std::min(
      s_start + forward_path_length,
      lane_length - num * (minimum_lane_change_length + lane_change_distance_buffer));
    return std::max(s_end, s_start + std::numeric_limits<double>::epsilon());
  });

  PathWithLaneId lane_changing_segment =
    route_handler.getCenterLinePath(target_lanelets, s_start, s_end);
  for (auto & point : lane_changing_segment.points) {
    point.point.longitudinal_velocity_mps = std::min(
      point.point.longitudinal_velocity_mps,
      static_cast<float>(
        std::max(lane_change_distance / lane_changing_duration, minimum_lane_change_velocity)));
  }

  return lane_changing_segment;
}

TurnSignalInfo calc_turn_signal_info(
  const PathWithLaneId & prepare_path, const double prepare_velocity,
  const double min_prepare_distance, const double prepare_duration, const ShiftPoint & shift_points,
  const ShiftedPath & lane_changing_path)
{
  TurnSignalInfo turn_signal_info{};
  constexpr double turn_signal_start_duration{3.0};
  turn_signal_info.desired_start_point =
    std::invoke([&prepare_path, &prepare_velocity, &min_prepare_distance, &prepare_duration]() {
      if (prepare_velocity * turn_signal_start_duration > min_prepare_distance) {
        const auto duration = static_cast<double>(prepare_path.points.size()) / prepare_duration;
        double time{-duration};
        for (auto itr = prepare_path.points.crbegin(); itr != prepare_path.points.crend(); ++itr) {
          time += duration;
          if (time >= turn_signal_start_duration) {
            return itr->point.pose.position;
          }
        }
      }
      return prepare_path.points.front().point.pose.position;
    });

  turn_signal_info.required_start_point = shift_points.start.position;
  turn_signal_info.required_end_point = std::invoke([&lane_changing_path]() {
    const auto mid_path_idx = lane_changing_path.path.points.size() / 2;
    return lane_changing_path.path.points.at(mid_path_idx).point.pose.position;
  });
  turn_signal_info.desired_end_point = shift_points.end.position;
  return turn_signal_info;
}

void get_turn_signal_info(
  const LaneChangePath & lane_change_path, TurnSignalInfo * turn_signal_info)
{
  turn_signal_info->desired_start_point = lane_change_path.turn_signal_info.desired_start_point;
  turn_signal_info->required_start_point = lane_change_path.turn_signal_info.required_start_point;
  turn_signal_info->required_end_point = lane_change_path.turn_signal_info.required_end_point;
  turn_signal_info->desired_end_point = lane_change_path.turn_signal_info.desired_end_point;
=======
{
  if (original_lanelets.empty()) {
    return PathWithLaneId();
  }

  const ArcCoordinates arc_position =
    lanelet::utils::getArcCoordinates(original_lanelets, current_pose);
  const double s_start = arc_position.length - backward_path_length;
  const double s_end = arc_position.length + prepare_distance;

  PathWithLaneId prepare_segment =
    route_handler.getCenterLinePath(original_lanelets, s_start, s_end);

  prepare_segment.points.back().point.longitudinal_velocity_mps = std::min(
    prepare_segment.points.back().point.longitudinal_velocity_mps,
    static_cast<float>(
      std::max(prepare_distance / prepare_duration, minimum_lane_change_velocity)));

  return prepare_segment;
}

PathWithLaneId getLaneChangePathLaneChangingSegment(
  const RouteHandler & route_handler, const lanelet::ConstLanelets & target_lanelets,
  const Pose & current_pose, const double & forward_path_length, const double & prepare_distance,
  const double & lane_change_distance, const double & minimum_lane_change_length,
  const double & lane_change_distance_buffer, const double & lane_changing_duration,
  const double & minimum_lane_change_velocity)
{
  if (target_lanelets.empty()) {
    return PathWithLaneId();
  }

  const ArcCoordinates arc_position =
    lanelet::utils::getArcCoordinates(target_lanelets, current_pose);
  const double lane_length = lanelet::utils::getLaneletLength2d(target_lanelets);
  const int num = std::abs(route_handler.getNumLaneToPreferredLane(target_lanelets.back()));

  const double s_start = std::invoke([&arc_position, &prepare_distance, &lane_change_distance,
                                      &lane_length, &num, &minimum_lane_change_length]() {
    const double s_start = arc_position.length + prepare_distance + lane_change_distance;
    return std::min(s_start, lane_length - num * minimum_lane_change_length);
  });

  const double s_end = std::invoke([&s_start, &forward_path_length, &lane_length, &num,
                                    &minimum_lane_change_length, &lane_change_distance_buffer]() {
    const double s_end = std::min(
      s_start + forward_path_length,
      lane_length - num * (minimum_lane_change_length + lane_change_distance_buffer));
    return std::max(s_end, s_start + std::numeric_limits<double>::epsilon());
  });

  PathWithLaneId lane_changing_segment =
    route_handler.getCenterLinePath(target_lanelets, s_start, s_end);
  for (auto & point : lane_changing_segment.points) {
    point.point.longitudinal_velocity_mps = std::min(
      point.point.longitudinal_velocity_mps,
      static_cast<float>(
        std::max(lane_change_distance / lane_changing_duration, minimum_lane_change_velocity)));
  }

  return lane_changing_segment;
>>>>>>> 10c60429
}

}  // namespace behavior_path_planner::lane_change_utils<|MERGE_RESOLUTION|>--- conflicted
+++ resolved
@@ -87,15 +87,8 @@
   const PathWithLaneId & prepare_segment, const PathWithLaneId & lane_changing_segment,
   const PathWithLaneId & target_lane_reference_path, const ShiftPoint & shift_point,
   const lanelet::ConstLanelets & original_lanelets, const lanelet::ConstLanelets & target_lanelets,
-<<<<<<< HEAD
-  const double & acceleration, const double & prepare_distance, const double & prepare_duration,
-  const double & prepare_speed, const double & minimum_prepare_distance,
-  const double & lane_change_distance, const double & lane_changing_duration,
-  const double & minimum_lane_change_velocity)
-=======
   const double & acceleration, const double & prepare_distance, const double & lane_change_distance,
   const double & lane_changing_duration, const double & minimum_lane_change_velocity)
->>>>>>> 10c60429
 {
   PathShifter path_shifter;
   path_shifter.setPath(target_lane_reference_path);
@@ -154,12 +147,6 @@
     return std::nullopt;
   }
 
-<<<<<<< HEAD
-  candidate_path.turn_signal_info = lane_change_utils::calc_turn_signal_info(
-    prepare_segment, prepare_speed, minimum_prepare_distance, prepare_duration, shift_point,
-    shifted_path);
-=======
->>>>>>> 10c60429
   // check candidate path is in lanelet
   if (!isPathInLanelets(candidate_path.path, original_lanelets, target_lanelets)) {
     return std::nullopt;
@@ -216,7 +203,6 @@
     const double prepare_distance = getDistanceWhenDecelerate(
       current_velocity, acceleration, lane_change_prepare_duration,
       minimum_lane_change_prepare_distance);
-<<<<<<< HEAD
 
     const double lane_changing_distance = getDistanceWhenDecelerate(
       prepare_speed, acceleration, lane_changing_duration, minimum_lane_change_length);
@@ -234,25 +220,6 @@
       lane_changing_distance, minimum_lane_change_length, buffer, lane_changing_duration,
       minimum_lane_change_velocity);
 
-=======
-
-    const double lane_changing_distance = getDistanceWhenDecelerate(
-      prepare_speed, acceleration, lane_changing_duration, minimum_lane_change_length);
-
-    if (prepare_distance < target_distance) {
-      continue;
-    }
-
-    const PathWithLaneId prepare_segment_reference = getLaneChangePathPrepareSegment(
-      route_handler, original_lanelets, pose, backward_path_length, prepare_distance,
-      lane_change_prepare_duration, minimum_lane_change_velocity);
-
-    const PathWithLaneId lane_changing_segment_reference = getLaneChangePathLaneChangingSegment(
-      route_handler, target_lanelets, pose, forward_path_length, prepare_distance,
-      lane_changing_distance, minimum_lane_change_length, buffer, lane_changing_duration,
-      minimum_lane_change_velocity);
-
->>>>>>> 10c60429
     if (
       prepare_segment_reference.points.empty() || lane_changing_segment_reference.points.empty()) {
       RCLCPP_ERROR_STREAM(
@@ -274,10 +241,6 @@
     const auto candidate_path = constructCandidatePath(
       prepare_segment_reference, lane_changing_segment_reference, target_lane_reference_path,
       shift_point, original_lanelets, target_lanelets, acceleration, prepare_distance,
-<<<<<<< HEAD
-      lane_change_prepare_duration, prepare_speed, minimum_lane_change_prepare_distance,
-=======
->>>>>>> 10c60429
       lane_changing_distance, lane_changing_duration, minimum_lane_change_velocity);
 
     if (!candidate_path) {
@@ -555,7 +518,6 @@
   const RouteHandler & route_handler, const lanelet::ConstLanelets & original_lanelets,
   const Pose & current_pose, const double & backward_path_length, const double & prepare_distance,
   const double & prepare_duration, const double & minimum_lane_change_velocity)
-<<<<<<< HEAD
 {
   if (original_lanelets.empty()) {
     return PathWithLaneId();
@@ -619,107 +581,4 @@
   return lane_changing_segment;
 }
 
-TurnSignalInfo calc_turn_signal_info(
-  const PathWithLaneId & prepare_path, const double prepare_velocity,
-  const double min_prepare_distance, const double prepare_duration, const ShiftPoint & shift_points,
-  const ShiftedPath & lane_changing_path)
-{
-  TurnSignalInfo turn_signal_info{};
-  constexpr double turn_signal_start_duration{3.0};
-  turn_signal_info.desired_start_point =
-    std::invoke([&prepare_path, &prepare_velocity, &min_prepare_distance, &prepare_duration]() {
-      if (prepare_velocity * turn_signal_start_duration > min_prepare_distance) {
-        const auto duration = static_cast<double>(prepare_path.points.size()) / prepare_duration;
-        double time{-duration};
-        for (auto itr = prepare_path.points.crbegin(); itr != prepare_path.points.crend(); ++itr) {
-          time += duration;
-          if (time >= turn_signal_start_duration) {
-            return itr->point.pose.position;
-          }
-        }
-      }
-      return prepare_path.points.front().point.pose.position;
-    });
-
-  turn_signal_info.required_start_point = shift_points.start.position;
-  turn_signal_info.required_end_point = std::invoke([&lane_changing_path]() {
-    const auto mid_path_idx = lane_changing_path.path.points.size() / 2;
-    return lane_changing_path.path.points.at(mid_path_idx).point.pose.position;
-  });
-  turn_signal_info.desired_end_point = shift_points.end.position;
-  return turn_signal_info;
-}
-
-void get_turn_signal_info(
-  const LaneChangePath & lane_change_path, TurnSignalInfo * turn_signal_info)
-{
-  turn_signal_info->desired_start_point = lane_change_path.turn_signal_info.desired_start_point;
-  turn_signal_info->required_start_point = lane_change_path.turn_signal_info.required_start_point;
-  turn_signal_info->required_end_point = lane_change_path.turn_signal_info.required_end_point;
-  turn_signal_info->desired_end_point = lane_change_path.turn_signal_info.desired_end_point;
-=======
-{
-  if (original_lanelets.empty()) {
-    return PathWithLaneId();
-  }
-
-  const ArcCoordinates arc_position =
-    lanelet::utils::getArcCoordinates(original_lanelets, current_pose);
-  const double s_start = arc_position.length - backward_path_length;
-  const double s_end = arc_position.length + prepare_distance;
-
-  PathWithLaneId prepare_segment =
-    route_handler.getCenterLinePath(original_lanelets, s_start, s_end);
-
-  prepare_segment.points.back().point.longitudinal_velocity_mps = std::min(
-    prepare_segment.points.back().point.longitudinal_velocity_mps,
-    static_cast<float>(
-      std::max(prepare_distance / prepare_duration, minimum_lane_change_velocity)));
-
-  return prepare_segment;
-}
-
-PathWithLaneId getLaneChangePathLaneChangingSegment(
-  const RouteHandler & route_handler, const lanelet::ConstLanelets & target_lanelets,
-  const Pose & current_pose, const double & forward_path_length, const double & prepare_distance,
-  const double & lane_change_distance, const double & minimum_lane_change_length,
-  const double & lane_change_distance_buffer, const double & lane_changing_duration,
-  const double & minimum_lane_change_velocity)
-{
-  if (target_lanelets.empty()) {
-    return PathWithLaneId();
-  }
-
-  const ArcCoordinates arc_position =
-    lanelet::utils::getArcCoordinates(target_lanelets, current_pose);
-  const double lane_length = lanelet::utils::getLaneletLength2d(target_lanelets);
-  const int num = std::abs(route_handler.getNumLaneToPreferredLane(target_lanelets.back()));
-
-  const double s_start = std::invoke([&arc_position, &prepare_distance, &lane_change_distance,
-                                      &lane_length, &num, &minimum_lane_change_length]() {
-    const double s_start = arc_position.length + prepare_distance + lane_change_distance;
-    return std::min(s_start, lane_length - num * minimum_lane_change_length);
-  });
-
-  const double s_end = std::invoke([&s_start, &forward_path_length, &lane_length, &num,
-                                    &minimum_lane_change_length, &lane_change_distance_buffer]() {
-    const double s_end = std::min(
-      s_start + forward_path_length,
-      lane_length - num * (minimum_lane_change_length + lane_change_distance_buffer));
-    return std::max(s_end, s_start + std::numeric_limits<double>::epsilon());
-  });
-
-  PathWithLaneId lane_changing_segment =
-    route_handler.getCenterLinePath(target_lanelets, s_start, s_end);
-  for (auto & point : lane_changing_segment.points) {
-    point.point.longitudinal_velocity_mps = std::min(
-      point.point.longitudinal_velocity_mps,
-      static_cast<float>(
-        std::max(lane_change_distance / lane_changing_duration, minimum_lane_change_velocity)));
-  }
-
-  return lane_changing_segment;
->>>>>>> 10c60429
-}
-
 }  // namespace behavior_path_planner::lane_change_utils