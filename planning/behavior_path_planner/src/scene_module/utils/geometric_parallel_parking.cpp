--- conflicted
+++ resolved
@@ -97,34 +97,6 @@
 
 bool GeometricParallelParking::isParking() const { return current_path_idx_ > 0; }
 
-<<<<<<< HEAD
-bool GeometricParallelParking::isEnoughDistanceToStart(const Pose & start_pose) const
-{
-  const Pose current_pose = planner_data_->self_odometry->pose.pose;
-  const Pose current_to_start =
-    inverseTransformPose(start_pose, current_pose);  // todo: arc length is better
-
-  // not enough to stop with max deceleration
-  const double current_vel = util::l2Norm(planner_data_->self_odometry->twist.twist.linear);
-  const double stop_distance = std::pow(current_vel, 2) / parameters_.maximum_deceleration / 2;
-  if (current_to_start.position.x < stop_distance) {
-    return false;
-  }
-
-  // not enough to restart from stopped
-  constexpr double min_restart_distance = 3.0;
-  if (
-    current_vel < parameters_.th_stopped_velocity &&
-    current_to_start.position.x > parameters_.th_arrived_distance &&
-    current_to_start.position.x < min_restart_distance) {
-    return false;
-  }
-
-  return true;
-}
-
-=======
->>>>>>> a5420c5b
 void GeometricParallelParking::setVelocityToArcPaths(
   std::vector<PathWithLaneId> & arc_paths, const double velocity)
 {
