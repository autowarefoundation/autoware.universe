// Copyright 2023 TIER IV, Inc.
//
// Licensed under the Apache License, Version 2.0 (the "License");
// you may not use this file except in compliance with the License.
// You may obtain a copy of the License at
//
//     http://www.apache.org/licenses/LICENSE-2.0
//
// Unless required by applicable law or agreed to in writing, software
// distributed under the License is distributed on an "AS IS" BASIS,
// WITHOUT WARRANTIES OR CONDITIONS OF ANY KIND, either express or implied.
// See the License for the specific language governing permissions and
// limitations under the License.

#include "behavior_path_planner/utils/path_safety_checker/safety_check.hpp"

#include "behavior_path_planner/marker_utils/utils.hpp"
#include "interpolation/linear_interpolation.hpp"
#include "motion_utils/trajectory/path_with_lane_id.hpp"
#include "motion_utils/trajectory/trajectory.hpp"
#include "object_recognition_utils/predicted_path_utils.hpp"
#include "tier4_autoware_utils/geometry/boost_polygon_utils.hpp"

#include <boost/geometry/algorithms/distance.hpp>
#include <boost/geometry/algorithms/overlaps.hpp>
#include <boost/geometry/strategies/strategies.hpp>

namespace behavior_path_planner::utils::path_safety_checker
{
void appendPointToPolygon(Polygon2d & polygon, const geometry_msgs::msg::Point & geom_point)
{
  Point2d point;
  point.x() = geom_point.x;
  point.y() = geom_point.y;

  bg::append(polygon.outer(), point);
}

bool isTargetObjectOncoming(
  const geometry_msgs::msg::Pose & vehicle_pose, const geometry_msgs::msg::Pose & object_pose)
{
  return std::abs(calcYawDeviation(vehicle_pose, object_pose)) > M_PI_2;
}

bool isTargetObjectFront(
  const geometry_msgs::msg::Pose & ego_pose, const Polygon2d & obj_polygon,
  const vehicle_info_util::VehicleInfo & vehicle_info)
{
  const double base_to_front = vehicle_info.max_longitudinal_offset_m;
  const auto ego_offset_pose =
    tier4_autoware_utils::calcOffsetPose(ego_pose, base_to_front, 0.0, 0.0);

  // check all edges in the polygon
  for (const auto & obj_edge : obj_polygon.outer()) {
    const auto obj_point = tier4_autoware_utils::createPoint(obj_edge.x(), obj_edge.y(), 0.0);
    if (tier4_autoware_utils::calcLongitudinalDeviation(ego_offset_pose, obj_point) > 0.0) {
      return true;
    }
  }

  return false;
}

bool isTargetObjectFront(
  const PathWithLaneId & path, const geometry_msgs::msg::Pose & ego_pose,
  const vehicle_info_util::VehicleInfo & vehicle_info, const Polygon2d & obj_polygon)
{
  const double base_to_front = vehicle_info.max_longitudinal_offset_m;
  const auto ego_point =
    tier4_autoware_utils::calcOffsetPose(ego_pose, base_to_front, 0.0, 0.0).position;

  // check all edges in the polygon
  for (const auto & obj_edge : obj_polygon.outer()) {
    const auto obj_point = tier4_autoware_utils::createPoint(obj_edge.x(), obj_edge.y(), 0.0);
    if (motion_utils::isTargetPointFront(path.points, ego_point, obj_point)) {
      return true;
    }
  }

  return false;
}

Polygon2d createExtendedPolygon(
  const Pose & base_link_pose, const vehicle_info_util::VehicleInfo & vehicle_info,
  const double lon_length, const double lat_margin, CollisionCheckDebug & debug)
{
  const double & base_to_front = vehicle_info.max_longitudinal_offset_m;
  const double & width = vehicle_info.vehicle_width_m;
  const double & base_to_rear = vehicle_info.rear_overhang_m;

  const double lon_offset = std::max(lon_length + base_to_front, base_to_front);

  const double lat_offset = width / 2.0 + lat_margin;

  {
    debug.extended_polygon_lon_offset = lon_offset;
    debug.extended_polygon_lat_offset = lat_offset;
  }

  const auto p1 = tier4_autoware_utils::calcOffsetPose(base_link_pose, lon_offset, lat_offset, 0.0);
  const auto p2 =
    tier4_autoware_utils::calcOffsetPose(base_link_pose, lon_offset, -lat_offset, 0.0);
  const auto p3 =
    tier4_autoware_utils::calcOffsetPose(base_link_pose, -base_to_rear, -lat_offset, 0.0);
  const auto p4 =
    tier4_autoware_utils::calcOffsetPose(base_link_pose, -base_to_rear, lat_offset, 0.0);

  Polygon2d polygon;
  appendPointToPolygon(polygon, p1.position);
  appendPointToPolygon(polygon, p2.position);
  appendPointToPolygon(polygon, p3.position);
  appendPointToPolygon(polygon, p4.position);
  appendPointToPolygon(polygon, p1.position);
  return tier4_autoware_utils::isClockwise(polygon)
           ? polygon
           : tier4_autoware_utils::inverseClockwise(polygon);
}

Polygon2d createExtendedPolygon(
  const Pose & obj_pose, const Shape & shape, const double lon_length, const double lat_margin,
  CollisionCheckDebug & debug)
{
  const auto obj_polygon = tier4_autoware_utils::toPolygon2d(obj_pose, shape);
  if (obj_polygon.outer().empty()) {
    return obj_polygon;
  }

  double max_x = std::numeric_limits<double>::lowest();
  double min_x = std::numeric_limits<double>::max();
  double max_y = std::numeric_limits<double>::lowest();
  double min_y = std::numeric_limits<double>::max();
  for (const auto & polygon_p : obj_polygon.outer()) {
    const auto obj_p = tier4_autoware_utils::createPoint(polygon_p.x(), polygon_p.y(), 0.0);
    const auto transformed_p = tier4_autoware_utils::inverseTransformPoint(obj_p, obj_pose);

    max_x = std::max(transformed_p.x, max_x);
    min_x = std::min(transformed_p.x, min_x);
    max_y = std::max(transformed_p.y, max_y);
    min_y = std::min(transformed_p.y, min_y);
  }

  const double lon_offset = max_x + lon_length;
  const double left_lat_offset = max_y + lat_margin;
  const double right_lat_offset = min_y - lat_margin;

  {
    debug.extended_polygon_lon_offset = lon_offset;
    debug.extended_polygon_lat_offset = (left_lat_offset + right_lat_offset) / 2;
  }

  const auto p1 = tier4_autoware_utils::calcOffsetPose(obj_pose, lon_offset, left_lat_offset, 0.0);
  const auto p2 = tier4_autoware_utils::calcOffsetPose(obj_pose, lon_offset, right_lat_offset, 0.0);
  const auto p3 = tier4_autoware_utils::calcOffsetPose(obj_pose, min_x, right_lat_offset, 0.0);
  const auto p4 = tier4_autoware_utils::calcOffsetPose(obj_pose, min_x, left_lat_offset, 0.0);

  Polygon2d polygon;
  appendPointToPolygon(polygon, p1.position);
  appendPointToPolygon(polygon, p2.position);
  appendPointToPolygon(polygon, p3.position);
  appendPointToPolygon(polygon, p4.position);
  appendPointToPolygon(polygon, p1.position);
  return tier4_autoware_utils::isClockwise(polygon)
           ? polygon
           : tier4_autoware_utils::inverseClockwise(polygon);
}

PredictedPath convertToPredictedPath(
  const std::vector<PoseWithVelocityStamped> & path, const double time_resolution)
{
  PredictedPath predicted_path;
  predicted_path.time_step = rclcpp::Duration::from_seconds(time_resolution);
  predicted_path.path.resize(path.size());

  for (size_t i = 0; i < path.size(); ++i) {
    predicted_path.path.at(i) = path.at(i).pose;
  }
  return predicted_path;
}

double calcRssDistance(
  const double front_object_velocity, const double rear_object_velocity,
  const RSSparams & rss_params)
{
  const auto stoppingDistance = [](const auto vehicle_velocity, const auto vehicle_accel) {
    // compensate if user accidentally set the deceleration to some positive value
    const auto deceleration = (vehicle_accel < -1e-3) ? vehicle_accel : -1.0;
    return -std::pow(vehicle_velocity, 2) / (2.0 * deceleration);
  };

  const double & reaction_time =
    rss_params.rear_vehicle_reaction_time + rss_params.rear_vehicle_safety_time_margin;

  const double front_object_stop_length =
    stoppingDistance(front_object_velocity, rss_params.front_vehicle_deceleration);
  const double rear_object_stop_length =
    rear_object_velocity * reaction_time +
    stoppingDistance(rear_object_velocity, rss_params.rear_vehicle_deceleration);
  return rear_object_stop_length - front_object_stop_length;
}

double calcMinimumLongitudinalLength(
  const double front_object_velocity, const double rear_object_velocity,
  const RSSparams & rss_params)
{
  const double & lon_threshold = rss_params.longitudinal_distance_min_threshold;
  const auto max_vel = std::max(front_object_velocity, rear_object_velocity);
  return rss_params.longitudinal_velocity_delta_time * std::abs(max_vel) + lon_threshold;
}

boost::optional<PoseWithVelocityStamped> calcInterpolatedPoseWithVelocity(
  const std::vector<PoseWithVelocityStamped> & path, const double relative_time)
{
  // Check if relative time is in the valid range
  if (path.empty() || relative_time < 0.0) {
    return boost::none;
  }

  constexpr double epsilon = 1e-6;
  for (size_t path_idx = 1; path_idx < path.size(); ++path_idx) {
    const auto & pt = path.at(path_idx);
    const auto & prev_pt = path.at(path_idx - 1);
    if (relative_time < pt.time + epsilon) {
      const double offset = relative_time - prev_pt.time;
      const double time_step = pt.time - prev_pt.time;
      const double ratio = std::clamp(offset / time_step, 0.0, 1.0);
      const auto interpolated_pose =
        tier4_autoware_utils::calcInterpolatedPose(prev_pt.pose, pt.pose, ratio, false);
      const double interpolated_velocity =
        interpolation::lerp(prev_pt.velocity, pt.velocity, ratio);
      return PoseWithVelocityStamped{relative_time, interpolated_pose, interpolated_velocity};
    }
  }

  return boost::none;
}

boost::optional<PoseWithVelocityAndPolygonStamped> getInterpolatedPoseWithVelocityAndPolygonStamped(
  const std::vector<PoseWithVelocityStamped> & pred_path, const double current_time,
  const VehicleInfo & ego_info)
{
  const auto interpolation_result = calcInterpolatedPoseWithVelocity(pred_path, current_time);

  if (!interpolation_result) {
    return {};
  }

  const auto & i = ego_info;
  const auto & base_to_front = i.max_longitudinal_offset_m;
  const auto & base_to_rear = i.rear_overhang_m;
  const auto & width = i.vehicle_width_m;
  const auto & pose = interpolation_result->pose;
  const auto & velocity = interpolation_result->velocity;

  const auto ego_polygon =
    tier4_autoware_utils::toFootprint(pose, base_to_front, base_to_rear, width);

  return PoseWithVelocityAndPolygonStamped{current_time, pose, velocity, ego_polygon};
}

bool checkCollision(
  const PathWithLaneId & planned_path,
  const std::vector<PoseWithVelocityStamped> & predicted_ego_path,
  const ExtendedPredictedObject & target_object,
  const PredictedPathWithPolygon & target_object_path,
  const BehaviorPathPlannerParameters & common_parameters, const RSSparams & rss_parameters,
  const double hysteresis_factor, CollisionCheckDebug & debug)
{
  const auto collided_polygons = getCollidedPolygons(
    planned_path, predicted_ego_path, target_object, target_object_path, common_parameters,
    rss_parameters, hysteresis_factor, debug);
  return collided_polygons.empty();
}

std::vector<Polygon2d> getCollidedPolygons(
  [[maybe_unused]] const PathWithLaneId & planned_path,
  const std::vector<PoseWithVelocityStamped> & predicted_ego_path,
  const ExtendedPredictedObject & target_object,
  const PredictedPathWithPolygon & target_object_path,
  const BehaviorPathPlannerParameters & common_parameters, const RSSparams & rss_parameters,
  double hysteresis_factor, CollisionCheckDebug & debug)
{
  {
    debug.ego_predicted_path = predicted_ego_path;
    debug.obj_predicted_path = target_object_path.path;
    debug.current_obj_pose = target_object.initial_pose.pose;
  }

  std::vector<Polygon2d> collided_polygons{};
  collided_polygons.reserve(target_object_path.path.size());
  for (const auto & obj_pose_with_poly : target_object_path.path) {
    const auto & current_time = obj_pose_with_poly.time;

    // get object information at current time
    const auto & obj_pose = obj_pose_with_poly.pose;
    const auto & obj_polygon = obj_pose_with_poly.poly;
    const auto & object_velocity = obj_pose_with_poly.velocity;

    // get ego information at current time
    // Note: we can create these polygons in advance. However, it can decrease the readability and
    // variability
    const auto & ego_vehicle_info = common_parameters.vehicle_info;
    const auto interpolated_data = getInterpolatedPoseWithVelocityAndPolygonStamped(
      predicted_ego_path, current_time, ego_vehicle_info);
    if (!interpolated_data) {
      continue;
    }
    const auto & ego_pose = interpolated_data->pose;
    const auto & ego_polygon = interpolated_data->poly;
    const auto & ego_velocity = interpolated_data->velocity;

    {
      debug.expected_ego_pose = ego_pose;
      debug.expected_obj_pose = obj_pose;
      debug.extended_ego_polygon = ego_polygon;
      debug.extended_obj_polygon = obj_polygon;
    }

    // check overlap
    if (boost::geometry::overlaps(ego_polygon, obj_polygon)) {
      debug.unsafe_reason = "overlap_polygon";
      collided_polygons.push_back(obj_polygon);
      continue;
    }

    // compute which one is at the front of the other
    const bool is_object_front = isTargetObjectFront(ego_pose, obj_polygon, ego_vehicle_info);
    const auto & [front_object_velocity, rear_object_velocity] =
      is_object_front ? std::make_pair(object_velocity, ego_velocity)
                      : std::make_pair(ego_velocity, object_velocity);

    // compute rss dist
    const auto rss_dist =
      calcRssDistance(front_object_velocity, rear_object_velocity, rss_parameters);

    // minimum longitudinal length
    const auto min_lon_length =
      calcMinimumLongitudinalLength(front_object_velocity, rear_object_velocity, rss_parameters);

    const auto & lon_offset = std::max(rss_dist, min_lon_length) * hysteresis_factor;
    const auto & lat_margin = rss_parameters.lateral_distance_max_threshold * hysteresis_factor;
    const auto & extended_ego_polygon =
      is_object_front
        ? createExtendedPolygon(ego_pose, ego_vehicle_info, lon_offset, lat_margin, debug)
        : ego_polygon;
    const auto & extended_obj_polygon =
      is_object_front
        ? obj_polygon
        : createExtendedPolygon(obj_pose, target_object.shape, lon_offset, lat_margin, debug);

    {
      debug.rss_longitudinal = rss_dist;
      debug.inter_vehicle_distance = min_lon_length;
      debug.extended_ego_polygon = extended_ego_polygon;
      debug.extended_obj_polygon = extended_obj_polygon;
      debug.is_front = is_object_front;
    }

    // check overlap with extended polygon
    if (boost::geometry::overlaps(extended_ego_polygon, extended_obj_polygon)) {
      debug.unsafe_reason = "overlap_extended_polygon";
      collided_polygons.push_back(obj_polygon);
    }
  }

  return collided_polygons;
}
<<<<<<< HEAD

std::vector<Polygon2d> generatePolygonsWithStoppingAndInertialMargin(
  const PathWithLaneId & ego_path, const double base_to_front, const double base_to_rear,
  const double width, const double maximum_deceleration, const double max_extra_stopping_margin)
=======
bool checkCollisionWithExtraStoppingMargin(
  const PathWithLaneId & ego_path, const PredictedObjects & dynamic_objects,
  const double base_to_front, const double base_to_rear, const double width,
  const double maximum_deceleration, const double collision_check_margin,
  const double max_extra_stopping_margin)
>>>>>>> 89404e60
{
  std::vector<Polygon2d> polygons;

  for (size_t i = 0; i < ego_path.points.size(); ++i) {
    const auto p = ego_path.points.at(i);

    const double curvature = [&]() {
      if (i == 0 || i == ego_path.points.size() - 1) {
        return 0.0;
      }
      return tier4_autoware_utils::calcCurvature(
        ego_path.points.at(i - 1).point.pose.position,
        ego_path.points.at(i + 0).point.pose.position,
        ego_path.points.at(i + 1).point.pose.position);
    }();

    const double extra_stopping_margin = std::min(
      std::pow(p.point.longitudinal_velocity_mps, 2) * 0.5 / maximum_deceleration,
      max_extra_stopping_margin);

    double extra_lateral_margin = (-1) * curvature * p.point.longitudinal_velocity_mps *
                                  std::abs(p.point.longitudinal_velocity_mps);
    extra_lateral_margin =
      std::clamp(extra_lateral_margin, -extra_stopping_margin, extra_stopping_margin);

    const auto temp_pose =
      tier4_autoware_utils::calcOffsetPose(p.point.pose, 0.0, extra_lateral_margin / 2.0, 0.0);
    const auto ego_polygon = tier4_autoware_utils::toFootprint(
      temp_pose, base_to_front + extra_stopping_margin, base_to_rear,
      width + std::abs(extra_lateral_margin));
    polygons.push_back(ego_polygon);
  }
  return polygons;
}

bool checkCollisionWithMargin(
  const std::vector<Polygon2d> & ego_polygons, const PredictedObjects & dynamic_objects,
  const double collision_check_margin)
{
  for (const auto & ego_polygon : ego_polygons) {
    for (const auto & object : dynamic_objects.objects) {
      const auto obj_polygon = tier4_autoware_utils::toPolygon2d(object);
      const double distance = boost::geometry::distance(obj_polygon, ego_polygon);
      if (distance < collision_check_margin) {
        return true;
      }
    }
  }
  return false;
}
}  // namespace behavior_path_planner::utils::path_safety_checker<|MERGE_RESOLUTION|>--- conflicted
+++ resolved
@@ -364,18 +364,10 @@
 
   return collided_polygons;
 }
-<<<<<<< HEAD
-
+ 
 std::vector<Polygon2d> generatePolygonsWithStoppingAndInertialMargin(
   const PathWithLaneId & ego_path, const double base_to_front, const double base_to_rear,
   const double width, const double maximum_deceleration, const double max_extra_stopping_margin)
-=======
-bool checkCollisionWithExtraStoppingMargin(
-  const PathWithLaneId & ego_path, const PredictedObjects & dynamic_objects,
-  const double base_to_front, const double base_to_rear, const double width,
-  const double maximum_deceleration, const double collision_check_margin,
-  const double max_extra_stopping_margin)
->>>>>>> 89404e60
 {
   std::vector<Polygon2d> polygons;
 
