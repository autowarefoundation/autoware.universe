--- conflicted
+++ resolved
@@ -127,32 +127,6 @@
 }
 
 PredictedPath createPredictedPathFromTargetVelocity(
-<<<<<<< HEAD
-  const std::vector<PathPointWithLaneId> & following_trajectory,
-  const double current_velocity, const double target_velocity,
-  const double acc_till_target_velocity, const Pose & pose, const size_t nearest_seg_idx,
-  const double resolution, const double stopping_time)
-{
-  PredictedPath predicted_path{};
-  predicted_path.time_step = rclcpp::Duration::from_seconds(resolution);
-  predicted_path.path.reserve(std::min(trajectory.points.size(), static_cast<size_t>(100)));
-
-  if (trajectory.points.empty()) {
-    return predicted_path;
-  }
-
-  FrenetPoint vehicle_pose_frenet =
-    convertToFrenetPoint(trajectory.points, pose.position, nearest_seg_idx);
-
-  // add a segment to the path
-  auto addSegment = [&](
-                      std::vector<Pose> & path, const double initial_velocity, const double acc,
-                      const double start_time, const double end_time, const double offset) {
-    for (double t = start_time; t < end_time; t += resolution) {
-      const double delta_t = t - start_time;
-      const double length = initial_velocity * delta_t + 0.5 * acc * delta_t * delta_t + offset;
-      path.push_back(motion_utils::calcInterpolatedPose(path, vehicle_pose_frenet.length + length));
-=======
   const std::vector<PathPointWithLaneId> & following_trajectory_points,
   const double current_velocity, const double target_velocity,
   const double acc_till_target_velocity, const Pose & pose, const double resolution,
@@ -185,36 +159,10 @@
       const auto pose = motion_utils::calcInterpolatedPose(
         following_trajectory_points, vehicle_pose_frenet.length + length);
       predicted_path.path.push_back(pose);
->>>>>>> 3dcfb6e4
     }
   };
 
   // Calculate time required to reach target velocity
-<<<<<<< HEAD
-  double acc_time = (target_velocity - current_velocity) / acc_till_target_velocity;
-  if (acc_time < 0.0) {
-    acc_time = 0.0;
-  }
-
-  // Stopping segment, only if stopping_time is greater than zero
-  if(stopping_time > 0.0)
-  {
-    addSegment(predicted_path.path, 0.0, 0.0, 0.0, stopping_time, 0.0);
-  }
-
-  // Acceleration segment
-  double offset = 0.0;
-  addSegment(
-    predicted_path.path, current_velocity, acc_till_target_velocity, stopping_time,
-    stopping_time + acc_time, offset);
-
-  // Constant velocity segment
-  offset += current_velocity * acc_time + 0.5 * acc_till_target_velocity * acc_time * acc_time;
-  double constant_velocity_time = stopping_time + acc_time + (target_velocity / resolution);
-  addSegment(
-    predicted_path.path, target_velocity, 0.0, stopping_time + acc_time, constant_velocity_time,
-    offset);
-=======
   double acc_time = std::max(0.0, (target_velocity - current_velocity) / acc_till_target_velocity);
 
   // If stopping time is greater than zero and current velocity is almost zero, add stopping segment
@@ -235,7 +183,6 @@
   addSegment(
     following_trajectory_points, predicted_path, target_velocity, 0.0, stopping_time + acc_time,
     constant_velocity_time, offset);
->>>>>>> 3dcfb6e4
 
   return predicted_path;
 }
