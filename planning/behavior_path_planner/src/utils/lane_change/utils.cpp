--- conflicted
+++ resolved
@@ -311,99 +311,6 @@
   return std::optional<LaneChangePath>{candidate_path};
 }
 
-<<<<<<< HEAD
-bool hasEnoughLength(
-  const LaneChangePath & path, const lanelet::ConstLanelets & current_lanes,
-  [[maybe_unused]] const lanelet::ConstLanelets & target_lanes, const Pose & current_pose,
-  const RouteHandler & route_handler, const double minimum_lane_changing_velocity,
-  const BehaviorPathPlannerParameters & common_parameter, const Direction direction)
-{
-  const double lane_change_length = path.length.sum();
-  const double & lateral_jerk = common_parameter.lane_changing_lateral_jerk;
-  const double max_lat_acc =
-    common_parameter.lane_change_lat_acc_map.find(minimum_lane_changing_velocity).second;
-  const auto shift_intervals =
-    route_handler.getLateralIntervalsToPreferredLane(target_lanes.back(), direction);
-
-  double minimum_lane_change_length_to_preferred_lane = 0.0;
-  const auto minimum_prepare_length = 0.5 * common_parameter.max_acc *
-                                      common_parameter.lane_change_prepare_duration *
-                                      common_parameter.lane_change_prepare_duration;
-  for (const auto & shift_length : shift_intervals) {
-    const auto lane_changing_time =
-      PathShifter::calcShiftTimeFromJerk(shift_length, lateral_jerk, max_lat_acc);
-    minimum_lane_change_length_to_preferred_lane +=
-      minimum_lane_changing_velocity * lane_changing_time + minimum_prepare_length;
-  }
-
-  if (lane_change_length > utils::getDistanceToEndOfLane(current_pose, current_lanes)) {
-    return false;
-  }
-
-  const auto goal_pose = route_handler.getGoalPose();
-  if (
-    route_handler.isInGoalRouteSection(current_lanes.back()) &&
-    lane_change_length + minimum_lane_change_length_to_preferred_lane >
-      utils::getSignedDistance(current_pose, goal_pose, current_lanes)) {
-    return false;
-  }
-
-  // return if there are no target lanes
-  if (target_lanes.empty()) {
-    return true;
-  }
-
-  if (
-    lane_change_length + minimum_lane_change_length_to_preferred_lane >
-    utils::getDistanceToEndOfLane(current_pose, target_lanes)) {
-    return false;
-  }
-
-  return true;
-}
-
-PathWithLaneId getTargetSegment(
-  const RouteHandler & route_handler, const lanelet::ConstLanelets & target_lanelets,
-  const double forward_path_length, const Pose & lane_changing_start_pose,
-  const double target_lane_length, const double lane_changing_length,
-  const double lane_changing_velocity, const double total_required_min_dist)
-{
-  const double s_start =
-    std::invoke([&lane_changing_start_pose, &target_lanelets, &lane_changing_length,
-                 &target_lane_length, &total_required_min_dist]() {
-      const auto arc_to_start_pose =
-        lanelet::utils::getArcCoordinates(target_lanelets, lane_changing_start_pose);
-      const double dist_from_front_target_lanelet = arc_to_start_pose.length + lane_changing_length;
-      const double end_of_lane_dist_without_buffer = target_lane_length - total_required_min_dist;
-      return std::min(dist_from_front_target_lanelet, end_of_lane_dist_without_buffer);
-    });
-
-  const double s_end =
-    std::invoke([&s_start, &forward_path_length, &target_lane_length, &total_required_min_dist]() {
-      const double dist_from_start = s_start + forward_path_length;
-      const double dist_from_end = target_lane_length - total_required_min_dist;
-      return std::max(
-        std::min(dist_from_start, dist_from_end), s_start + std::numeric_limits<double>::epsilon());
-    });
-
-  RCLCPP_DEBUG(
-    rclcpp::get_logger("behavior_path_planner")
-      .get_child("lane_change")
-      .get_child("util")
-      .get_child("getTargetSegment"),
-    "start: %f, end: %f", s_start, s_end);
-
-  PathWithLaneId target_segment = route_handler.getCenterLinePath(target_lanelets, s_start, s_end);
-  for (auto & point : target_segment.points) {
-    point.point.longitudinal_velocity_mps =
-      std::min(point.point.longitudinal_velocity_mps, static_cast<float>(lane_changing_velocity));
-  }
-
-  return target_segment;
-}
-
-=======
->>>>>>> e282c4fe
 PathWithLaneId getReferencePathFromTargetLane(
   const RouteHandler & route_handler, const lanelet::ConstLanelets & target_lanes,
   const Pose & lane_changing_start_pose, const double target_lane_length,
