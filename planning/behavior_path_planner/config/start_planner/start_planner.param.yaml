--- conflicted
+++ resolved
@@ -32,14 +32,11 @@
       backward_search_resolution: 2.0
       backward_path_update_duration: 3.0
       ignore_distance_from_lane_end: 15.0
-<<<<<<< HEAD
       # safety check
       stop_time_before_departure: 1.0 # stop time before departure which is used to create ego's predicted path
       acceleration_to_target_velocity: 1.0 # acceleration to target velocity which is used to create ego's predicted path
       prediction_time_resolution: 0.5 # resolution of predicted path
-=======
       # turns signal
       th_turn_signal_on_lateral_offset: 1.0
       intersection_search_length: 30.0
-      length_ratio_for_turn_signal_deactivation_near_intersection: 0.5
->>>>>>> cdd5ec87
+      length_ratio_for_turn_signal_deactivation_near_intersection: 0.5