--- conflicted
+++ resolved
@@ -104,11 +104,7 @@
 
 double calc_maximum_prepare_length(const CommonDataPtr & common_data_ptr)
 {
-<<<<<<< HEAD
-  const auto max_prepare_duration = common_data_ptr->lc_param_ptr->maximum_prepare_duration;
-=======
-  const auto max_prepare_duration = common_data_ptr->lc_param_ptr->trajectory.prepare_duration;
->>>>>>> 53724037
+  const auto max_prepare_duration = common_data_ptr->lc_param_ptr->trajectory.max_prepare_duration;
   const auto ego_max_speed = common_data_ptr->bpp_param_ptr->max_vel;
 
   return max_prepare_duration * ego_max_speed;
@@ -199,27 +195,14 @@
     return {};
   }
 
-<<<<<<< HEAD
-  const auto & lc_param_ptr = common_data_ptr->lc_param_ptr;
-  const auto lat_jerk = lc_param_ptr->lane_changing_lateral_jerk;
-  const auto t_prepare = lc_param_ptr->maximum_prepare_duration;
+  const auto & params = common_data_ptr->lc_param_ptr->trajectory;
+  const auto lat_jerk = params.lateral_jerk;
+  const auto t_prepare = params.max_prepare_duration;
   const auto current_velocity = common_data_ptr->get_ego_speed();
   const auto path_velocity = common_data_ptr->transient_data.current_path_velocity;
 
-  const auto max_acc_th =
-    std::min(common_data_ptr->bpp_param_ptr->max_acc, lc_param_ptr->max_longitudinal_acc);
-  const auto max_acc =
-    calc_maximum_acceleration(t_prepare, current_velocity, path_velocity, max_acc_th);
-=======
-  const auto & params = common_data_ptr->lc_param_ptr->trajectory;
-  const auto lat_jerk = params.lateral_jerk;
-  const auto t_prepare = params.prepare_duration;
-  const auto current_velocity = common_data_ptr->get_ego_speed();
-  const auto path_velocity = common_data_ptr->transient_data.current_path_velocity;
-
   const auto max_acc = calc_maximum_acceleration(
     t_prepare, current_velocity, path_velocity, params.max_longitudinal_acc);
->>>>>>> 53724037
 
   // TODO(Quda, Azu): should probably limit upper bound of velocity as well, but
   // disabled due failing evaluation tests.
@@ -413,24 +396,23 @@
   const CommonDataPtr & common_data_ptr, const double current_velocity,
   const double active_signal_duration)
 {
-  const auto & lc_param_ptr = common_data_ptr->lc_param_ptr;
-  const auto max_prepare_duration = lc_param_ptr->maximum_prepare_duration;
-  const auto min_lc_velocity = lc_param_ptr->minimum_lane_changing_velocity;
+  const auto & params = common_data_ptr->lc_param_ptr->trajectory;
+  const auto min_lc_velocity = params.min_lane_changing_velocity;
 
   // need to ensure min prep duration is sufficient to reach minimum lane changing velocity
   const auto min_prepare_duration = std::invoke([&]() -> double {
     if (current_velocity >= min_lc_velocity) {
-      return lc_param_ptr->minimum_prepare_duration;
+      return params.min_prepare_duration;
     }
     const auto max_acc =
-      std::min(common_data_ptr->bpp_param_ptr->max_acc, lc_param_ptr->max_longitudinal_acc);
+      std::min(common_data_ptr->bpp_param_ptr->max_acc, params.max_longitudinal_acc);
     if (max_acc < eps) {
-      return lc_param_ptr->maximum_prepare_duration;
+      return params.max_prepare_duration;
     }
     return (min_lc_velocity - current_velocity) / max_acc;
   });
 
-  return std::max(max_prepare_duration - active_signal_duration, min_prepare_duration);
+  return std::max(params.max_prepare_duration - active_signal_duration, min_prepare_duration);
 }
 
 std::vector<double> calc_prepare_durations(const CommonDataPtr & common_data_ptr)
@@ -438,17 +420,13 @@
   const auto & lc_param_ptr = common_data_ptr->lc_param_ptr;
   const auto threshold = common_data_ptr->bpp_param_ptr->base_link2front +
                          lc_param_ptr->min_length_for_turn_signal_activation;
-<<<<<<< HEAD
-=======
-  const auto max_prepare_duration = lc_param_ptr->trajectory.prepare_duration;
->>>>>>> 53724037
 
   // TODO(Azu) this check seems to cause scenario failures.
   if (common_data_ptr->transient_data.dist_to_terminal_start >= threshold) {
     return {common_data_ptr->transient_data.lane_change_prepare_duration};
   }
 
-  const auto max_prepare_duration = lc_param_ptr->maximum_prepare_duration;
+  const auto max_prepare_duration = lc_param_ptr->trajectory.max_prepare_duration;
   std::vector<double> prepare_durations;
   constexpr double step = 0.5;
 
