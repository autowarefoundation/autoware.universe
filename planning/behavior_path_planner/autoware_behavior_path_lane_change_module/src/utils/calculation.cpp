
// Copyright 2024 TIER IV, Inc.
//
// Licensed under the Apache License, Version 2.0 (the "License");
// you may not use this file except in compliance with the License.
// You may obtain a copy of the License at
//
//     http://www.apache.org/licenses/LICENSE-2.0
//
// Unless required by applicable law or agreed to in writing, software
// distributed under the License is distributed on an "AS IS" BASIS,
// WITHOUT WARRANTIES OR CONDITIONS OF ANY KIND, either express or implied.
// See the License for the specific language governing permissions and
// limitations under the License.

#include <autoware/behavior_path_lane_change_module/utils/calculation.hpp>
#include <autoware/behavior_path_planner_common/utils/utils.hpp>

#include <boost/geometry/algorithms/buffer.hpp>

namespace autoware::behavior_path_planner::utils::lane_change::calculation
{
double calc_ego_dist_to_terminal_end(const CommonDataPtr & common_data_ptr)
{
  const auto & lanes_ptr = common_data_ptr->lanes_ptr;
  const auto & current_lanes = lanes_ptr->current;
  const auto & current_pose = common_data_ptr->get_ego_pose();

  return calc_dist_from_pose_to_terminal_end(common_data_ptr, current_lanes, current_pose);
}

double calc_dist_from_pose_to_terminal_end(
  const CommonDataPtr & common_data_ptr, const lanelet::ConstLanelets & lanes,
  const Pose & src_pose)
{
  if (lanes.empty()) {
    return 0.0;
  }

  const auto & lanes_ptr = common_data_ptr->lanes_ptr;
  const auto & goal_pose = common_data_ptr->route_handler_ptr->getGoalPose();

  if (lanes_ptr->current_lane_in_goal_section) {
    return utils::getSignedDistance(src_pose, goal_pose, lanes);
  }
  return utils::getDistanceToEndOfLane(src_pose, lanes);
}

double calc_stopping_distance(const LCParamPtr & lc_param_ptr)
{
  // v^2 = u^2 + 2ad
  const auto min_lc_vel = lc_param_ptr->minimum_lane_changing_velocity;
  const auto min_lon_acc = lc_param_ptr->min_longitudinal_acc;
  const auto min_back_dist = std::abs((min_lc_vel * min_lc_vel) / (2 * min_lon_acc));

  const auto param_back_dist = lc_param_ptr->backward_length_buffer_for_end_of_lane;
  return std::max(min_back_dist, param_back_dist);
}

double calc_dist_to_last_fit_width(
  const lanelet::ConstLanelets lanelets, const Pose & src_pose,
  const BehaviorPathPlannerParameters & bpp_param, const double margin)
{
  if (lanelets.empty()) return 0.0;

  const auto lane_polygon = lanelets.back().polygon2d().basicPolygon();
  const auto center_line = lanelet::utils::generateFineCenterline(lanelets.back(), 1.0);

  if (center_line.size() <= 1) return 0.0;

  universe_utils::LineString2d line_string;
  line_string.reserve(center_line.size() - 1);
  std::for_each(center_line.begin() + 1, center_line.end(), [&line_string](const auto & point) {
    boost::geometry::append(line_string, universe_utils::Point2d(point.x(), point.y()));
  });

  const double buffer_distance = 0.5 * bpp_param.vehicle_width + margin;
  universe_utils::MultiPolygon2d center_line_polygon;
  namespace strategy = boost::geometry::strategy::buffer;
  boost::geometry::buffer(
    line_string, center_line_polygon, strategy::distance_symmetric<double>(buffer_distance),
    strategy::side_straight(), strategy::join_miter(), strategy::end_flat(),
    strategy::point_square());

  if (center_line_polygon.empty()) return 0.0;

  std::vector<universe_utils::Point2d> intersection_points;
  boost::geometry::intersection(lane_polygon, center_line_polygon, intersection_points);

  if (intersection_points.empty()) {
    return utils::getDistanceToEndOfLane(src_pose, lanelets);
  }

  Pose pose;
  double distance = std::numeric_limits<double>::max();
  for (const auto & point : intersection_points) {
    pose.position.x = boost::geometry::get<0>(point);
    pose.position.y = boost::geometry::get<1>(point);
    distance = std::min(distance, utils::getSignedDistance(src_pose, pose, lanelets));
  }

  return std::max(distance - (bpp_param.base_link2front + margin), 0.0);
}

double calc_maximum_prepare_length(const CommonDataPtr & common_data_ptr)
{
  const auto max_prepare_duration = common_data_ptr->lc_param_ptr->lane_change_prepare_duration;
  const auto ego_max_speed = common_data_ptr->bpp_param_ptr->max_vel;

  return max_prepare_duration * ego_max_speed;
}

double calc_ego_dist_to_lanes_start(
  const CommonDataPtr & common_data_ptr, const lanelet::ConstLanelets & current_lanes,
  const lanelet::ConstLanelets & target_lanes)
{
<<<<<<< HEAD
  if (target_lanes.empty()) {
    return 0.0;
  }

  const auto & target_left_bound = target_lanes.front().leftBound();
  const auto & target_right_bound = target_lanes.front().rightBound();
  if (target_left_bound.empty() || target_right_bound.empty()) {
    return 0.0;
  }

  const auto & route_handler_ptr = common_data_ptr->route_handler_ptr;

  if (!route_handler_ptr) {
    return 0.0;
  }

  if (current_lanes.empty()) {
    return 0.0;
=======
  const auto & route_handler_ptr = common_data_ptr->route_handler_ptr;

  if (!route_handler_ptr || target_lanes.empty() || current_lanes.empty()) {
    return std::numeric_limits<double>::max();
  }

  const auto & target_bound =
    common_data_ptr->direction == autoware::route_handler::Direction::RIGHT
      ? target_lanes.front().leftBound()
      : target_lanes.front().rightBound();

  if (target_bound.empty()) {
    return std::numeric_limits<double>::max();
>>>>>>> 1a1207e0
  }

  const auto path =
    route_handler_ptr->getCenterLinePath(current_lanes, 0.0, std::numeric_limits<double>::max());

  if (path.points.empty()) {
<<<<<<< HEAD
    return 0.0;
  }

  const auto left_front_pt = lanelet::utils::conversion::toGeomMsgPt(target_left_bound.front());
  const auto right_front_pt = lanelet::utils::conversion::toGeomMsgPt(target_right_bound.front());

  const auto ego_position = common_data_ptr->get_ego_pose().position;
  const auto left_dist =
    motion_utils::calcSignedArcLength(path.points, ego_position, left_front_pt);
  const auto right_dist =
    motion_utils::calcSignedArcLength(path.points, ego_position, right_front_pt);

  return std::min(left_dist, right_dist);
=======
    return std::numeric_limits<double>::max();
  }

  const auto target_front_pt = lanelet::utils::conversion::toGeomMsgPt(target_bound.front());
  const auto ego_position = common_data_ptr->get_ego_pose().position;

  return motion_utils::calcSignedArcLength(path.points, ego_position, target_front_pt);
>>>>>>> 1a1207e0
}
}  // namespace autoware::behavior_path_planner::utils::lane_change::calculation<|MERGE_RESOLUTION|>--- conflicted
+++ resolved
@@ -114,26 +114,6 @@
   const CommonDataPtr & common_data_ptr, const lanelet::ConstLanelets & current_lanes,
   const lanelet::ConstLanelets & target_lanes)
 {
-<<<<<<< HEAD
-  if (target_lanes.empty()) {
-    return 0.0;
-  }
-
-  const auto & target_left_bound = target_lanes.front().leftBound();
-  const auto & target_right_bound = target_lanes.front().rightBound();
-  if (target_left_bound.empty() || target_right_bound.empty()) {
-    return 0.0;
-  }
-
-  const auto & route_handler_ptr = common_data_ptr->route_handler_ptr;
-
-  if (!route_handler_ptr) {
-    return 0.0;
-  }
-
-  if (current_lanes.empty()) {
-    return 0.0;
-=======
   const auto & route_handler_ptr = common_data_ptr->route_handler_ptr;
 
   if (!route_handler_ptr || target_lanes.empty() || current_lanes.empty()) {
@@ -147,28 +127,12 @@
 
   if (target_bound.empty()) {
     return std::numeric_limits<double>::max();
->>>>>>> 1a1207e0
   }
 
   const auto path =
     route_handler_ptr->getCenterLinePath(current_lanes, 0.0, std::numeric_limits<double>::max());
 
   if (path.points.empty()) {
-<<<<<<< HEAD
-    return 0.0;
-  }
-
-  const auto left_front_pt = lanelet::utils::conversion::toGeomMsgPt(target_left_bound.front());
-  const auto right_front_pt = lanelet::utils::conversion::toGeomMsgPt(target_right_bound.front());
-
-  const auto ego_position = common_data_ptr->get_ego_pose().position;
-  const auto left_dist =
-    motion_utils::calcSignedArcLength(path.points, ego_position, left_front_pt);
-  const auto right_dist =
-    motion_utils::calcSignedArcLength(path.points, ego_position, right_front_pt);
-
-  return std::min(left_dist, right_dist);
-=======
     return std::numeric_limits<double>::max();
   }
 
@@ -176,6 +140,5 @@
   const auto ego_position = common_data_ptr->get_ego_pose().position;
 
   return motion_utils::calcSignedArcLength(path.points, ego_position, target_front_pt);
->>>>>>> 1a1207e0
 }
 }  // namespace autoware::behavior_path_planner::utils::lane_change::calculation