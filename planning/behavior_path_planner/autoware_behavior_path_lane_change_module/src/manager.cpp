// Copyright 2023 TIER IV, Inc.
//
// Licensed under the Apache License, Version 2.0 (the "License");
// you may not use this file except in compliance with the License.
// You may obtain a copy of the License at
//
//     http://www.apache.org/licenses/LICENSE-2.0
//
// Unless required by applicable law or agreed to in writing, software
// distributed under the License is distributed on an "AS IS" BASIS,
// WITHOUT WARRANTIES OR CONDITIONS OF ANY KIND, either express or implied.
// See the License for the specific language governing permissions and
// limitations under the License.

#include "autoware/behavior_path_lane_change_module/manager.hpp"

#include "autoware/behavior_path_lane_change_module/interface.hpp"
#include "autoware/universe_utils/ros/parameter.hpp"
#include "autoware/universe_utils/ros/update_param.hpp"

#include <rclcpp/rclcpp.hpp>

#include <algorithm>
#include <memory>
#include <string>
#include <vector>

namespace autoware::behavior_path_planner
{

void LaneChangeModuleManager::init(rclcpp::Node * node)
{
  // init manager interface
  initInterface(node, {""});
  initParams(node);
}

LCParamPtr LaneChangeModuleManager::set_params(rclcpp::Node * node, const std::string & node_name)
{
  using autoware::universe_utils::getOrDeclareParameter;

  LaneChangeParameters p{};

  const auto parameter = [](std::string && name) { return "lane_change." + name; };

  // trajectory generation
  {
    p.trajectory.max_prepare_duration =
      getOrDeclareParameter<double>(*node, parameter("trajectory.max_prepare_duration"));
    p.trajectory.min_prepare_duration =
      getOrDeclareParameter<double>(*node, parameter("trajectory.min_prepare_duration"));
    p.trajectory.lateral_jerk =
      getOrDeclareParameter<double>(*node, parameter("trajectory.lateral_jerk"));
    p.trajectory.min_longitudinal_acc =
      getOrDeclareParameter<double>(*node, parameter("trajectory.min_longitudinal_acc"));
    p.trajectory.max_longitudinal_acc =
      getOrDeclareParameter<double>(*node, parameter("trajectory.max_longitudinal_acc"));
    p.trajectory.th_prepare_length_diff =
      getOrDeclareParameter<double>(*node, parameter("trajectory.th_prepare_length_diff"));
    p.trajectory.th_lane_changing_length_diff =
      getOrDeclareParameter<double>(*node, parameter("trajectory.th_lane_changing_length_diff"));
    p.trajectory.min_lane_changing_velocity =
      getOrDeclareParameter<double>(*node, parameter("trajectory.min_lane_changing_velocity"));
    p.trajectory.lane_changing_decel_factor =
      getOrDeclareParameter<double>(*node, parameter("trajectory.lane_changing_decel_factor"));
    p.trajectory.th_prepare_curvature =
      getOrDeclareParameter<double>(*node, parameter("trajectory.th_prepare_curvature"));
    p.trajectory.lon_acc_sampling_num =
      getOrDeclareParameter<int>(*node, parameter("trajectory.lon_acc_sampling_num"));
    p.trajectory.lat_acc_sampling_num =
      getOrDeclareParameter<int>(*node, parameter("trajectory.lat_acc_sampling_num"));

    const auto max_acc = getOrDeclareParameter<double>(*node, "normal.max_acc");
    p.trajectory.min_lane_changing_velocity = std::min(
      p.trajectory.min_lane_changing_velocity, max_acc * p.trajectory.max_prepare_duration);

    // validation of trajectory parameters
    if (p.trajectory.lon_acc_sampling_num < 1 || p.trajectory.lat_acc_sampling_num < 1) {
      RCLCPP_FATAL_STREAM(
        node->get_logger().get_child(node_name),
        "lane_change_sampling_num must be positive integer. Given longitudinal parameter: "
          << p.trajectory.lon_acc_sampling_num
          << "Given lateral parameter: " << p.trajectory.lat_acc_sampling_num << std::endl
          << "Terminating the program...");
      exit(EXIT_FAILURE);
    }

    // lateral acceleration map
    const auto lateral_acc_velocity =
      getOrDeclareParameter<std::vector<double>>(*node, parameter("lateral_acceleration.velocity"));
    const auto min_lateral_acc = getOrDeclareParameter<std::vector<double>>(
      *node, parameter("lateral_acceleration.min_values"));
    const auto max_lateral_acc = getOrDeclareParameter<std::vector<double>>(
      *node, parameter("lateral_acceleration.max_values"));
    if (
      lateral_acc_velocity.size() != min_lateral_acc.size() ||
      lateral_acc_velocity.size() != max_lateral_acc.size()) {
      RCLCPP_ERROR(
        node->get_logger().get_child(node_name),
        "Lane change lateral acceleration map has invalid size.");
      exit(EXIT_FAILURE);
    }
    for (size_t i = 0; i < lateral_acc_velocity.size(); ++i) {
      p.trajectory.lat_acc_map.add(
        lateral_acc_velocity.at(i), min_lateral_acc.at(i), max_lateral_acc.at(i));
    }
  }

  // turn signal
  p.min_length_for_turn_signal_activation =
    getOrDeclareParameter<double>(*node, parameter("min_length_for_turn_signal_activation"));

  // lane change regulations
  p.regulate_on_crosswalk = getOrDeclareParameter<bool>(*node, parameter("regulation.crosswalk"));
  p.regulate_on_intersection =
    getOrDeclareParameter<bool>(*node, parameter("regulation.intersection"));
  p.regulate_on_traffic_light =
    getOrDeclareParameter<bool>(*node, parameter("regulation.traffic_light"));

  // ego vehicle stuck detection
  p.th_stop_velocity = getOrDeclareParameter<double>(*node, parameter("stuck_detection.velocity"));
  p.th_stop_time = getOrDeclareParameter<double>(*node, parameter("stuck_detection.stop_time"));

  // safety
  {
    p.safety.enable_loose_check_for_cancel =
      getOrDeclareParameter<bool>(*node, parameter("safety_check.allow_loose_check_for_cancel"));
    p.safety.enable_target_lane_bound_check =
      getOrDeclareParameter<bool>(*node, parameter("safety_check.enable_target_lane_bound_check"));
    p.safety.th_stopped_object_velocity = getOrDeclareParameter<double>(
      *node, parameter("safety_check.stopped_object_velocity_threshold"));
    p.safety.lane_expansion_left_offset =
      getOrDeclareParameter<double>(*node, parameter("safety_check.lane_expansion.left_offset"));
    p.safety.lane_expansion_right_offset =
      getOrDeclareParameter<double>(*node, parameter("safety_check.lane_expansion.right_offset"));

    // collision check
    p.safety.collision_check.enable_for_prepare_phase_in_general_lanes =
      getOrDeclareParameter<bool>(
        *node, parameter("collision_check.enable_for_prepare_phase.general_lanes"));
    p.safety.collision_check.enable_for_prepare_phase_in_intersection = getOrDeclareParameter<bool>(
      *node, parameter("collision_check.enable_for_prepare_phase.intersection"));
    p.safety.collision_check.enable_for_prepare_phase_in_turns = getOrDeclareParameter<bool>(
      *node, parameter("collision_check.enable_for_prepare_phase.turns"));
    p.safety.collision_check.check_current_lane =
      getOrDeclareParameter<bool>(*node, parameter("collision_check.check_current_lanes"));
    p.safety.collision_check.check_other_lanes =
      getOrDeclareParameter<bool>(*node, parameter("collision_check.check_other_lanes"));
    p.safety.collision_check.use_all_predicted_paths =
      getOrDeclareParameter<bool>(*node, parameter("collision_check.use_all_predicted_paths"));
    p.safety.collision_check.prediction_time_resolution =
      getOrDeclareParameter<double>(*node, parameter("collision_check.prediction_time_resolution"));
    p.safety.collision_check.th_yaw_diff =
      getOrDeclareParameter<double>(*node, parameter("collision_check.yaw_diff_threshold"));

    // rss check
    auto set_rss_params = [&](auto & params, const std::string & prefix) {
      params.longitudinal_distance_min_threshold = getOrDeclareParameter<double>(
        *node, parameter(prefix + ".longitudinal_distance_min_threshold"));
      params.longitudinal_velocity_delta_time = getOrDeclareParameter<double>(
        *node, parameter(prefix + ".longitudinal_velocity_delta_time"));
      params.front_vehicle_deceleration =
        getOrDeclareParameter<double>(*node, parameter(prefix + ".expected_front_deceleration"));
      params.rear_vehicle_deceleration =
        getOrDeclareParameter<double>(*node, parameter(prefix + ".expected_rear_deceleration"));
      params.rear_vehicle_reaction_time =
        getOrDeclareParameter<double>(*node, parameter(prefix + ".rear_vehicle_reaction_time"));
      params.rear_vehicle_safety_time_margin = getOrDeclareParameter<double>(
        *node, parameter(prefix + ".rear_vehicle_safety_time_margin"));
      params.lateral_distance_max_threshold =
        getOrDeclareParameter<double>(*node, parameter(prefix + ".lateral_distance_max_threshold"));
    };
    set_rss_params(p.safety.rss_params, "safety_check.execution");
    set_rss_params(p.safety.rss_params_for_parked, "safety_check.parked");
    set_rss_params(p.safety.rss_params_for_abort, "safety_check.cancel");
    set_rss_params(p.safety.rss_params_for_stuck, "safety_check.stuck");

    // target object types
    const std::string ns = "lane_change.target_object.";
    p.safety.target_object_types.check_car = getOrDeclareParameter<bool>(*node, ns + "car");
    p.safety.target_object_types.check_truck = getOrDeclareParameter<bool>(*node, ns + "truck");
    p.safety.target_object_types.check_bus = getOrDeclareParameter<bool>(*node, ns + "bus");
    p.safety.target_object_types.check_trailer = getOrDeclareParameter<bool>(*node, ns + "trailer");
    p.safety.target_object_types.check_unknown = getOrDeclareParameter<bool>(*node, ns + "unknown");
    p.safety.target_object_types.check_bicycle = getOrDeclareParameter<bool>(*node, ns + "bicycle");
    p.safety.target_object_types.check_motorcycle =
      getOrDeclareParameter<bool>(*node, ns + "motorcycle");
    p.safety.target_object_types.check_pedestrian =
      getOrDeclareParameter<bool>(*node, ns + "pedestrian");
  }

  // lane change parameters
  p.backward_lane_length = getOrDeclareParameter<double>(*node, parameter("backward_lane_length"));
  p.backward_length_buffer_for_end_of_lane =
    getOrDeclareParameter<double>(*node, parameter("backward_length_buffer_for_end_of_lane"));
  p.backward_length_buffer_for_blocking_object =
    getOrDeclareParameter<double>(*node, parameter("backward_length_buffer_for_blocking_object"));
  p.backward_length_from_intersection =
    getOrDeclareParameter<double>(*node, parameter("backward_length_from_intersection"));
  p.enable_stopped_vehicle_buffer =
    getOrDeclareParameter<bool>(*node, parameter("enable_stopped_vehicle_buffer"));

  if (p.backward_length_buffer_for_end_of_lane < 1.0) {
    RCLCPP_WARN_STREAM(
      node->get_logger().get_child(node_name),
      "Lane change buffer must be more than 1 meter. Modifying the buffer.");
  }

  // lane change delay
  p.delay.enable = getOrDeclareParameter<bool>(*node, parameter("delay_lane_change.enable"));
  p.delay.check_only_parked_vehicle =
    getOrDeclareParameter<bool>(*node, parameter("delay_lane_change.check_only_parked_vehicle"));
  p.delay.min_road_shoulder_width =
    getOrDeclareParameter<double>(*node, parameter("delay_lane_change.min_road_shoulder_width"));
  p.delay.th_parked_vehicle_shift_ratio = getOrDeclareParameter<double>(
    *node, parameter("delay_lane_change.th_parked_vehicle_shift_ratio"));

  // trajectory generation near terminal using frenet planner
  p.frenet.enable = getOrDeclareParameter<bool>(*node, parameter("frenet.enable"));
  p.frenet.th_yaw_diff_deg = getOrDeclareParameter<double>(*node, parameter("frenet.th_yaw_diff"));
  p.frenet.th_curvature_smoothing =
    getOrDeclareParameter<double>(*node, parameter("frenet.th_curvature_smoothing"));

  // lane change cancel
  p.cancel.enable_on_prepare_phase =
    getOrDeclareParameter<bool>(*node, parameter("cancel.enable_on_prepare_phase"));
  p.cancel.enable_on_lane_changing_phase =
    getOrDeclareParameter<bool>(*node, parameter("cancel.enable_on_lane_changing_phase"));
  p.cancel.delta_time = getOrDeclareParameter<double>(*node, parameter("cancel.delta_time"));
  p.cancel.duration = getOrDeclareParameter<double>(*node, parameter("cancel.duration"));
  p.cancel.max_lateral_jerk =
    getOrDeclareParameter<double>(*node, parameter("cancel.max_lateral_jerk"));
  p.cancel.overhang_tolerance =
    getOrDeclareParameter<double>(*node, parameter("cancel.overhang_tolerance"));
  p.cancel.th_unsafe_hysteresis =
    getOrDeclareParameter<int>(*node, parameter("cancel.unsafe_hysteresis_threshold"));
  p.cancel.deceleration_sampling_num =
    getOrDeclareParameter<int>(*node, parameter("cancel.deceleration_sampling_num"));

  // finish judge parameters
  p.lane_change_finish_judge_buffer =
    getOrDeclareParameter<double>(*node, parameter("lane_change_finish_judge_buffer"));
  p.th_finish_judge_lateral_diff =
    getOrDeclareParameter<double>(*node, parameter("finish_judge_lateral_threshold"));
  const auto finish_judge_lateral_angle_deviation =
    getOrDeclareParameter<double>(*node, parameter("finish_judge_lateral_angle_deviation"));
  p.th_finish_judge_yaw_diff =
    autoware::universe_utils::deg2rad(finish_judge_lateral_angle_deviation);

  // debug marker
  p.publish_debug_marker = getOrDeclareParameter<bool>(*node, parameter("publish_debug_marker"));

  // terminal lane change path
  p.terminal_path.enable = getOrDeclareParameter<bool>(*node, parameter("terminal_path.enable"));
  p.terminal_path.disable_near_goal =
    getOrDeclareParameter<bool>(*node, parameter("terminal_path.disable_near_goal"));
  p.terminal_path.stop_at_boundary =
    getOrDeclareParameter<bool>(*node, parameter("terminal_path.stop_at_boundary"));

  // validation of safety check parameters
  // if loose check is not enabled, lane change module will keep on chattering and canceling, and
  // false positive situation might  occur
  if (!p.safety.enable_loose_check_for_cancel) {
    if (
      p.safety.rss_params.front_vehicle_deceleration >
        p.safety.rss_params_for_abort.front_vehicle_deceleration ||
      p.safety.rss_params.rear_vehicle_deceleration >
        p.safety.rss_params_for_abort.rear_vehicle_deceleration ||
      p.safety.rss_params.rear_vehicle_reaction_time >
        p.safety.rss_params_for_abort.rear_vehicle_reaction_time ||
      p.safety.rss_params.rear_vehicle_safety_time_margin >
        p.safety.rss_params_for_abort.rear_vehicle_safety_time_margin ||
      p.safety.rss_params.lateral_distance_max_threshold >
        p.safety.rss_params_for_abort.lateral_distance_max_threshold ||
      p.safety.rss_params.longitudinal_distance_min_threshold >
        p.safety.rss_params_for_abort.longitudinal_distance_min_threshold ||
      p.safety.rss_params.longitudinal_velocity_delta_time >
        p.safety.rss_params_for_abort.longitudinal_velocity_delta_time) {
      RCLCPP_FATAL_STREAM(
        node->get_logger().get_child(node_name),
        "abort parameter might be loose... Terminating the program...");
      exit(EXIT_FAILURE);
    }
  }
  if (p.cancel.delta_time < 1.0) {
    RCLCPP_WARN_STREAM(
      node->get_logger().get_child(node_name),
      "cancel.delta_time: " << p.cancel.delta_time
                            << ", is too short. This could cause a danger behavior.");
  }

  return std::make_shared<lane_change::Parameters>(p);
}

void LaneChangeModuleManager::initParams(rclcpp::Node * node)
{
  parameters_ = set_params(node, name());
}

std::unique_ptr<SceneModuleInterface> LaneChangeModuleManager::createNewSceneModuleInstance()
{
  return std::make_unique<LaneChangeInterface>(
    name_, *node_, parameters_, rtc_interface_ptr_map_,
    objects_of_interest_marker_interface_ptr_map_,
    std::make_unique<NormalLaneChange>(parameters_, LaneChangeModuleType::NORMAL, direction_));
}

void LaneChangeModuleManager::updateModuleParams(const std::vector<rclcpp::Parameter> & parameters)
{
  using autoware::universe_utils::updateParam;

  auto p = parameters_;

  {
    const std::string ns = "lane_change.";
    updateParam<double>(parameters, ns + "backward_lane_length", p->backward_lane_length);
    updateParam<double>(
      parameters, ns + "backward_length_buffer_for_end_of_lane",
      p->backward_length_buffer_for_end_of_lane);
    updateParam<double>(
      parameters, ns + "backward_length_buffer_for_blocking_object",
      p->backward_length_buffer_for_blocking_object);
    updateParam<double>(
      parameters, ns + "lane_change_finish_judge_buffer", p->lane_change_finish_judge_buffer);
    updateParam<bool>(
      parameters, ns + "enable_stopped_vehicle_buffer", p->enable_stopped_vehicle_buffer);
    updateParam<double>(
      parameters, ns + "finish_judge_lateral_threshold", p->th_finish_judge_lateral_diff);
    updateParam<bool>(parameters, ns + "publish_debug_marker", p->publish_debug_marker);
    updateParam<double>(
      parameters, ns + "min_length_for_turn_signal_activation",
      p->min_length_for_turn_signal_activation);
  }

  {
    const std::string ns = "lane_change.trajectory.";
    updateParam<double>(
      parameters, ns + "max_prepare_duration", p->trajectory.max_prepare_duration);
    updateParam<double>(
      parameters, ns + "min_prepare_duration", p->trajectory.min_prepare_duration);
    updateParam<double>(parameters, ns + "lateral_jerk", p->trajectory.lateral_jerk);
    updateParam<double>(
      parameters, ns + "min_lane_changing_velocity", p->trajectory.min_lane_changing_velocity);
    updateParam<double>(
      parameters, ns + "min_longitudinal_acc", p->trajectory.min_longitudinal_acc);
    updateParam<double>(
      parameters, ns + "max_longitudinal_acc", p->trajectory.max_longitudinal_acc);
    updateParam<double>(
      parameters, ns + "lane_changing_decel_factor", p->trajectory.lane_changing_decel_factor);
<<<<<<< HEAD

=======
    updateParam<double>(
      parameters, ns + "th_prepare_curvature", p->trajectory.th_prepare_curvature);
>>>>>>> 0715615b
    int longitudinal_acc_sampling_num = 0;
    updateParam<int>(parameters, ns + "lon_acc_sampling_num", longitudinal_acc_sampling_num);
    if (longitudinal_acc_sampling_num > 0) {
      p->trajectory.lon_acc_sampling_num = longitudinal_acc_sampling_num;
    } else {
      RCLCPP_WARN(
        rclcpp::get_logger("lane_change"),
        "Parameter 'lon_acc_sampling_num' is not updated because the value (%d) is not positive",
        longitudinal_acc_sampling_num);
    }

    int lateral_acc_sampling_num = 0;
    updateParam<int>(parameters, ns + "lat_acc_sampling_num", lateral_acc_sampling_num);
    if (lateral_acc_sampling_num > 0) {
      p->trajectory.lat_acc_sampling_num = lateral_acc_sampling_num;
    } else {
      RCLCPP_WARN(
        rclcpp::get_logger("lane_change"),
        "Parameter 'lat_acc_sampling_num' is not updated because the value (%d) is not positive",
        lateral_acc_sampling_num);
    }

    updateParam<double>(
      parameters, ns + "th_prepare_length_diff", p->trajectory.th_prepare_length_diff);
    updateParam<double>(
      parameters, ns + "th_lane_changing_length_diff", p->trajectory.th_lane_changing_length_diff);
  }

  {
    const std::string ns = "lane_change.frenet.";
    updateParam<bool>(parameters, ns + "enable", p->frenet.enable);
    updateParam<double>(parameters, ns + "th_yaw_diff", p->frenet.th_yaw_diff_deg);
    updateParam<double>(
      parameters, ns + "th_curvature_smoothing", p->frenet.th_curvature_smoothing);
  }

  {
    const std::string ns = "lane_change.safety_check.lane_expansion.";
    updateParam<double>(parameters, ns + "left_offset", p->safety.lane_expansion_left_offset);
    updateParam<double>(parameters, ns + "right_offset", p->safety.lane_expansion_right_offset);
  }

  {
    const std::string ns = "lane_change.collision_check.";
    updateParam<bool>(
      parameters, ns + "enable_for_prepare_phase.general_lanes",
      p->safety.collision_check.enable_for_prepare_phase_in_general_lanes);
    updateParam<bool>(
      parameters, ns + "enable_for_prepare_phase.intersection",
      p->safety.collision_check.enable_for_prepare_phase_in_intersection);
    updateParam<bool>(
      parameters, ns + "enable_for_prepare_phase.turns",
      p->safety.collision_check.enable_for_prepare_phase_in_turns);
    updateParam<bool>(
      parameters, ns + "check_current_lanes", p->safety.collision_check.check_current_lane);
    updateParam<bool>(
      parameters, ns + "check_other_lanes", p->safety.collision_check.check_other_lanes);
    updateParam<bool>(
      parameters, ns + "use_all_predicted_paths",
      p->safety.collision_check.use_all_predicted_paths);
    updateParam<double>(
      parameters, ns + "prediction_time_resolution",
      p->safety.collision_check.prediction_time_resolution);
    updateParam<double>(
      parameters, ns + "yaw_diff_threshold", p->safety.collision_check.th_yaw_diff);
  }

  {
    const std::string ns = "lane_change.target_object.";
    updateParam<bool>(parameters, ns + "car", p->safety.target_object_types.check_car);
    updateParam<bool>(parameters, ns + "truck", p->safety.target_object_types.check_truck);
    updateParam<bool>(parameters, ns + "bus", p->safety.target_object_types.check_bus);
    updateParam<bool>(parameters, ns + "trailer", p->safety.target_object_types.check_trailer);
    updateParam<bool>(parameters, ns + "unknown", p->safety.target_object_types.check_unknown);
    updateParam<bool>(parameters, ns + "bicycle", p->safety.target_object_types.check_bicycle);
    updateParam<bool>(
      parameters, ns + "motorcycle", p->safety.target_object_types.check_motorcycle);
    updateParam<bool>(
      parameters, ns + "pedestrian", p->safety.target_object_types.check_pedestrian);
  }

  {
    const std::string ns = "lane_change.regulation.";
    updateParam<bool>(parameters, ns + "crosswalk", p->regulate_on_crosswalk);
    updateParam<bool>(parameters, ns + "intersection", p->regulate_on_intersection);
    updateParam<bool>(parameters, ns + "traffic_light", p->regulate_on_traffic_light);
  }

  {
    const std::string ns = "lane_change.stuck_detection.";
    updateParam<double>(parameters, ns + "velocity", p->th_stop_velocity);
    updateParam<double>(parameters, ns + "stop_time", p->th_stop_time);
  }

  auto update_rss_params = [&parameters](const std::string & prefix, auto & params) {
    using autoware::universe_utils::updateParam;
    updateParam<double>(
      parameters, prefix + "longitudinal_distance_min_threshold",
      params.longitudinal_distance_min_threshold);
    updateParam<double>(
      parameters, prefix + "longitudinal_velocity_delta_time",
      params.longitudinal_velocity_delta_time);
    updateParam<double>(
      parameters, prefix + "expected_front_deceleration", params.front_vehicle_deceleration);
    updateParam<double>(
      parameters, prefix + "expected_rear_deceleration", params.rear_vehicle_deceleration);
    updateParam<double>(
      parameters, prefix + "rear_vehicle_reaction_time", params.rear_vehicle_reaction_time);
    updateParam<double>(
      parameters, prefix + "rear_vehicle_safety_time_margin",
      params.rear_vehicle_safety_time_margin);
    updateParam<double>(
      parameters, prefix + "lateral_distance_max_threshold", params.lateral_distance_max_threshold);
  };

  update_rss_params("lane_change.safety_check.execution.", p->safety.rss_params);
  update_rss_params("lane_change.safety_check.parked.", p->safety.rss_params_for_parked);
  update_rss_params("lane_change.safety_check.cancel.", p->safety.rss_params_for_abort);
  update_rss_params("lane_change.safety_check.stuck.", p->safety.rss_params_for_stuck);

  {
    const std::string ns = "lane_change.delay_lane_change.";
    updateParam<bool>(parameters, ns + "enable", p->delay.enable);
    updateParam<bool>(
      parameters, ns + "check_only_parked_vehicle", p->delay.check_only_parked_vehicle);
    updateParam<double>(
      parameters, ns + "min_road_shoulder_width", p->delay.min_road_shoulder_width);
    updateParam<double>(
      parameters, ns + "th_parked_vehicle_shift_ratio", p->delay.th_parked_vehicle_shift_ratio);
  }

  {
    const std::string ns = "lane_change.terminal_path.";
    updateParam<bool>(parameters, ns + "enable", p->terminal_path.enable);
    updateParam<bool>(parameters, ns + "disable_near_goal", p->terminal_path.disable_near_goal);
    updateParam<bool>(parameters, ns + "stop_at_boundary", p->terminal_path.stop_at_boundary);
  }

  {
    const std::string ns = "lane_change.cancel.";
    bool enable_on_prepare_phase = true;
    updateParam<bool>(parameters, ns + "enable_on_prepare_phase", enable_on_prepare_phase);
    if (!enable_on_prepare_phase) {
      RCLCPP_WARN_ONCE(node_->get_logger(), "WARNING! Lane Change cancel function is disabled.");
      p->cancel.enable_on_prepare_phase = enable_on_prepare_phase;
    }

    bool enable_on_lane_changing_phase = true;
    updateParam<bool>(
      parameters, ns + "enable_on_lane_changing_phase", enable_on_lane_changing_phase);
    if (!enable_on_lane_changing_phase) {
      RCLCPP_WARN_ONCE(node_->get_logger(), "WARNING! Lane Change abort function is disabled.");
      p->cancel.enable_on_lane_changing_phase = enable_on_lane_changing_phase;
    }

    int deceleration_sampling_num = 0;
    updateParam<int>(parameters, ns + "deceleration_sampling_num", deceleration_sampling_num);
    if (deceleration_sampling_num > 0) {
      p->cancel.deceleration_sampling_num = deceleration_sampling_num;
    } else {
      RCLCPP_WARN(
        rclcpp::get_logger("lane_change"),
        "Parameter 'deceleration_sampling_num' is not updated because the value (%d) is not "
        "positive",
        deceleration_sampling_num);
    }

    updateParam<double>(parameters, ns + "delta_time", p->cancel.delta_time);
    updateParam<double>(parameters, ns + "duration", p->cancel.duration);
    updateParam<double>(parameters, ns + "max_lateral_jerk", p->cancel.max_lateral_jerk);
    updateParam<double>(parameters, ns + "overhang_tolerance", p->cancel.overhang_tolerance);
    updateParam<int>(
      parameters, ns + "unsafe_hysteresis_threshold", p->cancel.th_unsafe_hysteresis);
  }

  std::for_each(observers_.begin(), observers_.end(), [&p](const auto & observer) {
    if (!observer.expired()) observer.lock()->updateModuleParams(p);
  });
}

}  // namespace autoware::behavior_path_planner

#include <pluginlib/class_list_macros.hpp>
PLUGINLIB_EXPORT_CLASS(
  autoware::behavior_path_planner::LaneChangeRightModuleManager,
  autoware::behavior_path_planner::SceneModuleManagerInterface)
PLUGINLIB_EXPORT_CLASS(
  autoware::behavior_path_planner::LaneChangeLeftModuleManager,
  autoware::behavior_path_planner::SceneModuleManagerInterface)<|MERGE_RESOLUTION|>--- conflicted
+++ resolved
@@ -347,12 +347,8 @@
       parameters, ns + "max_longitudinal_acc", p->trajectory.max_longitudinal_acc);
     updateParam<double>(
       parameters, ns + "lane_changing_decel_factor", p->trajectory.lane_changing_decel_factor);
-<<<<<<< HEAD
-
-=======
     updateParam<double>(
       parameters, ns + "th_prepare_curvature", p->trajectory.th_prepare_curvature);
->>>>>>> 0715615b
     int longitudinal_acc_sampling_num = 0;
     updateParam<int>(parameters, ns + "lon_acc_sampling_num", longitudinal_acc_sampling_num);
     if (longitudinal_acc_sampling_num > 0) {
