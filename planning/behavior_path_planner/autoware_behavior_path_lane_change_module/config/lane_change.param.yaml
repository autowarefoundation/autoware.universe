--- conflicted
+++ resolved
@@ -5,19 +5,6 @@
       backward_length_buffer_for_end_of_lane: 3.0 # [m]
       backward_length_buffer_for_blocking_object: 3.0 # [m]
       backward_length_from_intersection: 5.0 # [m]
-
-<<<<<<< HEAD
-      lane_changing_lateral_jerk: 0.5              # [m/s3]
-
-      minimum_lane_changing_velocity: 2.78        # [m/s]
-      prediction_time_resolution: 0.5           # [s]
-      longitudinal_acceleration_sampling_num: 5
-      lateral_acceleration_sampling_num: 3
-=======
-      # side walk parked vehicle
-      object_check_min_road_shoulder_width: 0.5  # [m]
-      object_shiftable_ratio_threshold: 0.6
->>>>>>> 53724037
 
       # turn signal
       min_length_for_turn_signal_activation: 10.0 # [m]
