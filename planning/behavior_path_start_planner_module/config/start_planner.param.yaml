/**:
  ros__parameters:
    start_planner:

      th_arrived_distance: 1.0
      th_stopped_velocity: 0.01
      th_stopped_time: 1.0
<<<<<<< HEAD
      objects_collision_check_margins: [2.0, 1.0, 0.5, 0.1]
      collision_check_distance_from_end: 1.0
      back_objects_collision_check_margin: 3.0
=======
      collision_check_margins: [2.0, 1.0, 0.5, 0.1]
>>>>>>> bd4b5ca2
      collision_check_margin_from_front_object: 5.0
      th_moving_object_velocity: 1.0
      th_distance_to_middle_of_the_road: 0.5
      center_line_path_interval: 1.0
      # shift pull out
      enable_shift_pull_out: true
      check_shift_path_lane_departure: true
      shift_collision_check_distance_from_end: -10.0
      minimum_shift_pull_out_distance: 0.0
      deceleration_interval: 15.0
      lateral_jerk: 0.5
      lateral_acceleration_sampling_num: 3
      minimum_lateral_acc: 0.15
      maximum_lateral_acc: 0.5
      maximum_curvature: 0.07
      # geometric pull out
      enable_geometric_pull_out: true
      geometric_collision_check_distance_from_end: 0.0
      divide_pull_out_path: true
      geometric_pull_out_velocity: 1.0
      arc_path_interval: 1.0
      lane_departure_margin: 0.2
      backward_velocity: -1.0
      pull_out_max_steer_angle: 0.26  # 15deg
      # search start pose backward
      enable_back: true
      search_priority: "efficient_path"  # "efficient_path" or "short_back_distance"
      max_back_distance: 20.0
      backward_search_resolution: 2.0
      backward_path_update_duration: 3.0
      ignore_distance_from_lane_end: 15.0
      # turns signal
      th_turn_signal_on_lateral_offset: 1.0
      intersection_search_length: 30.0
      length_ratio_for_turn_signal_deactivation_near_intersection: 0.5
      # freespace planner
      freespace_planner:
        enable_freespace_planner: true
        end_pose_search_start_distance: 20.0
        end_pose_search_end_distance: 30.0
        end_pose_search_interval: 2.0
        freespace_planner_algorithm: "astar"  # options: astar, rrtstar
        velocity: 1.0
        vehicle_shape_margin: 1.0
        time_limit: 3000.0
        minimum_turning_radius: 5.0
        maximum_turning_radius: 5.0
        turning_radius_size: 1
        # search configs
        search_configs:
          theta_size: 144
          angle_goal_range: 6.0
          curve_weight: 1.2
          reverse_weight: 1.0
          lateral_goal_range: 0.5
          longitudinal_goal_range: 2.0
        # costmap configs
        costmap_configs:
          obstacle_threshold: 30
        # -- A* search Configurations --
        astar:
          only_behind_solutions: false
          use_back: false
          distance_heuristic_weight: 1.0
        # -- RRT* search Configurations --
        rrtstar:
          enable_update: true
          use_informed_sampling: true
          max_planning_time: 150.0
          neighbor_radius: 8.0
          margin: 1.0

      stop_condition:
        maximum_deceleration_for_stop: 1.0
        maximum_jerk_for_stop: 1.0
      path_safety_check:
        # EgoPredictedPath
        ego_predicted_path:
          min_velocity: 0.0
          min_acceleration: 1.0
          time_horizon_for_front_object: 10.0
          time_horizon_for_rear_object: 10.0
          time_resolution: 0.5
          delay_until_departure: 1.0
        # For target object filtering
        target_filtering:
          safety_check_time_horizon: 5.0
          safety_check_time_resolution: 1.0
          # detection range
          object_check_forward_distance: 10.0
          object_check_backward_distance: 100.0
          ignore_object_velocity_threshold: 1.0
          # ObjectTypesToCheck
          object_types_to_check:
            check_car: true
            check_truck: true
            check_bus: true
            check_trailer: true
            check_bicycle: true
            check_motorcycle: true
            check_pedestrian: true
            check_unknown: false
          # ObjectLaneConfiguration
          object_lane_configuration:
            check_current_lane: true
            check_right_side_lane: true
            check_left_side_lane: true
            check_shoulder_lane: true
            check_other_lane: false
          include_opposite_lane: false
          invert_opposite_lane: false
          check_all_predicted_path: true
          use_all_predicted_path: true
          use_predicted_path_outside_lanelet: false

        # For safety check
        safety_check_params:
          # safety check configuration
          enable_safety_check: true
          # collision check parameters
          check_all_predicted_path: true
          publish_debug_marker: false
          rss_params:
            rear_vehicle_reaction_time: 2.0
            rear_vehicle_safety_time_margin: 1.0
            lateral_distance_max_threshold: 2.0
            longitudinal_distance_min_threshold: 3.0
            longitudinal_velocity_delta_time: 0.8
          # hysteresis factor to expand/shrink polygon
          hysteresis_factor_expand_rate: 1.0
          # temporary
          backward_path_length: 30.0
          forward_path_length: 100.0

      surround_moving_obstacle_check:
          search_radius: 10.0
          th_moving_obstacle_velocity: 1.0
          # ObjectTypesToCheck
          object_types_to_check:
            check_car: true
            check_truck: true
            check_bus: true
            check_trailer: true
            check_bicycle: true
            check_motorcycle: true
            check_pedestrian: true
            check_unknown: false

      # debug
      debug:
        print_debug_info: false<|MERGE_RESOLUTION|>--- conflicted
+++ resolved
@@ -5,13 +5,8 @@
       th_arrived_distance: 1.0
       th_stopped_velocity: 0.01
       th_stopped_time: 1.0
-<<<<<<< HEAD
       objects_collision_check_margins: [2.0, 1.0, 0.5, 0.1]
-      collision_check_distance_from_end: 1.0
       back_objects_collision_check_margin: 3.0
-=======
-      collision_check_margins: [2.0, 1.0, 0.5, 0.1]
->>>>>>> bd4b5ca2
       collision_check_margin_from_front_object: 5.0
       th_moving_object_velocity: 1.0
       th_distance_to_middle_of_the_road: 0.5
