--- conflicted
+++ resolved
@@ -65,7 +65,6 @@
 
 ## General parameters for start_planner
 
-<<<<<<< HEAD
 | Name                                                        | Unit  | Type     | Description                                                                 | Default value   |
 | :---------------------------------------------------------- | :---- | :------- | :-------------------------------------------------------------------------- | :-------------- |
 | th_arrived_distance_m                                       | [m]   | double   | distance threshold for arrival of path termination                          | 1.0             |
@@ -79,21 +78,6 @@
 | collision_check_distance_from_end                           | [m]   | double   | collision check distance from end shift end pose                            | 1.0             |
 | collision_check_margin_from_front_object                    | [m]   | double   | collision check margin from front object                                    | 5.0             |
 | center_line_path_interval                                   | [m]   | double   | reference center line path point interval                                   | 1.0             |
-=======
-| Name                                                        | Unit  | Type   | Description                                                                 | Default value |
-| :---------------------------------------------------------- | :---- | :----- | :-------------------------------------------------------------------------- | :------------ |
-| th_arrived_distance_m                                       | [m]   | double | distance threshold for arrival of path termination                          | 1.0           |
-| th_distance_to_middle_of_the_road                           | [m]   | double | distance threshold to determine if the vehicle is on the middle of the road | 0.1           |
-| th_stopped_velocity_mps                                     | [m/s] | double | velocity threshold for arrival of path termination                          | 0.01          |
-| th_stopped_time_sec                                         | [s]   | double | time threshold for arrival of path termination                              | 1.0           |
-| th_turn_signal_on_lateral_offset                            | [m]   | double | lateral distance threshold for turning on blinker                           | 1.0           |
-| intersection_search_length                                  | [m]   | double | check if intersections exist within this length                             | 30.0          |
-| length_ratio_for_turn_signal_deactivation_near_intersection | [m]   | double | deactivate turn signal of this module near intersection                     | 0.5           |
-| collision_check_margin                                      | [m]   | double | Obstacle collision check margin                                             | 1.0           |
-| collision_check_distance_from_end                           | [m]   | double | collision check distance from end shift end pose                            | 1.0           |
-| collision_check_margin_from_front_object                    | [m]   | double | collision check margin from front object                                    | 5.0           |
-| center_line_path_interval                                   | [m]   | double | reference center line path point interval                                   | 1.0           |
->>>>>>> 9b736d52
 
 ## Safety check with static obstacles
 
