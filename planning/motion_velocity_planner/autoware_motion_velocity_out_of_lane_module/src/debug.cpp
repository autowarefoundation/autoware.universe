// Copyright 2024 TIER IV, Inc.
//
// Licensed under the Apache License, Version 2.0 (the "License");
// you may not use this file except in compliance with the License.
// You may obtain a copy of the License at
//
//     http://www.apache.org/licenses/LICENSE-2.0
//
// Unless required by applicable law or agreed to in writing, software
// distributed under the License is distributed on an "AS IS" BASIS,
// WITHOUT WARRANTIES OR CONDITIONS OF ANY KIND, either express or implied.
// See the License for the specific language governing permissions and
// limitations under the License.

#include "debug.hpp"

#include "types.hpp"

#include <autoware/motion_utils/marker/virtual_wall_marker_creator.hpp>
<<<<<<< HEAD
#include <autoware/motion_velocity_planner_common_universe/planner_data.hpp>
#include <autoware/universe_utils/geometry/boost_polygon_utils.hpp>
#include <autoware/universe_utils/geometry/geometry.hpp>
#include <autoware/universe_utils/ros/marker_helper.hpp>
=======
#include <autoware_utils/geometry/boost_polygon_utils.hpp>
#include <autoware_utils/geometry/geometry.hpp>
#include <autoware_utils/ros/marker_helper.hpp>
>>>>>>> 2d879df3

#include <autoware_planning_msgs/msg/trajectory_point.hpp>
#include <geometry_msgs/msg/point.hpp>
#include <geometry_msgs/msg/pose.hpp>
#include <std_msgs/msg/color_rgba.hpp>
#include <visualization_msgs/msg/marker.hpp>
#include <visualization_msgs/msg/marker_array.hpp>

#include <boost/geometry/algorithms/centroid.hpp>
#include <boost/geometry/algorithms/for_each.hpp>

#include <lanelet2_core/Forward.h>
#include <lanelet2_core/primitives/LineString.h>
#include <lanelet2_core/primitives/Point.h>
#include <lanelet2_core/primitives/Polygon.h>

#include <string>
#include <vector>

namespace autoware::motion_velocity_planner::out_of_lane::debug
{
namespace
{

visualization_msgs::msg::Marker get_base_marker()
{
  visualization_msgs::msg::Marker base_marker;
  base_marker.header.frame_id = "map";
  base_marker.header.stamp = rclcpp::Time(0);
  base_marker.id = 0;
  base_marker.type = visualization_msgs::msg::Marker::LINE_STRIP;
  base_marker.action = visualization_msgs::msg::Marker::ADD;
  base_marker.pose.position = autoware_utils::create_marker_position(0.0, 0.0, 0);
  base_marker.pose.orientation = autoware_utils::create_marker_orientation(0, 0, 0, 1.0);
  base_marker.scale = autoware_utils::create_marker_scale(0.1, 0.1, 0.1);
  base_marker.color = autoware_utils::create_marker_color(1.0, 0.1, 0.1, 0.5);
  return base_marker;
}
void add_polygons_markers(
  visualization_msgs::msg::MarkerArray & debug_marker_array,
  const visualization_msgs::msg::Marker & base_marker, const lanelet::BasicPolygons2d & polygons)
{
  auto debug_marker = base_marker;
  debug_marker.type = visualization_msgs::msg::Marker::LINE_LIST;
  for (const auto & f : polygons) {
    boost::geometry::for_each_segment(f, [&](const auto & s) {
      const auto & [p1, p2] = s;
      debug_marker.points.push_back(autoware_utils::create_marker_position(p1.x(), p1.y(), 0.0));
      debug_marker.points.push_back(autoware_utils::create_marker_position(p2.x(), p2.y(), 0.0));
    });
  }
  debug_marker_array.markers.push_back(debug_marker);
}

void add_current_overlap_marker(
  visualization_msgs::msg::MarkerArray & debug_marker_array,
  const lanelet::BasicPolygon2d & current_footprint, const double z)
{
  auto debug_marker = get_base_marker();
  debug_marker.ns = "current_overlap";
  debug_marker.points.clear();
  for (const auto & p : current_footprint)
    debug_marker.points.push_back(autoware_utils::create_marker_position(p.x(), p.y(), z));
  if (!debug_marker.points.empty()) debug_marker.points.push_back(debug_marker.points.front());
  debug_marker.color = autoware_utils::create_marker_color(1.0, 0.1, 0.1, 0.5);
  debug_marker_array.markers.push_back(debug_marker);
  debug_marker.id++;
}

void add_ttc_markers(
  visualization_msgs::msg::MarkerArray & debug_marker_array, const EgoData & ego_data,
  const OutOfLaneData & out_of_lane_data, const size_t prev_nb)
{
  auto debug_marker = get_base_marker();
  debug_marker.type = visualization_msgs::msg::Marker::TEXT_VIEW_FACING;
  debug_marker.scale.z = 0.5;
  debug_marker.ns = "ttcs";
  for (const auto & p : out_of_lane_data.outside_points) {
    if (p.to_avoid) {
      debug_marker.color.r = 1.0;
      debug_marker.color.g = 0.0;
    } else {
      debug_marker.color.r = 0.0;
      debug_marker.color.g = 1.0;
    }
    if (p.ttc) {
      debug_marker.pose = ego_data.trajectory_points[p.trajectory_index].pose;
      debug_marker.text = std::to_string(*p.ttc);
      debug_marker_array.markers.push_back(debug_marker);
      debug_marker.id++;
    }
  }
  debug_marker.action = visualization_msgs::msg::Marker::DELETE;
  for (; debug_marker.id < static_cast<int>(prev_nb); ++debug_marker.id) {
    debug_marker_array.markers.push_back(debug_marker);
  }
}
size_t add_stop_line_markers(
  visualization_msgs::msg::MarkerArray & debug_marker_array, const StopLinesRtree & rtree,
  const double z, const size_t prev_nb)
{
  auto debug_marker = get_base_marker();
  debug_marker.type = visualization_msgs::msg::Marker::LINE_STRIP;
  debug_marker.ns = "object_stop_lines";
  const auto & add_lanelets_markers = [&](const auto & lanelets) {
    for (const auto & ll : lanelets) {
      debug_marker.points.clear();
      for (const auto & p : ll.polygon2d().basicPolygon()) {
<<<<<<< HEAD
        debug_marker.points.push_back(universe_utils::createMarkerPosition(p.x(), p.y(), z));
=======
        debug_marker.points.push_back(
          autoware_utils::create_marker_position(p.x(), p.y(), z + 0.5));
>>>>>>> 2d879df3
      }
      debug_marker.points.push_back(debug_marker.points.front());
      debug_marker_array.markers.push_back(debug_marker);
      ++debug_marker.id;
    }
  };
  for (const auto & [_, stop_line] : rtree) {
    debug_marker.points.clear();
    debug_marker.color.r = 1.0;
    for (const auto & p : stop_line.stop_line) {
<<<<<<< HEAD
      debug_marker.points.push_back(universe_utils::createMarkerPosition(p.x(), p.y(), z));
=======
      debug_marker.points.push_back(autoware_utils::create_marker_position(p.x(), p.y(), z + 0.5));
>>>>>>> 2d879df3
    }
    debug_marker_array.markers.push_back(debug_marker);
    ++debug_marker.id;
    debug_marker.color.r = 0.0;
    add_lanelets_markers(stop_line.lanelets);
  }
  const auto max_id = debug_marker.id;
  debug_marker.action = visualization_msgs::msg::Marker::DELETE;
  for (; debug_marker.id < static_cast<int>(prev_nb); ++debug_marker.id) {
    debug_marker_array.markers.push_back(debug_marker);
  }
  return max_id;
}

void add_stop_line_markers(
  visualization_msgs::msg::MarkerArray & debug_marker_array,
  const std::vector<StopPoint> & map_stop_points, const double z)
{
  auto debug_marker = get_base_marker();
  debug_marker.type = visualization_msgs::msg::Marker::LINE_LIST;
  debug_marker.ns = "ego_stop_lines";
  debug_marker.scale = universe_utils::createMarkerScale(0.2, 0.2, 0.2);
  debug_marker.color = universe_utils::createMarkerColor(0.5, 0.0, 0.7, 1.0);
  geometry_msgs::msg::Point p1;
  geometry_msgs::msg::Point p2;
  p1.z = p2.z = z;
  for (const auto & stop_point : map_stop_points) {
    for (auto i = 0UL; i + 1 < stop_point.stop_line.size(); ++i) {
      p1.x = stop_point.stop_line[i].x();
      p1.y = stop_point.stop_line[i].y();
      p2.x = stop_point.stop_line[i + 1].x();
      p2.y = stop_point.stop_line[i + 1].y();
      debug_marker.points.push_back(p1);
      debug_marker.points.push_back(p2);
    }
  }
  debug_marker_array.markers.push_back(debug_marker);
}

void add_out_lanelets(
  visualization_msgs::msg::MarkerArray & marker_array, visualization_msgs::msg::Marker base_marker,
  const lanelet::ConstLanelets & out_lanelets)
{
  lanelet::BasicPolygons2d drivable_lane_polygons;
  for (const auto & ll : out_lanelets) {
    drivable_lane_polygons.push_back(ll.polygon2d().basicPolygon());
  }
  base_marker.ns = "out_lanelets";
  base_marker.color = autoware_utils::create_marker_color(0.0, 0.0, 1.0, 1.0);
  add_polygons_markers(marker_array, base_marker, drivable_lane_polygons);
}

void add_out_of_lane_overlaps(
  visualization_msgs::msg::MarkerArray & marker_array, visualization_msgs::msg::Marker base_marker,
  const std::vector<OutOfLanePoint> & outside_points,
  const std::vector<autoware_planning_msgs::msg::TrajectoryPoint> & trajectory)
{
  lanelet::BasicPolygons2d out_of_lane_overlaps;
  lanelet::BasicPolygon2d out_of_lane_overlap;
  for (const auto & p : outside_points) {
    for (const auto & overlap : p.out_overlaps) {
      boost::geometry::convert(overlap, out_of_lane_overlap);
      out_of_lane_overlaps.push_back(out_of_lane_overlap);
    }
  }
  base_marker.ns = "out_of_lane_areas";
  base_marker.color = autoware_utils::create_marker_color(1.0, 0.0, 0.0, 1.0);
  add_polygons_markers(marker_array, base_marker, out_of_lane_overlaps);
  for (const auto & p : outside_points) {
    for (const auto & a : p.out_overlaps) {
      marker_array.markers.back().points.push_back(trajectory[p.trajectory_index].pose.position);
      const auto centroid = boost::geometry::return_centroid<lanelet::BasicPoint2d>(a);
      marker_array.markers.back().points.push_back(
        geometry_msgs::msg::Point().set__x(centroid.x()).set__y(centroid.y()));
    }
  }
}
void add_predicted_paths(
  visualization_msgs::msg::MarkerArray & marker_array, visualization_msgs::msg::Marker base_marker,
  const autoware_perception_msgs::msg::PredictedObjects & objects,
  const geometry_msgs::msg::Pose & ego_pose)
{
  base_marker.ns = "objects";
  base_marker.color = autoware_utils::create_marker_color(0.0, 1.0, 0.0, 1.0);
  lanelet::BasicPolygons2d object_polygons;
  constexpr double max_draw_distance = 50.0;
  for (const auto & o : objects.objects) {
    for (const auto & path : o.kinematics.predicted_paths) {
      for (const auto & pose : path.path) {
        // limit the draw distance to improve performance
        if (autoware_utils::calc_distance2d(pose, ego_pose) < max_draw_distance) {
          const auto poly = autoware_utils::to_polygon2d(pose, o.shape).outer();
          lanelet::BasicPolygon2d ll_poly(poly.begin(), poly.end());
          object_polygons.push_back(ll_poly);
        }
      }
    }
  }
  add_polygons_markers(marker_array, base_marker, object_polygons);
}
}  // namespace

visualization_msgs::msg::MarkerArray create_debug_marker_array(
  const EgoData & ego_data, const OutOfLaneData & out_of_lane_data,
  const autoware_perception_msgs::msg::PredictedObjects & objects, DebugData & debug_data)
{
  const auto z = ego_data.pose.position.z + 0.5;
  visualization_msgs::msg::MarkerArray debug_marker_array;

  auto base_marker = get_base_marker();
  base_marker.pose.position.z = z;
  base_marker.ns = "footprints";
  base_marker.color = autoware_utils::create_marker_color(1.0, 1.0, 1.0, 1.0);
  // TODO(Maxime): move the debug marker publishing AFTER the trajectory generation
  // disabled to prevent performance issues when publishing the debug markers
  // add_polygons_markers(debug_marker_array, base_marker, ego_data.trajectory_footprints);
  add_out_lanelets(debug_marker_array, base_marker, ego_data.out_lanelets);
  add_out_of_lane_overlaps(
    debug_marker_array, base_marker, out_of_lane_data.outside_points, ego_data.trajectory_points);
  add_predicted_paths(debug_marker_array, base_marker, objects, ego_data.pose);

  add_current_overlap_marker(debug_marker_array, ego_data.current_footprint, z);

  add_ttc_markers(debug_marker_array, ego_data, out_of_lane_data, debug_data.prev_ttcs);
  debug_data.prev_ttcs = out_of_lane_data.outside_points.size();

  debug_data.prev_stop_line = add_stop_line_markers(
    debug_marker_array, ego_data.stop_lines_rtree, z, debug_data.prev_stop_line);

  add_stop_line_markers(debug_marker_array, ego_data.map_stop_points, z);

  return debug_marker_array;
}

motion_utils::VirtualWalls create_virtual_walls(
  const geometry_msgs::msg::Pose & pose, const bool stop, const PlannerParam & params)
{
  motion_utils::VirtualWalls virtual_walls;
  motion_utils::VirtualWall wall;
  wall.text = "out_of_lane";
  wall.longitudinal_offset = params.front_offset;
  wall.style = stop ? motion_utils::VirtualWallType::stop : motion_utils::VirtualWallType::slowdown;
  wall.pose = pose;
  virtual_walls.push_back(wall);
  return virtual_walls;
}
}  // namespace autoware::motion_velocity_planner::out_of_lane::debug<|MERGE_RESOLUTION|>--- conflicted
+++ resolved
@@ -17,16 +17,9 @@
 #include "types.hpp"
 
 #include <autoware/motion_utils/marker/virtual_wall_marker_creator.hpp>
-<<<<<<< HEAD
-#include <autoware/motion_velocity_planner_common_universe/planner_data.hpp>
-#include <autoware/universe_utils/geometry/boost_polygon_utils.hpp>
-#include <autoware/universe_utils/geometry/geometry.hpp>
-#include <autoware/universe_utils/ros/marker_helper.hpp>
-=======
 #include <autoware_utils/geometry/boost_polygon_utils.hpp>
 #include <autoware_utils/geometry/geometry.hpp>
 #include <autoware_utils/ros/marker_helper.hpp>
->>>>>>> 2d879df3
 
 #include <autoware_planning_msgs/msg/trajectory_point.hpp>
 #include <geometry_msgs/msg/point.hpp>
@@ -135,12 +128,8 @@
     for (const auto & ll : lanelets) {
       debug_marker.points.clear();
       for (const auto & p : ll.polygon2d().basicPolygon()) {
-<<<<<<< HEAD
-        debug_marker.points.push_back(universe_utils::createMarkerPosition(p.x(), p.y(), z));
-=======
         debug_marker.points.push_back(
           autoware_utils::create_marker_position(p.x(), p.y(), z + 0.5));
->>>>>>> 2d879df3
       }
       debug_marker.points.push_back(debug_marker.points.front());
       debug_marker_array.markers.push_back(debug_marker);
@@ -151,11 +140,7 @@
     debug_marker.points.clear();
     debug_marker.color.r = 1.0;
     for (const auto & p : stop_line.stop_line) {
-<<<<<<< HEAD
-      debug_marker.points.push_back(universe_utils::createMarkerPosition(p.x(), p.y(), z));
-=======
       debug_marker.points.push_back(autoware_utils::create_marker_position(p.x(), p.y(), z + 0.5));
->>>>>>> 2d879df3
     }
     debug_marker_array.markers.push_back(debug_marker);
     ++debug_marker.id;
@@ -177,8 +162,8 @@
   auto debug_marker = get_base_marker();
   debug_marker.type = visualization_msgs::msg::Marker::LINE_LIST;
   debug_marker.ns = "ego_stop_lines";
-  debug_marker.scale = universe_utils::createMarkerScale(0.2, 0.2, 0.2);
-  debug_marker.color = universe_utils::createMarkerColor(0.5, 0.0, 0.7, 1.0);
+  debug_marker.scale = autoware_utils::create_marker_scale(0.2, 0.2, 0.2);
+  debug_marker.color = autoware_utils::create_marker_color(0.5, 0.0, 0.7, 1.0);
   geometry_msgs::msg::Point p1;
   geometry_msgs::msg::Point p2;
   p1.z = p2.z = z;
