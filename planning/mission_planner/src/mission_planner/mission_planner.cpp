// Copyright 2019 Autoware Foundation
//
// Licensed under the Apache License, Version 2.0 (the "License");
// you may not use this file except in compliance with the License.
// You may obtain a copy of the License at
//
//     http://www.apache.org/licenses/LICENSE-2.0
//
// Unless required by applicable law or agreed to in writing, software
// distributed under the License is distributed on an "AS IS" BASIS,
// WITHOUT WARRANTIES OR CONDITIONS OF ANY KIND, either express or implied.
// See the License for the specific language governing permissions and
// limitations under the License.

#include "mission_planner.hpp"

#include <autoware_adapi_v1_msgs/srv/set_route.hpp>
#include <autoware_adapi_v1_msgs/srv/set_route_points.hpp>
#include <tf2_geometry_msgs/tf2_geometry_msgs.hpp>

#include <array>
#include <random>

namespace
{

using autoware_planning_msgs::msg::LaneletPrimitive;
using autoware_planning_msgs::msg::LaneletSegment;

LaneletPrimitive convert(const LaneletPrimitive & p)
{
  LaneletPrimitive primitive;
  primitive.id = p.id;
  primitive.primitive_type = p.primitive_type;
  return primitive;
}

LaneletSegment convert(const LaneletSegment & s)
{
  LaneletSegment segment;
  segment.preferred_primitive.id = s.preferred_primitive.id;
  segment.primitives.push_back(convert(s.preferred_primitive));
  for (const auto & p : s.primitives) {
    segment.primitives.push_back(convert(p));
  }
  return segment;
}

std::array<uint8_t, 16> generate_random_id()
{
  static std::independent_bits_engine<std::mt19937, 8, uint8_t> engine(std::random_device{}());
  std::array<uint8_t, 16> id;
  std::generate(id.begin(), id.end(), std::ref(engine));
  return id;
}

}  // namespace

namespace mission_planner
{

MissionPlanner::MissionPlanner(const rclcpp::NodeOptions & options)
: Node("mission_planner", options),
  arrival_checker_(this),
  plugin_loader_("mission_planner", "mission_planner::PlannerPlugin"),
  tf_buffer_(get_clock()),
  tf_listener_(tf_buffer_)
{
  map_frame_ = declare_parameter<std::string>("map_frame");

  planner_ = plugin_loader_.createSharedInstance("mission_planner::lanelet2::DefaultPlanner");
  planner_->initialize(this);

  odometry_ = nullptr;
  sub_odometry_ = create_subscription<Odometry>(
    "/localization/kinematic_state", rclcpp::QoS(1),
    std::bind(&MissionPlanner::on_odometry, this, std::placeholders::_1));

  const auto durable_qos = rclcpp::QoS(1).transient_local();
  pub_marker_ = create_publisher<MarkerArray>("debug/route_marker", durable_qos);

  const auto adaptor = component_interface_utils::NodeAdaptor(this);
  adaptor.init_pub(pub_state_);
  adaptor.init_pub(pub_route_);
  adaptor.init_srv(srv_clear_route_, this, &MissionPlanner::on_clear_route);
  adaptor.init_srv(srv_set_route_, this, &MissionPlanner::on_set_route);
  adaptor.init_srv(srv_set_route_points_, this, &MissionPlanner::on_set_route_points);
<<<<<<< HEAD
  adaptor.init_srv(srv_set_mrm_goal_, this, &MissionPlanner::on_set_mrm_goal);
  adaptor.init_srv(srv_clear_mrm_goal_, this, &MissionPlanner::on_clear_mrm_goal);
=======
  adaptor.init_sub(sub_modified_goal_, this, &MissionPlanner::on_modified_goal);
>>>>>>> 91ac2bca

  change_state(RouteState::Message::UNSET);
}

void MissionPlanner::on_odometry(const Odometry::ConstSharedPtr msg)
{
  odometry_ = msg;

  // NOTE: Do not check in the changing state as goal may change.
  if (state_.state == RouteState::Message::SET) {
    PoseStamped pose;
    pose.header = odometry_->header;
    pose.pose = odometry_->pose.pose;
    if (arrival_checker_.is_arrived(pose)) {
      change_state(RouteState::Message::ARRIVED);
    }
  }
}

PoseStamped MissionPlanner::transform_pose(const PoseStamped & input)
{
  PoseStamped output;
  geometry_msgs::msg::TransformStamped transform;
  try {
    transform = tf_buffer_.lookupTransform(map_frame_, input.header.frame_id, tf2::TimePointZero);
    tf2::doTransform(input, output, transform);
    return output;
  } catch (tf2::TransformException & error) {
    throw component_interface_utils::TransformError(error.what());
  }
}

void MissionPlanner::change_route()
{
  arrival_checker_.set_goal();
  // TODO(Takagi, Isamu): publish an empty route here
}

void MissionPlanner::change_route(const LaneletRoute & route)
{
  PoseWithUuidStamped goal;
  goal.header = route.header;
  goal.pose = route.goal_pose;
  goal.uuid = route.uuid;

  arrival_checker_.set_goal(goal);
  pub_route_->publish(route);
  pub_marker_->publish(planner_->visualize(route));
}

void MissionPlanner::change_state(RouteState::Message::_state_type state)
{
  state_.stamp = now();
  state_.state = state;
  pub_state_->publish(state_);
}

// NOTE: The route services should be mutually exclusive by callback group.
void MissionPlanner::on_clear_route(
  const ClearRoute::Service::Request::SharedPtr, const ClearRoute::Service::Response::SharedPtr res)
{
  change_route();
  change_state(RouteState::Message::UNSET);
  res->status.success = true;
}

// NOTE: The route services should be mutually exclusive by callback group.
void MissionPlanner::on_set_route(
  const SetRoute::Service::Request::SharedPtr req, const SetRoute::Service::Response::SharedPtr res)
{
  using ResponseCode = autoware_adapi_v1_msgs::srv::SetRoute::Response;

  if (state_.state != RouteState::Message::UNSET) {
    throw component_interface_utils::ServiceException(
      ResponseCode::ERROR_ROUTE_EXISTS, "The route is already set.");
  }
  if (!odometry_) {
    throw component_interface_utils::ServiceException(
      ResponseCode::ERROR_PLANNER_UNREADY, "The vehicle pose is not received.");
  }

  // Use temporary pose stamped for transform.
  PoseStamped pose;
  pose.header = req->header;
  pose.pose = req->goal;

  // Convert route.
  LaneletRoute route;
  route.start_pose = odometry_->pose.pose;
  route.goal_pose = transform_pose(pose).pose;
  for (const auto & segment : req->segments) {
    route.segments.push_back(convert(segment));
  }
  route.header.stamp = req->header.stamp;
  route.header.frame_id = map_frame_;
  route.uuid.uuid = generate_random_id();

  // Update route.
  change_route(route);
  change_state(RouteState::Message::SET);
  res->status.success = true;
}

// NOTE: The route services should be mutually exclusive by callback group.
void MissionPlanner::on_set_route_points(
  const SetRoutePoints::Service::Request::SharedPtr req,
  const SetRoutePoints::Service::Response::SharedPtr res)
{
  using ResponseCode = autoware_adapi_v1_msgs::srv::SetRoutePoints::Response;

  if (state_.state != RouteState::Message::UNSET) {
    throw component_interface_utils::ServiceException(
      ResponseCode::ERROR_ROUTE_EXISTS, "The route is already set.");
  }
  if (!planner_->ready()) {
    throw component_interface_utils::ServiceException(
      ResponseCode::ERROR_PLANNER_UNREADY, "The planner is not ready.");
  }
  if (!odometry_) {
    throw component_interface_utils::ServiceException(
      ResponseCode::ERROR_PLANNER_UNREADY, "The vehicle pose is not received.");
  }

  // Use temporary pose stamped for transform.
  PoseStamped pose;
  pose.header = req->header;

  // Convert route points.
  PlannerPlugin::RoutePoints points;
  points.push_back(odometry_->pose.pose);
  for (const auto & waypoint : req->waypoints) {
    pose.pose = waypoint;
    points.push_back(transform_pose(pose).pose);
  }
  pose.pose = req->goal;
  points.push_back(transform_pose(pose).pose);

  // Plan route.
  LaneletRoute route = planner_->plan(points);
  if (route.segments.empty()) {
    throw component_interface_utils::ServiceException(
      ResponseCode::ERROR_PLANNER_FAILED, "The planned route is empty.");
  }
  route.header.stamp = req->header.stamp;
  route.header.frame_id = map_frame_;
  route.uuid.uuid = generate_random_id();

  // Update route.
  change_route(route);
  change_state(RouteState::Message::SET);
  res->status.success = true;
}

// NOTE: The route interface should be mutually exclusive by callback group.
<<<<<<< HEAD
void MissionPlanner::on_set_mrm_goal(
  const SetMrmGoal::Service::Request::SharedPtr req,
  const SetMrmGoal::Service::Response::SharedPtr res)
{
  // TODO(Yutaka Shimizu): reroute for MRM
  (void)req;
  (void)res;
}

// NOTE: The route interface should be mutually exclusive by callback group.
void MissionPlanner::on_clear_mrm_goal(
  const ClearMrmGoal::Service::Request::SharedPtr req,
  const ClearMrmGoal::Service::Response::SharedPtr res)
{
  // TODO(Yutaka Shimizu): reroute for MRM
  (void)req;
  (void)res;
=======
void MissionPlanner::on_modified_goal(const ModifiedGoal::Message::ConstSharedPtr msg)
{
  // TODO(Yutaka Shimizu): reroute if the goal is outside the lane.
  arrival_checker_.modify_goal(*msg);
>>>>>>> 91ac2bca
}

}  // namespace mission_planner

#include <rclcpp_components/register_node_macro.hpp>
RCLCPP_COMPONENTS_REGISTER_NODE(mission_planner::MissionPlanner)<|MERGE_RESOLUTION|>--- conflicted
+++ resolved
@@ -85,12 +85,9 @@
   adaptor.init_srv(srv_clear_route_, this, &MissionPlanner::on_clear_route);
   adaptor.init_srv(srv_set_route_, this, &MissionPlanner::on_set_route);
   adaptor.init_srv(srv_set_route_points_, this, &MissionPlanner::on_set_route_points);
-<<<<<<< HEAD
   adaptor.init_srv(srv_set_mrm_goal_, this, &MissionPlanner::on_set_mrm_goal);
   adaptor.init_srv(srv_clear_mrm_goal_, this, &MissionPlanner::on_clear_mrm_goal);
-=======
   adaptor.init_sub(sub_modified_goal_, this, &MissionPlanner::on_modified_goal);
->>>>>>> 91ac2bca
 
   change_state(RouteState::Message::UNSET);
 }
@@ -245,7 +242,6 @@
 }
 
 // NOTE: The route interface should be mutually exclusive by callback group.
-<<<<<<< HEAD
 void MissionPlanner::on_set_mrm_goal(
   const SetMrmGoal::Service::Request::SharedPtr req,
   const SetMrmGoal::Service::Response::SharedPtr res)
@@ -263,12 +259,12 @@
   // TODO(Yutaka Shimizu): reroute for MRM
   (void)req;
   (void)res;
-=======
+}
+
 void MissionPlanner::on_modified_goal(const ModifiedGoal::Message::ConstSharedPtr msg)
 {
   // TODO(Yutaka Shimizu): reroute if the goal is outside the lane.
   arrival_checker_.modify_goal(*msg);
->>>>>>> 91ac2bca
 }
 
 }  // namespace mission_planner
