--- conflicted
+++ resolved
@@ -210,18 +210,11 @@
 
 ### Input
 
-<<<<<<< HEAD
-| Name                                               | Type                                                 | Description                              |
-| -------------------------------------------------- | ---------------------------------------------------- | ---------------------------------------- |
-| `~/perception/object_recognition/tracking/objects` | `autoware_auto_perception_msgs::msg::TrackedObjects` | tracking objects without predicted path. |
-| `~/vector_map`                                     | `autoware_map_msgs::msg::LaneletMapBin`              | binary data of Lanelet2 Map.             |
-=======
 | Name                                                     | Type                                                 | Description                                                |
 | -------------------------------------------------------- | ---------------------------------------------------- | ---------------------------------------------------------- |
 | `~/perception/object_recognition/tracking/objects`       | `autoware_auto_perception_msgs::msg::TrackedObjects` | tracking objects without predicted path.                   |
-| `~/vector_map`                                           | `autoware_auto_mapping_msgs::msg::HADMapBin`         | binary data of Lanelet2 Map.                               |
+| `~/vector_map`                                           | `autoware_map_msgs::msg::HADMapBin`         | binary data of Lanelet2 Map.                               |
 | '~/perception/traffic_light_recognition/traffic_signals' | 'autoware_perception_msgs::msg::TrafficSignalArray;' | rearranged information on the corresponding traffic lights |
->>>>>>> 7ebf71ae
 
 ### Output
 
