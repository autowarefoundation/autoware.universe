--- conflicted
+++ resolved
@@ -218,21 +218,13 @@
 
 ### Output
 
-<<<<<<< HEAD
-| Name                     | Type                                                 | Description                                                                           |
-| ------------------------ | ---------------------------------------------------- | ------------------------------------------------------------------------------------- |
-| `~/input/objects`        | `autoware_perception_msgs::msg::TrackedObjects` | tracking objects. Default is set to `/perception/object_recognition/tracking/objects` |
-| `~/output/objects`       | `autoware_perception_msgs::msg::PredictedObjects`    | tracking objects with predicted path.                                                 |
-| `~/objects_path_markers` | `visualization_msgs::msg::MarkerArray`               | marker for visualization.                                                             |
-=======
 | Name                         | Type                                                   | Description                                                                           |
 | ---------------------------- | ------------------------------------------------------ | ------------------------------------------------------------------------------------- |
-| `~/input/objects`            | `autoware_auto_perception_msgs::msg::TrackedObjects`   | tracking objects. Default is set to `/perception/object_recognition/tracking/objects` |
-| `~/output/objects`           | `autoware_auto_perception_msgs::msg::PredictedObjects` | tracking objects with predicted path.                                                 |
+| `~/input/objects`            | `autoware_perception_msgs::msg::TrackedObjects`   | tracking objects. Default is set to `/perception/object_recognition/tracking/objects` |
+| `~/output/objects`           | `autoware_perception_msgs::msg::PredictedObjects` | tracking objects with predicted path.                                                 |
 | `~/objects_path_markers`     | `visualization_msgs::msg::MarkerArray`                 | marker for visualization.                                                             |
 | `~/debug/processing_time_ms` | `std_msgs::msg::Float64`                               | processing time of this module.                                                       |
 | `~/debug/cyclic_time_ms`     | `std_msgs::msg::Float64`                               | cyclic time of this module.                                                           |
->>>>>>> 7f36c52f
 
 ## Parameters
 
