// Copyright 2023 TIER IV, Inc.
//
// Licensed under the Apache License, Version 2.0 (the "License");
// you may not use this file except in compliance with the License.
// You may obtain a copy of the License at
//
//     http://www.apache.org/licenses/LICENSE-2.0
//
// Unless required by applicable law or agreed to in writing, software
// distributed under the License is distributed on an "AS IS" BASIS,
// WITHOUT WARRANTIES OR CONDITIONS OF ANY KIND, either express or implied.
// See the License for the specific language governing permissions and
// limitations under the License.
#include "traffic_light_classifier/nodelet.hpp"

#include <tier4_perception_msgs/msg/traffic_light_element.hpp>

#include <iostream>
#include <memory>
#include <utility>
#include <vector>

namespace traffic_light
{
TrafficLightClassifierNodelet::TrafficLightClassifierNodelet(const rclcpp::NodeOptions & options)
: Node("traffic_light_classifier_node", options)
{
  classify_traffic_light_type_ = this->declare_parameter("classify_traffic_light_type", 0);

  using std::placeholders::_1;
  using std::placeholders::_2;
  is_approximate_sync_ = this->declare_parameter("approximate_sync", false);
  backlight_threshold_ = this->declare_parameter<double>("backlight_threshold");

  if (is_approximate_sync_) {
    approximate_sync_.reset(new ApproximateSync(ApproximateSyncPolicy(10), image_sub_, roi_sub_));
    approximate_sync_->registerCallback(
      std::bind(&TrafficLightClassifierNodelet::imageRoiCallback, this, _1, _2));
  } else {
    sync_.reset(new Sync(SyncPolicy(10), image_sub_, roi_sub_));
    sync_->registerCallback(
      std::bind(&TrafficLightClassifierNodelet::imageRoiCallback, this, _1, _2));
  }

  traffic_signal_array_pub_ =
    this->create_publisher<tier4_perception_msgs::msg::TrafficSignalArray>(
      "~/output/traffic_signals", rclcpp::QoS{1});

  using std::chrono_literals::operator""ms;
  timer_ = rclcpp::create_timer(
    this, get_clock(), 100ms, std::bind(&TrafficLightClassifierNodelet::connectCb, this));

  int classifier_type = this->declare_parameter(
    "classifier_type", static_cast<int>(TrafficLightClassifierNodelet::ClassifierType::HSVFilter));
  if (classifier_type == TrafficLightClassifierNodelet::ClassifierType::HSVFilter) {
    classifier_ptr_ = std::make_shared<ColorClassifier>(this);
  } else if (classifier_type == TrafficLightClassifierNodelet::ClassifierType::CNN) {
#if ENABLE_GPU
    classifier_ptr_ = std::make_shared<CNNClassifier>(this);
#else
    RCLCPP_ERROR(
      this->get_logger(), "please install CUDA, CUDNN and TensorRT to use cnn classifier");
#endif
  }
}

void TrafficLightClassifierNodelet::connectCb()
{
  // set callbacks only when there are subscribers to this node
  if (
    traffic_signal_array_pub_->get_subscription_count() == 0 &&
    traffic_signal_array_pub_->get_intra_process_subscription_count() == 0) {
    image_sub_.unsubscribe();
    roi_sub_.unsubscribe();
  } else if (!image_sub_.getSubscriber()) {
    image_sub_.subscribe(this, "~/input/image", "raw", rmw_qos_profile_sensor_data);
    roi_sub_.subscribe(this, "~/input/rois", rclcpp::QoS{1}.get_rmw_qos_profile());
  }
}

void TrafficLightClassifierNodelet::imageRoiCallback(
  const sensor_msgs::msg::Image::ConstSharedPtr & input_image_msg,
  const tier4_perception_msgs::msg::TrafficLightRoiArray::ConstSharedPtr & input_rois_msg)
{
  if (classifier_ptr_.use_count() == 0) {
    return;
  }

  cv_bridge::CvImagePtr cv_ptr;
  try {
    cv_ptr = cv_bridge::toCvCopy(input_image_msg, sensor_msgs::image_encodings::RGB8);
  } catch (cv_bridge::Exception & e) {
    RCLCPP_ERROR(
      this->get_logger(), "Could not convert from '%s' to 'rgb8'.",
      input_image_msg->encoding.c_str());
  }

  tier4_perception_msgs::msg::TrafficSignalArray output_msg;

  output_msg.signals.resize(input_rois_msg->rois.size());

  std::vector<cv::Mat> images;
  size_t num_valid_roi = 0;
  std::vector<size_t> backlight_indices;
  for (size_t i = 0; i < input_rois_msg->rois.size(); i++) {
<<<<<<< HEAD
    // skip if the roi is not detected
    if (input_rois_msg->rois.at(i).roi.height == 0) {
      break;
    }
    output_msg.signals[images.size()].traffic_light_id =
      input_rois_msg->rois.at(i).traffic_light_id;
=======
    // skip if not the expected type of roi
    if (input_rois_msg->rois.at(i).traffic_light_type != classify_traffic_light_type_) {
      continue;
    }
    output_msg.signals[num_valid_roi].traffic_light_id =
      input_rois_msg->rois.at(i).traffic_light_id;
    output_msg.signals[num_valid_roi].traffic_light_type =
      input_rois_msg->rois.at(i).traffic_light_type;
>>>>>>> b076eb78
    const sensor_msgs::msg::RegionOfInterest & roi = input_rois_msg->rois.at(i).roi;

    auto roi_img = cv_ptr->image(cv::Rect(roi.x_offset, roi.y_offset, roi.width, roi.height));
    if (is_harsh_backlight(roi_img)) {
      backlight_indices.emplace_back(i);
    }
    images.emplace_back(roi_img);
    num_valid_roi++;
  }
<<<<<<< HEAD
  output_msg.signals.resize(images.size());
=======
  output_msg.signals.resize(num_valid_roi);

>>>>>>> b076eb78
  if (!classifier_ptr_->getTrafficSignals(images, output_msg)) {
    RCLCPP_ERROR(this->get_logger(), "failed classify image, abort callback");
    return;
  }

  // append the undetected rois as unknown
  for (const auto & input_roi : input_rois_msg->rois) {
    if (input_roi.roi.height == 0) {
      tier4_perception_msgs::msg::TrafficSignal tlr_sig;
      tlr_sig.traffic_light_id = input_roi.traffic_light_id;
      tier4_perception_msgs::msg::TrafficLightElement element;
      element.color = tier4_perception_msgs::msg::TrafficLightElement::UNKNOWN;
      element.shape = tier4_perception_msgs::msg::TrafficLightElement::CIRCLE;
      element.confidence = 0.0;
      tlr_sig.elements.push_back(element);
      output_msg.signals.push_back(tlr_sig);
    }
  }

  for (const auto & idx : backlight_indices) {
    auto & elements = output_msg.signals.at(idx).elements;
    for (auto & element : elements) {
      element.color = tier4_perception_msgs::msg::TrafficLightElement::UNKNOWN;
      element.shape = tier4_perception_msgs::msg::TrafficLightElement::UNKNOWN;
      element.confidence = 0.0;
    }
  }

  output_msg.header = input_image_msg->header;
  traffic_signal_array_pub_->publish(output_msg);
}

bool TrafficLightClassifierNodelet::is_harsh_backlight(const cv::Mat & img) const
{
  cv::Mat y_cr_cb;
  cv::cvtColor(img, y_cr_cb, cv::COLOR_RGB2YCrCb);

  const cv::Scalar mean_values = cv::mean(y_cr_cb);
  const double intensity = (mean_values[0] - 112.5) / 112.5;

  return backlight_threshold_ <= intensity;
}

}  // namespace traffic_light

#include <rclcpp_components/register_node_macro.hpp>

RCLCPP_COMPONENTS_REGISTER_NODE(traffic_light::TrafficLightClassifierNodelet)<|MERGE_RESOLUTION|>--- conflicted
+++ resolved
@@ -100,26 +100,19 @@
   output_msg.signals.resize(input_rois_msg->rois.size());
 
   std::vector<cv::Mat> images;
-  size_t num_valid_roi = 0;
   std::vector<size_t> backlight_indices;
   for (size_t i = 0; i < input_rois_msg->rois.size(); i++) {
-<<<<<<< HEAD
     // skip if the roi is not detected
     if (input_rois_msg->rois.at(i).roi.height == 0) {
       break;
     }
-    output_msg.signals[images.size()].traffic_light_id =
-      input_rois_msg->rois.at(i).traffic_light_id;
-=======
-    // skip if not the expected type of roi
     if (input_rois_msg->rois.at(i).traffic_light_type != classify_traffic_light_type_) {
       continue;
     }
-    output_msg.signals[num_valid_roi].traffic_light_id =
+    output_msg.signals[images.size()].traffic_light_id =
       input_rois_msg->rois.at(i).traffic_light_id;
-    output_msg.signals[num_valid_roi].traffic_light_type =
+    output_msg.signals[images.size()].traffic_light_type =
       input_rois_msg->rois.at(i).traffic_light_type;
->>>>>>> b076eb78
     const sensor_msgs::msg::RegionOfInterest & roi = input_rois_msg->rois.at(i).roi;
 
     auto roi_img = cv_ptr->image(cv::Rect(roi.x_offset, roi.y_offset, roi.width, roi.height));
@@ -127,14 +120,9 @@
       backlight_indices.emplace_back(i);
     }
     images.emplace_back(roi_img);
-    num_valid_roi++;
   }
-<<<<<<< HEAD
+
   output_msg.signals.resize(images.size());
-=======
-  output_msg.signals.resize(num_valid_roi);
-
->>>>>>> b076eb78
   if (!classifier_ptr_->getTrafficSignals(images, output_msg)) {
     RCLCPP_ERROR(this->get_logger(), "failed classify image, abort callback");
     return;
@@ -142,9 +130,10 @@
 
   // append the undetected rois as unknown
   for (const auto & input_roi : input_rois_msg->rois) {
-    if (input_roi.roi.height == 0) {
+    if (input_roi.roi.height == 0 && input_roi.traffic_light_type == classify_traffic_light_type_) {
       tier4_perception_msgs::msg::TrafficSignal tlr_sig;
       tlr_sig.traffic_light_id = input_roi.traffic_light_id;
+      tlr_sig.traffic_light_type = input_roi.traffic_light_type;
       tier4_perception_msgs::msg::TrafficLightElement element;
       element.color = tier4_perception_msgs::msg::TrafficLightElement::UNKNOWN;
       element.shape = tier4_perception_msgs::msg::TrafficLightElement::CIRCLE;
