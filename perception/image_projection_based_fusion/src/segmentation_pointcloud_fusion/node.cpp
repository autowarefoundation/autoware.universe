// Copyright 2023 TIER IV, Inc.
//
// Licensed under the Apache License, Version 2.0 (the "License");
// you may not use this file except in compliance with the License.
// You may obtain a copy of the License at
//
//     http://www.apache.org/licenses/LICENSE-2.0
//
// Unless required by applicable law or agreed to in writing, software
// distributed under the License is distributed on an "AS IS" BASIS,
// WITHOUT WARRANTIES OR CONDITIONS OF ANY KIND, either express or implied.
// See the License for the specific language governing permissions and
// limitations under the License.

#include "image_projection_based_fusion/segmentation_pointcloud_fusion/node.hpp"

#include "image_projection_based_fusion/utils/geometry.hpp"
#include "image_projection_based_fusion/utils/utils.hpp"

#ifdef ROS_DISTRO_GALACTIC
#include <tf2_geometry_msgs/tf2_geometry_msgs.h>
#include <tf2_sensor_msgs/tf2_sensor_msgs.h>
#else
#include <tf2_geometry_msgs/tf2_geometry_msgs.hpp>
#include <tf2_sensor_msgs/tf2_sensor_msgs.hpp>
#endif

namespace image_projection_based_fusion
{
SegmentPointCloudFusionNode::SegmentPointCloudFusionNode(const rclcpp::NodeOptions & options)
: FusionNode<PointCloud2, PointCloud2, Image>("segmentation_pointcloud_fusion", options)
{
  filter_distance_threshold_ = declare_parameter<float>("filter_distance_threshold");
  filter_semantic_label_target_ =
    declare_parameter<std::vector<bool>>("filter_semantic_label_target");
}

void SegmentPointCloudFusionNode::preprocess(__attribute__((unused)) PointCloud2 & pointcloud_msg)
{
  return;
}

void SegmentPointCloudFusionNode::postprocess(__attribute__((unused)) PointCloud2 & pointcloud_msg)
{
  return;
}
void SegmentPointCloudFusionNode::fuseOnSingleImage(
  const PointCloud2 & input_pointcloud_msg, __attribute__((unused)) const std::size_t image_id,
  [[maybe_unused]] const Image & input_mask, __attribute__((unused)) const CameraInfo & camera_info,
  __attribute__((unused)) PointCloud2 & output_cloud)
{
  if (input_pointcloud_msg.data.empty()) {
    return;
  }
  cv_bridge::CvImagePtr in_image_ptr;
  try {
    in_image_ptr = cv_bridge::toCvCopy(
      std::make_shared<sensor_msgs::msg::Image>(input_mask), input_mask.encoding);
  } catch (const std::exception & e) {
    RCLCPP_ERROR(this->get_logger(), "cv_bridge exception:%s", e.what());
    return;
  }

  cv::Mat mask = in_image_ptr->image;
  if (mask.cols == 0 || mask.rows == 0) {
    return;
  }
  image_geometry::PinholeCameraModel pinhole_camera_model;
  pinhole_camera_model.fromCameraInfo(camera_info);

  geometry_msgs::msg::TransformStamped transform_stamped;
  // transform pointcloud from frame id to camera optical frame id
  {
    const auto transform_stamped_optional = getTransformStamped(
      tf_buffer_, input_mask.header.frame_id, input_pointcloud_msg.header.frame_id,
      input_pointcloud_msg.header.stamp);
    if (!transform_stamped_optional) {
      return;
    }
    transform_stamped = transform_stamped_optional.value();
  }

  PointCloud2 transformed_cloud;
  tf2::doTransform(input_pointcloud_msg, transformed_cloud, transform_stamped);

  int point_step = input_pointcloud_msg.point_step;
  int x_offset = input_pointcloud_msg.fields[pcl::getFieldIndex(input_pointcloud_msg, "x")].offset;
  int y_offset = input_pointcloud_msg.fields[pcl::getFieldIndex(input_pointcloud_msg, "y")].offset;
  int z_offset = input_pointcloud_msg.fields[pcl::getFieldIndex(input_pointcloud_msg, "z")].offset;
  size_t output_pointcloud_size = 0;
  output_cloud.data.clear();
  output_cloud.data.resize(input_pointcloud_msg.data.size());
  output_cloud.fields = input_pointcloud_msg.fields;
  output_cloud.header = input_pointcloud_msg.header;
  output_cloud.height = input_pointcloud_msg.height;
  output_cloud.point_step = input_pointcloud_msg.point_step;
  output_cloud.is_bigendian = input_pointcloud_msg.is_bigendian;
  output_cloud.is_dense = input_pointcloud_msg.is_dense;
  for (size_t global_offset = 0; global_offset < transformed_cloud.data.size();
       global_offset += point_step) {
    float transformed_x =
      *reinterpret_cast<float *>(&transformed_cloud.data[global_offset + x_offset]);
    float transformed_y =
      *reinterpret_cast<float *>(&transformed_cloud.data[global_offset + y_offset]);
    float transformed_z =
      *reinterpret_cast<float *>(&transformed_cloud.data[global_offset + z_offset]);
    // skip filtering pointcloud behind the camera or too far from camera
    if (transformed_z <= 0.0 || transformed_z > filter_distance_threshold_) {
      copyPointCloud(
        input_pointcloud_msg, point_step, global_offset, output_cloud, output_pointcloud_size);
      continue;
    }

<<<<<<< HEAD
    Eigen::Vector2d projected_point =
      calcRawImageProjectedPoint(pinhole_camera_model, cv::Point3d(*iter_x, *iter_y, *iter_z));
=======
    Eigen::Vector4d projected_point =
      projection * Eigen::Vector4d(transformed_x, transformed_y, transformed_z, 1.0);
    Eigen::Vector2d normalized_projected_point = Eigen::Vector2d(
      projected_point.x() / projected_point.z(), projected_point.y() / projected_point.z());
>>>>>>> 09b0c400

    bool is_inside_image = projected_point.x() > 0 && projected_point.x() < camera_info.width &&
                           projected_point.y() > 0 && projected_point.y() < camera_info.height;
    if (!is_inside_image) {
      copyPointCloud(
        input_pointcloud_msg, point_step, global_offset, output_cloud, output_pointcloud_size);
      continue;
    }

    // skip filtering pointcloud where semantic id out of the defined list
    uint8_t semantic_id = mask.at<uint8_t>(
      static_cast<uint16_t>(projected_point.y()), static_cast<uint16_t>(projected_point.x()));
    if (static_cast<size_t>(semantic_id) >= filter_semantic_label_target_.size()) {
      copyPointCloud(
        input_pointcloud_msg, point_step, global_offset, output_cloud, output_pointcloud_size);
      continue;
    }
    if (!filter_semantic_label_target_.at(semantic_id)) {
      copyPointCloud(
        input_pointcloud_msg, point_step, global_offset, output_cloud, output_pointcloud_size);
    }
  }

  output_cloud.data.resize(output_pointcloud_size);
  output_cloud.row_step = output_pointcloud_size / output_cloud.height;
  output_cloud.width = output_pointcloud_size / output_cloud.point_step / output_cloud.height;
}

bool SegmentPointCloudFusionNode::out_of_scope(__attribute__((unused))
                                               const PointCloud2 & filtered_cloud)
{
  return false;
}
}  // namespace image_projection_based_fusion

#include <rclcpp_components/register_node_macro.hpp>
RCLCPP_COMPONENTS_REGISTER_NODE(image_projection_based_fusion::SegmentPointCloudFusionNode)<|MERGE_RESOLUTION|>--- conflicted
+++ resolved
@@ -111,15 +111,8 @@
       continue;
     }
 
-<<<<<<< HEAD
     Eigen::Vector2d projected_point =
       calcRawImageProjectedPoint(pinhole_camera_model, cv::Point3d(*iter_x, *iter_y, *iter_z));
-=======
-    Eigen::Vector4d projected_point =
-      projection * Eigen::Vector4d(transformed_x, transformed_y, transformed_z, 1.0);
-    Eigen::Vector2d normalized_projected_point = Eigen::Vector2d(
-      projected_point.x() / projected_point.z(), projected_point.y() / projected_point.z());
->>>>>>> 09b0c400
 
     bool is_inside_image = projected_point.x() > 0 && projected_point.x() < camera_info.width &&
                            projected_point.y() > 0 && projected_point.y() < camera_info.height;
