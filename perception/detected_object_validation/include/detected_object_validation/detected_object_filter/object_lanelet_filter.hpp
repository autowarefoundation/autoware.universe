// Copyright 2022 TIER IV, Inc.
//
// Licensed under the Apache License, Version 2.0 (the "License");
// you may not use this file except in compliance with the License.
// You may obtain a copy of the License at
//
//     http://www.apache.org/licenses/LICENSE-2.0
//
// Unless required by applicable law or agreed to in writing, software
// distributed under the License is distributed on an "AS IS" BASIS,
// WITHOUT WARRANTIES OR CONDITIONS OF ANY KIND, either express or implied.
// See the License for the specific language governing permissions and
// limitations under the License.

#ifndef DETECTED_OBJECT_VALIDATION__DETECTED_OBJECT_FILTER__OBJECT_LANELET_FILTER_HPP_
#define DETECTED_OBJECT_VALIDATION__DETECTED_OBJECT_FILTER__OBJECT_LANELET_FILTER_HPP_

#include "detected_object_validation/utils/utils.hpp"

#include <rclcpp/rclcpp.hpp>
#include <tier4_autoware_utils/geometry/geometry.hpp>
#include <tier4_autoware_utils/ros/debug_publisher.hpp>
#include <tier4_autoware_utils/ros/published_time_publisher.hpp>

#include <autoware_perception_msgs/msg/detected_objects.hpp>
#include <autoware_map_msgs/msg/lanelet_map_bin.hpp>

#include <lanelet2_core/Forward.h>
#include <tf2_ros/buffer.h>
#include <tf2_ros/transform_listener.h>

#include <memory>
#include <string>

namespace object_lanelet_filter
{
using tier4_autoware_utils::LinearRing2d;
using tier4_autoware_utils::MultiPoint2d;
using tier4_autoware_utils::Point2d;
using tier4_autoware_utils::Polygon2d;

class ObjectLaneletFilterNode : public rclcpp::Node
{
public:
  explicit ObjectLaneletFilterNode(const rclcpp::NodeOptions & node_options);

private:
  void objectCallback(const autoware_perception_msgs::msg::DetectedObjects::ConstSharedPtr);
  void mapCallback(const autoware_map_msgs::msg::LaneletMapBin::ConstSharedPtr);

  rclcpp::Publisher<autoware_perception_msgs::msg::DetectedObjects>::SharedPtr object_pub_;
  rclcpp::Subscription<autoware_map_msgs::msg::LaneletMapBin>::SharedPtr map_sub_;
  rclcpp::Subscription<autoware_perception_msgs::msg::DetectedObjects>::SharedPtr object_sub_;
  std::unique_ptr<tier4_autoware_utils::DebugPublisher> debug_publisher_{nullptr};

  lanelet::LaneletMapPtr lanelet_map_ptr_;
  lanelet::ConstLanelets road_lanelets_;
  lanelet::ConstLanelets shoulder_lanelets_;
  std::string lanelet_frame_id_;

  tf2_ros::Buffer tf_buffer_;
  tf2_ros::TransformListener tf_listener_;

  utils::FilterTargetLabel filter_target_;

  LinearRing2d getConvexHull(const autoware_perception_msgs::msg::DetectedObjects &);
  lanelet::ConstLanelets getIntersectedLanelets(
    const LinearRing2d &, const lanelet::ConstLanelets &);
  bool isPolygonOverlapLanelets(const Polygon2d &, const lanelet::ConstLanelets &);
  geometry_msgs::msg::Polygon setFootprint(
<<<<<<< HEAD
    const autoware_perception_msgs::msg::DetectedObject &);
=======
    const autoware_auto_perception_msgs::msg::DetectedObject &);

  std::unique_ptr<tier4_autoware_utils::PublishedTimePublisher> published_time_publisher_;
>>>>>>> 7f36c52f
};

}  // namespace object_lanelet_filter

#endif  // DETECTED_OBJECT_VALIDATION__DETECTED_OBJECT_FILTER__OBJECT_LANELET_FILTER_HPP_<|MERGE_RESOLUTION|>--- conflicted
+++ resolved
@@ -68,13 +68,9 @@
     const LinearRing2d &, const lanelet::ConstLanelets &);
   bool isPolygonOverlapLanelets(const Polygon2d &, const lanelet::ConstLanelets &);
   geometry_msgs::msg::Polygon setFootprint(
-<<<<<<< HEAD
     const autoware_perception_msgs::msg::DetectedObject &);
-=======
-    const autoware_auto_perception_msgs::msg::DetectedObject &);
 
   std::unique_ptr<tier4_autoware_utils::PublishedTimePublisher> published_time_publisher_;
->>>>>>> 7f36c52f
 };
 
 }  // namespace object_lanelet_filter
