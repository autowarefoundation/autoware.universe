--- conflicted
+++ resolved
@@ -2,8 +2,6 @@
 Changelog for package autoware_traffic_light_multi_camera_fusion
 ^^^^^^^^^^^^^^^^^^^^^^^^^^^^^^^^^^^^^^^^^^^^^^^^^^^^^^^^^^^^^^^^
 
-<<<<<<< HEAD
-=======
 0.40.0 (2024-12-12)
 -------------------
 * Merge branch 'main' into release-0.40.0
@@ -39,7 +37,6 @@
   ---------
 * Contributors: Esteve Fernandez, Fumiya Watanabe, M. Fatih Cırıt, Masato Saeki, Ryohsuke Mitsudome, Yukinari Hisaki, Yutaka Kondo
 
->>>>>>> d741026d
 0.39.0 (2024-11-25)
 -------------------
 * Merge commit '6a1ddbd08bd' into release-0.39.0
