# crosswalk_traffic_light_estimator

## Purpose

`crosswalk_traffic_light_estimator` is a module that estimates pedestrian traffic signals from HDMap and detected vehicle traffic signals.

## Inputs / Outputs

### Input

| Name                                 | Type                                             | Description        |
| ------------------------------------ | ------------------------------------------------ | ------------------ |
| `~/input/vector_map`                 | `autoware_map_msgs::msg::LaneletMapBin`          | vector map         |
| `~/input/route`                      | `autoware_planning_msgs::msg::LaneletRoute`      | route              |
| `~/input/classified/traffic_signals` | `tier4_perception_msgs::msg::TrafficSignalArray` | classified signals |

### Output

<<<<<<< HEAD
| Name                       | Type                                                | Description                                               |
| -------------------------- | --------------------------------------------------- | --------------------------------------------------------- |
=======
| Name                       | Type                                                    | Description                                               |
| -------------------------- | ------------------------------------------------------- | --------------------------------------------------------- |
>>>>>>> 09b68993
| `~/output/traffic_signals` | `autoware_perception_msgs::msg::TrafficLightGroupArray` | output that contains estimated pedestrian traffic signals |

## Parameters

| Name                          | Type     | Description                                                                                                                                                                                                                                                                                                                                                                                                                                                                                                                                        | Default value |
| :---------------------------- | :------- | :------------------------------------------------------------------------------------------------------------------------------------------------------------------------------------------------------------------------------------------------------------------------------------------------------------------------------------------------------------------------------------------------------------------------------------------------------------------------------------------------------------------------------------------------- | :------------ |
| `use_last_detect_color`       | `bool`   | If this parameter is `true`, this module estimates pedestrian's traffic signal as RED not only when vehicle's traffic signal is detected as GREEN/AMBER but also when detection results change GREEN/AMBER to UNKNOWN. (If detection results change RED or AMBER to UNKNOWN, this module estimates pedestrian's traffic signal as UNKNOWN.) If this parameter is `false`, this module use only latest detection results for estimation. (Only when the detection result is GREEN/AMBER, this module estimates pedestrian's traffic signal as RED.) | `true`        |
| `last_detect_color_hold_time` | `double` | The time threshold to hold for last detect color.                                                                                                                                                                                                                                                                                                                                                                                                                                                                                                  | `2.0`         |

## Inner-workings / Algorithms

```plantuml

start
:subscribe detected traffic signals & HDMap;
:extract crosswalk lanelets from HDMap;
:extract road lanelets that conflicts crosswalk;
:initialize non_red_lanelets(lanelet::ConstLanelets);
if (Latest detection result is **GREEN** or **AMBER**?) then (yes)
  :push back non_red_lanelets;
else (no)
  if (use_last_detect_color is **true**?) then (yes)
    if (Latest detection result is **UNKNOWN** and last detection result is **GREEN** or **AMBER**?) then (yes)
     :push back non_red_lanelets;
    endif
  endif
endif
if (Is there **STRAIGHT-NON-RED** road lanelet in non_red_lanelets?) then (yes)
  :estimate related pedestrian's traffic signal as **RED**;
else if (Is there both **LEFT-NON-RED** and **RIGHT-NON-RED** road lanelet in non_red_lanelets?) then (yes)
  :estimate related pedestrian's traffic signal as **RED**;
else (no)
  :estimate related pedestrian's traffic signal as **UNKNOWN**;
endif
end

```

If traffic between pedestrians and vehicles is controlled by traffic signals, the crosswalk traffic signal maybe **RED** in order to prevent pedestrian from crossing when the following conditions are satisfied.

### Situation1

- crosswalk conflicts **STRAIGHT** lanelet
- the lanelet refers **GREEN** or **AMBER** traffic signal (The following pictures show only **GREEN** case)

<div align="center">
  <img src="images/straight.drawio.svg" width=80%>
</div>
<div align="center">
  <img src="images/intersection1.svg" width=80%>
</div>

### Situation2

- crosswalk conflicts different turn direction lanelets (STRAIGHT and LEFT, LEFT and RIGHT, RIGHT and STRAIGHT)
- the lanelets refer **GREEN** or **AMBER** traffic signal (The following pictures show only **GREEN** case)

<div align="center">
  <img src="images/intersection2.svg" width=80%>
</div>

## Assumptions / Known limits

## Future extensions / Unimplemented parts<|MERGE_RESOLUTION|>--- conflicted
+++ resolved
@@ -16,13 +16,8 @@
 
 ### Output
 
-<<<<<<< HEAD
-| Name                       | Type                                                | Description                                               |
-| -------------------------- | --------------------------------------------------- | --------------------------------------------------------- |
-=======
 | Name                       | Type                                                    | Description                                               |
 | -------------------------- | ------------------------------------------------------- | --------------------------------------------------------- |
->>>>>>> 09b68993
 | `~/output/traffic_signals` | `autoware_perception_msgs::msg::TrafficLightGroupArray` | output that contains estimated pedestrian traffic signals |
 
 ## Parameters
