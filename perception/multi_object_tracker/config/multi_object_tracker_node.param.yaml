--- conflicted
+++ resolved
@@ -13,12 +13,8 @@
     publish_rate: 10.0
     world_frame_id: map
     enable_delay_compensation: false
-<<<<<<< HEAD
     pass_through_unknown_objects: false
     publish_untracked_objects: false
-=======
-
     # debug parameters
     publish_processing_time: false
-    publish_tentative_objects: false
->>>>>>> 84b658b6
+    publish_tentative_objects: false