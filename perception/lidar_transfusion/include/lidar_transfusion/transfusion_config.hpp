--- conflicted
+++ resolved
@@ -25,15 +25,10 @@
 {
 public:
   TransfusionConfig(
-<<<<<<< HEAD
     const std::size_t cloud_capacity, const std::vector<int64_t> & voxels_num,
     const std::vector<double> & point_cloud_range, const std::vector<double> & voxel_size,
-=======
-    const std::vector<int64_t> & voxels_num, const std::vector<double> & point_cloud_range,
-    const std::vector<double> & voxel_size, const int num_proposals,
->>>>>>> 08deb784
-    const float circle_nms_dist_threshold, const std::vector<double> & yaw_norm_thresholds,
-    const float score_threshold)
+    const int num_proposals, const float circle_nms_dist_threshold,
+    const std::vector<double> & yaw_norm_thresholds, const float score_threshold)
   {
     cloud_capacity_ = cloud_capacity;
 
