// Copyright 2022 TIER IV, Inc.
//
// Licensed under the Apache License, Version 2.0 (the "License");
// you may not use this file except in compliance with the License.
// You may obtain a copy of the License at
//
//     http://www.apache.org/licenses/LICENSE-2.0
//
// Unless required by applicable law or agreed to in writing, software
// distributed under the License is distributed on an "AS IS" BASIS,
// WITHOUT WARRANTIES OR CONDITIONS OF ANY KIND, either express or implied.
// See the License for the specific language governing permissions and
// limitations under the License.

#include "tensorrt_yolox/tensorrt_yolox_node.hpp"

#include "object_recognition_utils/object_classification.hpp"

#include <autoware_perception_msgs/msg/object_classification.hpp>

#include <algorithm>
#include <memory>
#include <string>
#include <utility>
#include <vector>

namespace tensorrt_yolox
{
TrtYoloXNode::TrtYoloXNode(const rclcpp::NodeOptions & node_options)
: Node("tensorrt_yolox", node_options)
{
  {
    stop_watch_ptr_ =
      std::make_unique<autoware::universe_utils::StopWatch<std::chrono::milliseconds>>();
    debug_publisher_ =
<<<<<<< HEAD
      std::make_unique<tier4_autoware_utils::DebugPublisher>(this, this->get_name());
=======
      std::make_unique<autoware::universe_utils::DebugPublisher>(this, "tensorrt_yolox");
>>>>>>> 21b02853
    stop_watch_ptr_->tic("cyclic_time");
    stop_watch_ptr_->tic("processing_time");
  }
  using std::placeholders::_1;
  using std::chrono_literals::operator""ms;

  auto declare_parameter_with_description =
    [this](std::string name, auto default_val, std::string description = "") {
      auto param_desc = rcl_interfaces::msg::ParameterDescriptor{};
      param_desc.description = description;
      return this->declare_parameter(name, default_val, param_desc);
    };

  std::string model_path =
    declare_parameter_with_description("model_path", "", "The onnx file name for YOLOX model");
  std::string label_path = declare_parameter_with_description(
    "label_path", "",
    "The label file that consists of label name texts for detected object categories");
  std::string precision = declare_parameter_with_description(
    "precision", "fp32",
    "operation precision to be used on inference. Valid value is one of: [fp32, fp16, int8]");
  float score_threshold = declare_parameter_with_description(
    "score_threshold", 0.3,
    ("Objects with a score lower than this value will be ignored. "
     "This threshold will be ignored if specified model contains EfficientNMS_TRT module in it"));
  float nms_threshold = declare_parameter_with_description(
    "nms_threshold", 0.7,
    ("Detection results will be ignored if IoU over this value. "
     "This threshold will be ignored if specified model contains EfficientNMS_TRT module in it"));
  std::string calibration_algorithm = declare_parameter_with_description(
    "calibration_algorithm", "MinMax",
    ("Calibration algorithm to be used for quantization when precision==int8. "
     "Valid value is one of: [Entropy, (Legacy | Percentile), MinMax]"));
  int dla_core_id = declare_parameter_with_description(
    "dla_core_id", -1,
    "If positive ID value is specified, the node assign inference task to the DLA core");
  bool quantize_first_layer = declare_parameter_with_description(
    "quantize_first_layer", false,
    ("If true, set the operating precision for the first (input) layer to be fp16. "
     "This option is valid only when precision==int8"));
  bool quantize_last_layer = declare_parameter_with_description(
    "quantize_last_layer", false,
    ("If true, set the operating precision for the last (output) layer to be fp16. "
     "This option is valid only when precision==int8"));
  bool profile_per_layer = declare_parameter_with_description(
    "profile_per_layer", false,
    ("If true, profiler function will be enabled. "
     "Since the profile function may affect execution speed, it is recommended "
     "to set this flag true only for development purpose."));
  double clip_value = declare_parameter_with_description(
    "clip_value", 0.0,
    ("If positive value is specified, "
     "the value of each layer output will be clipped between [0.0, clip_value]. "
     "This option is valid only when precision==int8 and used to manually specify "
     "the dynamic range instead of using any calibration"));
  bool preprocess_on_gpu = declare_parameter_with_description(
    "preprocess_on_gpu", true, "If true, pre-processing is performed on GPU");
  std::string calibration_image_list_path = declare_parameter_with_description(
    "calibration_image_list_path", "",
    ("Path to a file which contains path to images."
     "Those images will be used for int8 quantization."));

  std::string color_map_path = declare_parameter_with_description(
    "color_map_path", "", ("Path to a file which contains path to color map."));
  if (!readLabelFile(label_path)) {
    RCLCPP_ERROR(this->get_logger(), "Could not find label file");
    rclcpp::shutdown();
  }

  is_roi_overlap_segment_ = declare_parameter<bool>("is_roi_overlap_segment");
  is_publish_color_mask_ = declare_parameter<bool>("is_publish_color_mask");
  overlap_roi_score_threshold_ = declare_parameter<float>("overlap_roi_score_threshold");
  roi_overlay_segment_labels_.UNKNOWN =
    declare_parameter<bool>("roi_overlay_segment_label.UNKNOWN");
  roi_overlay_segment_labels_.CAR = declare_parameter<bool>("roi_overlay_segment_label.CAR");
  roi_overlay_segment_labels_.TRUCK = declare_parameter<bool>("roi_overlay_segment_label.TRUCK");
  roi_overlay_segment_labels_.BUS = declare_parameter<bool>("roi_overlay_segment_label.BUS");
  roi_overlay_segment_labels_.MOTORCYCLE =
    declare_parameter<bool>("roi_overlay_segment_label.MOTORCYCLE");
  roi_overlay_segment_labels_.BICYCLE =
    declare_parameter<bool>("roi_overlay_segment_label.BICYCLE");
  roi_overlay_segment_labels_.PEDESTRIAN =
    declare_parameter<bool>("roi_overlay_segment_label.PEDESTRIAN");
  roi_overlay_segment_labels_.ANIMAL = declare_parameter<bool>("roi_overlay_segment_label.ANIMAL");
  replaceLabelMap();

  tensorrt_common::BuildConfig build_config(
    calibration_algorithm, dla_core_id, quantize_first_layer, quantize_last_layer,
    profile_per_layer, clip_value);

  const double norm_factor = 1.0;
  const std::string cache_dir = "";
  const tensorrt_common::BatchConfig batch_config{1, 1, 1};
  const size_t max_workspace_size = (1 << 30);

  trt_yolox_ = std::make_unique<tensorrt_yolox::TrtYoloX>(
    model_path, precision, label_map_.size(), score_threshold, nms_threshold, build_config,
    preprocess_on_gpu, calibration_image_list_path, norm_factor, cache_dir, batch_config,
    max_workspace_size, color_map_path);

  timer_ =
    rclcpp::create_timer(this, get_clock(), 100ms, std::bind(&TrtYoloXNode::onConnect, this));

  objects_pub_ = this->create_publisher<tier4_perception_msgs::msg::DetectedObjectsWithFeature>(
    "~/out/objects", 1);
  mask_pub_ = image_transport::create_publisher(this, "~/out/mask");
  color_mask_pub_ = image_transport::create_publisher(this, "~/out/color_mask");
  image_pub_ = image_transport::create_publisher(this, "~/out/image");

  if (declare_parameter("build_only", false)) {
    RCLCPP_INFO(this->get_logger(), "TensorRT engine file is built and exit.");
    rclcpp::shutdown();
  }
}

void TrtYoloXNode::onConnect()
{
  using std::placeholders::_1;
  if (
    objects_pub_->get_subscription_count() == 0 &&
    objects_pub_->get_intra_process_subscription_count() == 0 &&
    image_pub_.getNumSubscribers() == 0 && mask_pub_.getNumSubscribers() == 0 &&
    color_mask_pub_.getNumSubscribers() == 0) {
    image_sub_.shutdown();
  } else if (!image_sub_) {
    image_sub_ = image_transport::create_subscription(
      this, "~/in/image", std::bind(&TrtYoloXNode::onImage, this, _1), "raw",
      rmw_qos_profile_sensor_data);
  }
}

void TrtYoloXNode::onImage(const sensor_msgs::msg::Image::ConstSharedPtr msg)
{
  stop_watch_ptr_->toc("processing_time", true);
  tier4_perception_msgs::msg::DetectedObjectsWithFeature out_objects;

  cv_bridge::CvImagePtr in_image_ptr;
  try {
    in_image_ptr = cv_bridge::toCvCopy(msg, sensor_msgs::image_encodings::BGR8);
  } catch (cv_bridge::Exception & e) {
    RCLCPP_ERROR(this->get_logger(), "cv_bridge exception: %s", e.what());
    return;
  }
  const auto width = in_image_ptr->image.cols;
  const auto height = in_image_ptr->image.rows;

  tensorrt_yolox::ObjectArrays objects;
  std::vector<cv::Mat> masks = {cv::Mat(cv::Size(height, width), CV_8UC1, cv::Scalar(0))};
  std::vector<cv::Mat> color_masks = {
    cv::Mat(cv::Size(height, width), CV_8UC3, cv::Scalar(0, 0, 0))};

  if (!trt_yolox_->doInference({in_image_ptr->image}, objects, masks, color_masks)) {
    RCLCPP_WARN(this->get_logger(), "Fail to inference");
    return;
  }
  auto & mask = masks.at(0);
  // TODO(badai-nguyen): change to postprocess on gpu option
  cv::resize(
    mask, mask, cv::Size(in_image_ptr->image.cols, in_image_ptr->image.rows), 0, 0,
    cv::INTER_NEAREST);

  for (const auto & yolox_object : objects.at(0)) {
    tier4_perception_msgs::msg::DetectedObjectWithFeature object;
    object.feature.roi.x_offset = yolox_object.x_offset;
    object.feature.roi.y_offset = yolox_object.y_offset;
    object.feature.roi.width = yolox_object.width;
    object.feature.roi.height = yolox_object.height;
    object.object.existence_probability = yolox_object.score;
    object.object.classification =
      object_recognition_utils::toObjectClassifications(label_map_[yolox_object.type], 1.0f);
    out_objects.feature_objects.push_back(object);
    const auto left = std::max(0, static_cast<int>(object.feature.roi.x_offset));
    const auto top = std::max(0, static_cast<int>(object.feature.roi.y_offset));
    const auto right =
      std::min(static_cast<int>(object.feature.roi.x_offset + object.feature.roi.width), width);
    const auto bottom =
      std::min(static_cast<int>(object.feature.roi.y_offset + object.feature.roi.height), height);
    cv::rectangle(
      in_image_ptr->image, cv::Point(left, top), cv::Point(right, bottom), cv::Scalar(0, 0, 255), 3,
      8, 0);
    // Refine mask: replacing segmentation mask by roi class
    // This should remove when the segmentation accuracy is high
    if (is_roi_overlap_segment_) {
      overlapSegmentByRoi(yolox_object, mask);
    }
  }
  // TODO(badai-nguyen): consider to change to 4bits data transfer
  sensor_msgs::msg::Image::SharedPtr out_mask_msg =
    cv_bridge::CvImage(std_msgs::msg::Header(), sensor_msgs::image_encodings::MONO8, mask)
      .toImageMsg();
  out_mask_msg->header = msg->header;
  mask_pub_.publish(out_mask_msg);

  image_pub_.publish(in_image_ptr->toImageMsg());
  out_objects.header = msg->header;
  objects_pub_->publish(out_objects);

  if (debug_publisher_) {
    const double processing_time_ms = stop_watch_ptr_->toc("processing_time", true);
    const double cyclic_time_ms = stop_watch_ptr_->toc("cyclic_time", true);
    const double pipeline_latency_ms =
      std::chrono::duration<double, std::milli>(
        std::chrono::nanoseconds(
          (this->get_clock()->now() - out_objects.header.stamp).nanoseconds()))
        .count();
    debug_publisher_->publish<tier4_debug_msgs::msg::Float64Stamped>(
      "debug/cyclic_time_ms", cyclic_time_ms);
    debug_publisher_->publish<tier4_debug_msgs::msg::Float64Stamped>(
      "debug/processing_time_ms", processing_time_ms);
    debug_publisher_->publish<tier4_debug_msgs::msg::Float64Stamped>(
      "debug/pipeline_latency_ms", pipeline_latency_ms);
  }

  if (is_publish_color_mask_) {
    cv::Mat color_mask =
      cv::Mat::zeros(in_image_ptr->image.rows, in_image_ptr->image.cols, CV_8UC3);
    trt_yolox_->getColorizedMask(trt_yolox_->getColorMap(), mask, color_mask);
    sensor_msgs::msg::Image::SharedPtr output_color_mask_msg =
      cv_bridge::CvImage(std_msgs::msg::Header(), sensor_msgs::image_encodings::BGR8, color_mask)
        .toImageMsg();
    output_color_mask_msg->header = msg->header;
    color_mask_pub_.publish(output_color_mask_msg);
  }
}

bool TrtYoloXNode::readLabelFile(const std::string & label_path)
{
  std::ifstream label_file(label_path);
  if (!label_file.is_open()) {
    RCLCPP_ERROR(this->get_logger(), "Could not open label file. [%s]", label_path.c_str());
    return false;
  }
  int label_index{};
  std::string label;
  while (getline(label_file, label)) {
    std::transform(
      label.begin(), label.end(), label.begin(), [](auto c) { return std::toupper(c); });
    label_map_.insert({label_index, label});
    ++label_index;
  }
  return true;
}

void TrtYoloXNode::replaceLabelMap()
{
  for (std::size_t i = 0; i < label_map_.size(); ++i) {
    auto & label = label_map_[i];
    if (label == "PERSON") {
      label = "PEDESTRIAN";
    } else if (label == "MOTORBIKE") {
      label = "MOTORCYCLE";
    } else if (
      label != "CAR" && label != "PEDESTRIAN" && label != "BUS" && label != "TRUCK" &&
      label != "BICYCLE" && label != "MOTORCYCLE") {
      label = "UNKNOWN";
    }
  }
}

int TrtYoloXNode::mapRoiLabel2SegLabel(const int32_t roi_label_index)
{
  if (roi_overlay_segment_labels_.isOverlay(static_cast<uint8_t>(roi_label_index))) {
    std::string label = label_map_[roi_label_index];

    return remap_roi_to_semantic_[label];
  }
  return -1;
}

void TrtYoloXNode::overlapSegmentByRoi(const tensorrt_yolox::Object & roi_object, cv::Mat & mask)
{
  if (roi_object.score < overlap_roi_score_threshold_) return;
  int seg_class_index = mapRoiLabel2SegLabel(roi_object.type);
  if (seg_class_index < 0) return;
  cv::Mat replace_roi(
    cv::Size(roi_object.width, roi_object.height), mask.type(),
    static_cast<uint8_t>(seg_class_index));
  replace_roi.copyTo(mask.colRange(roi_object.x_offset, roi_object.x_offset + roi_object.width)
                       .rowRange(roi_object.y_offset, roi_object.y_offset + roi_object.height));
}

}  // namespace tensorrt_yolox

#include "rclcpp_components/register_node_macro.hpp"
RCLCPP_COMPONENTS_REGISTER_NODE(tensorrt_yolox::TrtYoloXNode)<|MERGE_RESOLUTION|>--- conflicted
+++ resolved
@@ -33,11 +33,7 @@
     stop_watch_ptr_ =
       std::make_unique<autoware::universe_utils::StopWatch<std::chrono::milliseconds>>();
     debug_publisher_ =
-<<<<<<< HEAD
-      std::make_unique<tier4_autoware_utils::DebugPublisher>(this, this->get_name());
-=======
       std::make_unique<autoware::universe_utils::DebugPublisher>(this, "tensorrt_yolox");
->>>>>>> 21b02853
     stop_watch_ptr_->tic("cyclic_time");
     stop_watch_ptr_->tic("processing_time");
   }
