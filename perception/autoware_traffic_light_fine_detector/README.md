--- conflicted
+++ resolved
@@ -42,28 +42,8 @@
 | `~/debug/exe_time_ms` | `autoware_internal_debug_msgs::msg::Float32Stamped` | The time taken for inference |
 
 ## Parameters
-<<<<<<< HEAD
+
 {{ json_to_markdown("perception/autoware_traffic_light_fine_detector/schema/traffic_light_fine_detector.schema.json") }}                           |
-=======
-
-### Core Parameters
-
-| Name                         | Type   | Default Value | Description                                                            |
-| ---------------------------- | ------ | ------------- | ---------------------------------------------------------------------- |
-| `fine_detector_score_thresh` | double | 0.3           | If the objectness score is less than this value, the object is ignored |
-| `fine_detector_nms_thresh`   | double | 0.65          | IoU threshold to perform Non-Maximum Suppression                       |
-
-### Node Parameters
-
-| Name                       | Type    | Default Value               | Description                                                        |
-| -------------------------- | ------- | --------------------------- | ------------------------------------------------------------------ |
-| `data_path`                | string  | "$(env HOME)/autoware_data" | packages data and artifacts directory path                         |
-| `fine_detector_model_path` | string  | ""                          | The onnx file name for yolo model                                  |
-| `fine_detector_label_path` | string  | ""                          | The label file with label names for detected objects written on it |
-| `fine_detector_precision`  | string  | "fp16"                      | The inference mode: "fp32", "fp16"                                 |
-| `approximate_sync`         | bool    | false                       | Flag for whether to ues approximate sync policy                    |
-| `gpu_id`                   | integer | 0                           | ID for the selecting CUDA GPU device                               |
->>>>>>> 32746958
 
 ## Assumptions / Known limits
 
