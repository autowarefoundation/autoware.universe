// Copyright 2018 Autoware Foundation. All rights reserved.
//
// Licensed under the Apache License, Version 2.0 (the "License");
// you may not use this file except in compliance with the License.
// You may obtain a copy of the License at
//
//     http://www.apache.org/licenses/LICENSE-2.0
//
// Unless required by applicable law or agreed to in writing, software
// distributed under the License is distributed on an "AS IS" BASIS,
// WITHOUT WARRANTIES OR CONDITIONS OF ANY KIND, either express or implied.
// See the License for the specific language governing permissions and
// limitations under the License.

#ifndef SHAPE_ESTIMATION__CORRECTOR__CAR_CORRECTOR_HPP_
#define SHAPE_ESTIMATION__CORRECTOR__CAR_CORRECTOR_HPP_

#include "shape_estimation/corrector/vehicle_corrector.hpp"
#include "utils.hpp"

class CarCorrector : public VehicleCorrector
{
public:
  explicit CarCorrector(const bool use_reference_yaw = false) : VehicleCorrector(use_reference_yaw)
  {
<<<<<<< HEAD
    corrector_utils::CorrectionBBParameters params;
    params.min_width = 1.2;
    params.max_width = 2.2;
    params.default_width = (params.min_width + params.max_width) * 0.5;
    params.min_length = 3.0;
    params.max_length = 5.0;
    params.default_length = (params.min_length + params.max_length) * 0.5;
    setParams(params);
=======
    params_.min_width = 1.2;
    params_.max_width = 2.5;
    params_.avg_width = (params_.min_width + params_.max_width) * 0.5;
    params_.min_length = 3.0;
    params_.max_length = 5.8;
    params_.avg_length = (params_.min_length + params_.max_length) * 0.5;
>>>>>>> 6a6532b6
  }

  ~CarCorrector() = default;
};

#endif  // SHAPE_ESTIMATION__CORRECTOR__CAR_CORRECTOR_HPP_<|MERGE_RESOLUTION|>--- conflicted
+++ resolved
@@ -23,23 +23,14 @@
 public:
   explicit CarCorrector(const bool use_reference_yaw = false) : VehicleCorrector(use_reference_yaw)
   {
-<<<<<<< HEAD
     corrector_utils::CorrectionBBParameters params;
     params.min_width = 1.2;
-    params.max_width = 2.2;
+    params.max_width = 2.5;
     params.default_width = (params.min_width + params.max_width) * 0.5;
     params.min_length = 3.0;
-    params.max_length = 5.0;
+    params.max_length = 5.8;
     params.default_length = (params.min_length + params.max_length) * 0.5;
     setParams(params);
-=======
-    params_.min_width = 1.2;
-    params_.max_width = 2.5;
-    params_.avg_width = (params_.min_width + params_.max_width) * 0.5;
-    params_.min_length = 3.0;
-    params_.max_length = 5.8;
-    params_.avg_length = (params_.min_length + params_.max_length) * 0.5;
->>>>>>> 6a6532b6
   }
 
   ~CarCorrector() = default;
