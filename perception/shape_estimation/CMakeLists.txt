cmake_minimum_required(VERSION 3.14)
project(shape_estimation)

find_package(autoware_cmake REQUIRED)
autoware_package()

find_package(PCL REQUIRED COMPONENTS common)
find_package(pcl_conversions REQUIRED)

find_package(OpenCV REQUIRED)
find_package(Eigen3 REQUIRED)


set(SHAPE_ESTIMATION_DEPENDENCIES
  PCL
  OpenCV
  Eigen3
)

ament_auto_add_library(shape_estimation_lib SHARED
  lib/shape_estimator.cpp
  lib/model/bounding_box.cpp
  lib/model/convex_hull.cpp
  lib/model/cylinder.cpp
  lib/filter/car_filter.cpp
  lib/filter/bus_filter.cpp
  lib/filter/truck_filter.cpp
  lib/filter/no_filter.cpp
  lib/filter/utils.cpp
  lib/corrector/car_corrector.cpp
  lib/corrector/bus_corrector.cpp
  lib/corrector/truck_corrector.cpp
  lib/corrector/no_corrector.cpp
  lib/corrector/utils.cpp
)

ament_target_dependencies(shape_estimation_lib ${SHAPE_ESTIMATION_DEPENDENCIES})

<<<<<<< HEAD
# workaround to allow deprecated header to build on both galactic and rolling
if(${tf2_geometry_msgs_VERSION} VERSION_LESS 0.18.0)
  target_compile_definitions(shape_estimation_lib PUBLIC
    USE_TF2_GEOMETRY_MSGS_DEPRECATED_HEADER
  )
endif()
=======
target_include_directories(shape_estimation_lib
  SYSTEM PUBLIC
    "${PCL_INCLUDE_DIRS}"
)
>>>>>>> d9cc4fe8

ament_auto_add_library(shape_estimation_node SHARED
  src/node.cpp
)

target_include_directories(shape_estimation_node
    PUBLIC
        $<INSTALL_INTERFACE:include>
        $<BUILD_INTERFACE:${CMAKE_CURRENT_SOURCE_DIR}/include>
    PRIVATE
        ${CMAKE_CURRENT_SOURCE_DIR}/src
)

ament_target_dependencies(shape_estimation_node ${SHAPE_ESTIMATION_DEPENDENCIES})

target_link_libraries(shape_estimation_node
  shape_estimation_lib
)

rclcpp_components_register_node(shape_estimation_node
  PLUGIN "ShapeEstimationNode"
  EXECUTABLE shape_estimation
)

ament_auto_package(INSTALL_TO_SHARE
  launch
)<|MERGE_RESOLUTION|>--- conflicted
+++ resolved
@@ -36,19 +36,10 @@
 
 ament_target_dependencies(shape_estimation_lib ${SHAPE_ESTIMATION_DEPENDENCIES})
 
-<<<<<<< HEAD
-# workaround to allow deprecated header to build on both galactic and rolling
-if(${tf2_geometry_msgs_VERSION} VERSION_LESS 0.18.0)
-  target_compile_definitions(shape_estimation_lib PUBLIC
-    USE_TF2_GEOMETRY_MSGS_DEPRECATED_HEADER
-  )
-endif()
-=======
 target_include_directories(shape_estimation_lib
   SYSTEM PUBLIC
     "${PCL_INCLUDE_DIRS}"
 )
->>>>>>> d9cc4fe8
 
 ament_auto_add_library(shape_estimation_node SHARED
   src/node.cpp
