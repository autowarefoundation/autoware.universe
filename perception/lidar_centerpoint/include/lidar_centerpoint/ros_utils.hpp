// Copyright 2022 TIER IV, Inc.
//
// Licensed under the Apache License, Version 2.0 (the "License");
// you may not use this file except in compliance with the License.
// You may obtain a copy of the License at
//
//     http://www.apache.org/licenses/LICENSE-2.0
//
// Unless required by applicable law or agreed to in writing, software
// distributed under the License is distributed on an "AS IS" BASIS,
// WITHOUT WARRANTIES OR CONDITIONS OF ANY KIND, either express or implied.
// See the License for the specific language governing permissions and
// limitations under the License.

#ifndef LIDAR_CENTERPOINT__ROS_UTILS_HPP_
#define LIDAR_CENTERPOINT__ROS_UTILS_HPP_

// ros packages cannot be included from cuda.

#include <lidar_centerpoint/utils.hpp>

#include <autoware_perception_msgs/msg/detected_object_kinematics.hpp>
#include <autoware_perception_msgs/msg/detected_objects.hpp>
#include <autoware_perception_msgs/msg/object_classification.hpp>
#include <autoware_perception_msgs/msg/shape.hpp>

#include <string>
#include <vector>

namespace centerpoint
{

void box3DToDetectedObject(
  const Box3D & box3d, const std::vector<std::string> & class_names, const bool has_twist,
<<<<<<< HEAD
  autoware_perception_msgs::msg::DetectedObject & obj);
=======
  const bool has_variance, autoware_auto_perception_msgs::msg::DetectedObject & obj);
>>>>>>> 5a6cde95

uint8_t getSemanticType(const std::string & class_name);

std::array<double, 36> convertPoseCovarianceMatrix(const Box3D & box3d);

std::array<double, 36> convertTwistCovarianceMatrix(const Box3D & box3d);

bool isCarLikeVehicleLabel(const uint8_t label);

}  // namespace centerpoint

#endif  // LIDAR_CENTERPOINT__ROS_UTILS_HPP_<|MERGE_RESOLUTION|>--- conflicted
+++ resolved
@@ -32,11 +32,7 @@
 
 void box3DToDetectedObject(
   const Box3D & box3d, const std::vector<std::string> & class_names, const bool has_twist,
-<<<<<<< HEAD
-  autoware_perception_msgs::msg::DetectedObject & obj);
-=======
-  const bool has_variance, autoware_auto_perception_msgs::msg::DetectedObject & obj);
->>>>>>> 5a6cde95
+  const bool has_variance, autoware_perception_msgs::msg::DetectedObject & obj);
 
 uint8_t getSemanticType(const std::string & class_name);
 
