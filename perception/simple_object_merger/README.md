--- conflicted
+++ resolved
@@ -73,15 +73,7 @@
 - `input_topics` (List[string])
   - Default parameter: "[]"
 
-<<<<<<< HEAD
-| Name                | Type         | Description                          | Default value |
-| :------------------ | :----------- | :----------------------------------- | :------------ |
-| `update_rate_hz`    | double       | Update rate. [hz]                    | 20.0          |
-| `new_frame_id`      | string       | The header frame_id of output topic. | "base_link"   |
-| `timeout_threshold` | double       | Threshold for timeout judgement [s]. | 0.1           |
-| `input_topics`      | List[string] | Input topics name.                   | "[]"          |
-=======
+
 This parameter is the name of input topics.
 For example, when this packages use for radar objects, `"[/sensing/radar/front_center/detected_objects, /sensing/radar/front_left/detected_objects, /sensing/radar/rear_left/detected_objects, /sensing/radar/rear_center/detected_objects, /sensing/radar/rear_right/detected_objects, /sensing/radar/front_right/detected_objects]"` can be set.
-For now, the time difference is calculated by the header time between the first topic of `input_topics` and the input topics, so the most important objects to detect should be set in the first of `input_topics` list.
->>>>>>> 57cf88d2
+For now, the time difference is calculated by the header time between the first topic of `input_topics` and the input topics, so the most important objects to detect should be set in the first of `input_topics` list.