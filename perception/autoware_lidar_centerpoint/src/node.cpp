--- conflicted
+++ resolved
@@ -150,13 +150,9 @@
   diagnostics_interface_ptr_->clear();
 
   std::vector<Box3D> det_boxes3d;
-<<<<<<< HEAD
-  bool is_success = detector_ptr_->detect(input_pointcloud_msg, tf_buffer_, det_boxes3d);
-=======
   bool is_num_pillars_within_range = true;
   bool is_success = detector_ptr_->detect(
     *input_pointcloud_msg, tf_buffer_, det_boxes3d, is_num_pillars_within_range);
->>>>>>> 037c315f
   if (!is_success) {
     return;
   }
